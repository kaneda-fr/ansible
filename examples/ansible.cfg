# config file for ansible -- https://ansible.com/
# ===============================================

# nearly all parameters can be overridden in ansible-playbook
# or with command line flags. ansible will read ANSIBLE_CONFIG,
# ansible.cfg in the current working directory, .ansible.cfg in
# the home directory or /etc/ansible/ansible.cfg, whichever it
# finds first

[defaults]

# some basic default values...

#inventory      = /etc/ansible/hosts
#library        = /usr/share/my_modules/
#module_utils   = /usr/share/my_module_utils/
#remote_tmp     = ~/.ansible/tmp
#local_tmp      = ~/.ansible/tmp
#plugin_filters_cfg = /etc/ansible/plugin_filters.yml
#forks          = 5
#poll_interval  = 15
#sudo_user      = root
#ask_sudo_pass = True
#ask_pass      = True
#transport      = smart
#remote_port    = 22
#module_lang    = C
#module_set_locale = False

# plays will gather facts by default, which contain information about
# the remote system.
#
# smart - gather by default, but don't regather if already gathered
# implicit - gather by default, turn off with gather_facts: False
# explicit - do not gather by default, must say gather_facts: True
#gathering = implicit

# This only affects the gathering done by a play's gather_facts directive,
# by default gathering retrieves all facts subsets
# all - gather all subsets
# network - gather min and network facts
# hardware - gather hardware facts (longest facts to retrieve)
# virtual - gather min and virtual facts
# facter - import facts from facter
# ohai - import facts from ohai
# You can combine them using comma (ex: network,virtual)
# You can negate them using ! (ex: !hardware,!facter,!ohai)
# A minimal set of facts is always gathered.
#gather_subset = all

# some hardware related facts are collected
# with a maximum timeout of 10 seconds. This
# option lets you increase or decrease that
# timeout to something more suitable for the
# environment.
# gather_timeout = 10

# additional paths to search for roles in, colon separated
#roles_path    = /etc/ansible/roles

# uncomment this to disable SSH key host checking
#host_key_checking = False

# change the default callback, you can only have one 'stdout' type  enabled at a time.
#stdout_callback = skippy


## Ansible ships with some plugins that require whitelisting,
## this is done to avoid running all of a type by default.
## These setting lists those that you want enabled for your system.
## Custom plugins should not need this unless plugin author specifies it.

# enable callback plugins, they can output to stdout but cannot be 'stdout' type.
#callback_whitelist = timer, mail

# Determine whether includes in tasks and handlers are "static" by
# default. As of 2.0, includes are dynamic by default. Setting these
# values to True will make includes behave more like they did in the
# 1.x versions.
#task_includes_static = False
#handler_includes_static = False

# Controls if a missing handler for a notification event is an error or a warning
#error_on_missing_handler = True

# change this for alternative sudo implementations
#sudo_exe = sudo

# What flags to pass to sudo
# WARNING: leaving out the defaults might create unexpected behaviours
#sudo_flags = -H -S -n

# SSH timeout
#timeout = 10

# default user to use for playbooks if user is not specified
# (/usr/bin/ansible will use current user as default)
#remote_user = root

# logging is off by default unless this path is defined
# if so defined, consider logrotate
#log_path = /var/log/ansible.log

# default module name for /usr/bin/ansible
#module_name = command

# use this shell for commands executed under sudo
# you may need to change this to bin/bash in rare instances
# if sudo is constrained
#executable = /bin/sh

# if inventory variables overlap, does the higher precedence one win
# or are hash values merged together?  The default is 'replace' but
# this can also be set to 'merge'.
#hash_behaviour = replace

# by default, variables from roles will be visible in the global variable
# scope. To prevent this, the following option can be enabled, and only
# tasks and handlers within the role will see the variables there
#private_role_vars = yes

# list any Jinja2 extensions to enable here:
#jinja2_extensions = jinja2.ext.do,jinja2.ext.i18n

# if set, always use this private key file for authentication, same as
# if passing --private-key to ansible or ansible-playbook
#private_key_file = /path/to/file

# If set, configures the path to the Vault password file as an alternative to
# specifying --vault-password-file on the command line.
#vault_password_file = /path/to/vault_password_file

# format of string {{ ansible_managed }} available within Jinja2
# templates indicates to users editing templates files will be replaced.
# replacing {file}, {host} and {uid} and strftime codes with proper values.
#ansible_managed = Ansible managed: {file} modified on %Y-%m-%d %H:%M:%S by {uid} on {host}
# {file}, {host}, {uid}, and the timestamp can all interfere with idempotence
# in some situations so the default is a static string:
#ansible_managed = Ansible managed

# by default, ansible-playbook will display "Skipping [host]" if it determines a task
# should not be run on a host.  Set this to "False" if you don't want to see these "Skipping"
# messages. NOTE: the task header will still be shown regardless of whether or not the
# task is skipped.
#display_skipped_hosts = True

# by default, if a task in a playbook does not include a name: field then
# ansible-playbook will construct a header that includes the task's action but
# not the task's args.  This is a security feature because ansible cannot know
# if the *module* considers an argument to be no_log at the time that the
# header is printed.  If your environment doesn't have a problem securing
# stdout from ansible-playbook (or you have manually specified no_log in your
# playbook on all of the tasks where you have secret information) then you can
# safely set this to True to get more informative messages.
#display_args_to_stdout = False

# by default (as of 1.3), Ansible will raise errors when attempting to dereference
# Jinja2 variables that are not set in templates or action lines. Uncomment this line
# to revert the behavior to pre-1.3.
#error_on_undefined_vars = False

# by default (as of 1.6), Ansible may display warnings based on the configuration of the
# system running ansible itself. This may include warnings about 3rd party packages or
# other conditions that should be resolved if possible.
# to disable these warnings, set the following value to False:
#system_warnings = True

# by default (as of 1.4), Ansible may display deprecation warnings for language
# features that should no longer be used and will be removed in future versions.
# to disable these warnings, set the following value to False:
#deprecation_warnings = True

# (as of 1.8), Ansible can optionally warn when usage of the shell and
# command module appear to be simplified by using a default Ansible module
# instead.  These warnings can be silenced by adjusting the following
# setting or adding warn=yes or warn=no to the end of the command line
# parameter string.  This will for example suggest using the git module
# instead of shelling out to the git command.
# command_warnings = False


# set plugin path directories here, separate with colons
#action_plugins     = /usr/share/ansible/plugins/action
#cache_plugins      = /usr/share/ansible/plugins/cache
#callback_plugins   = /usr/share/ansible/plugins/callback
#connection_plugins = /usr/share/ansible/plugins/connection
#lookup_plugins     = /usr/share/ansible/plugins/lookup
#inventory_plugins  = /usr/share/ansible/plugins/inventory
#vars_plugins       = /usr/share/ansible/plugins/vars
#filter_plugins     = /usr/share/ansible/plugins/filter
#test_plugins       = /usr/share/ansible/plugins/test
#terminal_plugins   = /usr/share/ansible/plugins/terminal
#strategy_plugins   = /usr/share/ansible/plugins/strategy


# by default, ansible will use the 'linear' strategy but you may want to try
# another one
#strategy = free

# by default callbacks are not loaded for /bin/ansible, enable this if you
# want, for example, a notification or logging callback to also apply to
# /bin/ansible runs
#bin_ansible_callbacks = False


# don't like cows?  that's unfortunate.
# set to 1 if you don't want cowsay support or export ANSIBLE_NOCOWS=1
#nocows = 1

# set which cowsay stencil you'd like to use by default. When set to 'random',
# a random stencil will be selected for each task. The selection will be filtered
# against the `cow_whitelist` option below.
#cow_selection = default
#cow_selection = random

# when using the 'random' option for cowsay, stencils will be restricted to this list.
# it should be formatted as a comma-separated list with no spaces between names.
# NOTE: line continuations here are for formatting purposes only, as the INI parser
#       in python does not support them.
#cow_whitelist=bud-frogs,bunny,cheese,daemon,default,dragon,elephant-in-snake,elephant,eyes,\
#              hellokitty,kitty,luke-koala,meow,milk,moofasa,moose,ren,sheep,small,stegosaurus,\
#              stimpy,supermilker,three-eyes,turkey,turtle,tux,udder,vader-koala,vader,www

# don't like colors either?
# set to 1 if you don't want colors, or export ANSIBLE_NOCOLOR=1
#nocolor = 1

# if set to a persistent type (not 'memory', for example 'redis') fact values
# from previous runs in Ansible will be stored.  This may be useful when
# wanting to use, for example, IP information from one group of servers
# without having to talk to them in the same playbook run to get their
# current IP information.
#fact_caching = memory


# retry files
# When a playbook fails by default a .retry file will be created in ~/
# You can disable this feature by setting retry_files_enabled to False
# and you can change the location of the files by setting retry_files_save_path

#retry_files_enabled = False
#retry_files_save_path = ~/.ansible-retry

# squash actions
# Ansible can optimise actions that call modules with list parameters
# when looping. Instead of calling the module once per with_ item, the
# module is called once with all items at once. Currently this only works
# under limited circumstances, and only with parameters named 'name'.
#squash_actions = apk,apt,dnf,homebrew,pacman,pkgng,yum,zypper

# prevents logging of task data, off by default
#no_log = False

# prevents logging of tasks, but only on the targets, data is still logged on the master/controller
#no_target_syslog = False

# controls whether Ansible will raise an error or warning if a task has no
# choice but to create world readable temporary files to execute a module on
# the remote machine.  This option is False by default for security.  Users may
# turn this on to have behaviour more like Ansible prior to 2.1.x.  See
# https://docs.ansible.com/ansible/become.html#becoming-an-unprivileged-user
# for more secure ways to fix this than enabling this option.
#allow_world_readable_tmpfiles = False

# controls the compression level of variables sent to
# worker processes. At the default of 0, no compression
# is used. This value must be an integer from 0 to 9.
#var_compression_level = 9

# controls what compression method is used for new-style ansible modules when
# they are sent to the remote system.  The compression types depend on having
# support compiled into both the controller's python and the client's python.
# The names should match with the python Zipfile compression types:
# * ZIP_STORED (no compression. available everywhere)
# * ZIP_DEFLATED (uses zlib, the default)
# These values may be set per host via the ansible_module_compression inventory
# variable
#module_compression = 'ZIP_DEFLATED'

# This controls the cutoff point (in bytes) on --diff for files
# set to 0 for unlimited (RAM may suffer!).
#max_diff_size = 1048576

# This controls how ansible handles multiple --tags and --skip-tags arguments
# on the CLI.  If this is True then multiple arguments are merged together.  If
# it is False, then the last specified argument is used and the others are ignored.
# This option will be removed in 2.8.
#merge_multiple_cli_flags = True

# Controls showing custom stats at the end, off by default
#show_custom_stats = True

# Controls which files to ignore when using a directory as inventory with
# possibly multiple sources (both static and dynamic)
#inventory_ignore_extensions = ~, .orig, .bak, .ini, .cfg, .retry, .pyc, .pyo

# This family of modules use an alternative execution path optimized for network appliances
# only update this setting if you know how this works, otherwise it can break module execution
<<<<<<< HEAD
#network_group_modules=['eos', 'nxos', 'ios', 'iosxr', 'junos', 'vyos']
=======
#network_group_modules=eos, nxos, ios, iosxr, junos, vyos
>>>>>>> 3f8377c2

# When enabled, this option allows lookups (via variables like {{lookup('foo')}} or when used as
# a loop with `with_foo`) to return data that is not marked "unsafe". This means the data may contain
# jinja2 templating language which will be run through the templating engine.
# ENABLING THIS COULD BE A SECURITY RISK
#allow_unsafe_lookups = False

# set default errors for all plays
#any_errors_fatal = False

[inventory]
# enable inventory plugins, default: 'host_list', 'script', 'yaml', 'ini'
#enable_plugins = host_list, virtualbox, yaml, constructed

# ignore these extensions when parsing a directory as inventory source
#ignore_extensions = .pyc, .pyo, .swp, .bak, ~, .rpm, .md, .txt, ~, .orig, .ini, .cfg, .retry

# ignore files matching these patterns when parsing a directory as inventory source
#ignore_patterns=

# If 'true' unparsed inventory sources become fatal errors, they are warnings otherwise.
#unparsed_is_failed=False

[privilege_escalation]
#become=True
#become_method=sudo
#become_user=root
#become_ask_pass=False

[paramiko_connection]

# uncomment this line to cause the paramiko connection plugin to not record new host
# keys encountered.  Increases performance on new host additions.  Setting works independently of the
# host key checking setting above.
#record_host_keys=False

# by default, Ansible requests a pseudo-terminal for commands executed under sudo. Uncomment this
# line to disable this behaviour.
#pty=False

# paramiko will default to looking for SSH keys initially when trying to
# authenticate to remote devices.  This is a problem for some network devices
# that close the connection after a key failure.  Uncomment this line to
# disable the Paramiko look for keys function
#look_for_keys = False

# When using persistent connections with Paramiko, the connection runs in a
# background process.  If the host doesn't already have a valid SSH key, by
# default Ansible will prompt to add the host key.  This will cause connections
# running in background processes to fail.  Uncomment this line to have
# Paramiko automatically add host keys.
#host_key_auto_add = True

[ssh_connection]

# ssh arguments to use
# Leaving off ControlPersist will result in poor performance, so use
# paramiko on older platforms rather than removing it, -C controls compression use
#ssh_args = -C -o ControlMaster=auto -o ControlPersist=60s

# The base directory for the ControlPath sockets.
# This is the "%(directory)s" in the control_path option
#
# Example:
# control_path_dir = /tmp/.ansible/cp
#control_path_dir = ~/.ansible/cp

# The path to use for the ControlPath sockets. This defaults to a hashed string of the hostname,
# port and username (empty string in the config). The hash mitigates a common problem users
# found with long hostames and the conventional %(directory)s/ansible-ssh-%%h-%%p-%%r format.
# In those cases, a "too long for Unix domain socket" ssh error would occur.
#
# Example:
# control_path = %(directory)s/%%h-%%r
#control_path =

# Enabling pipelining reduces the number of SSH operations required to
# execute a module on the remote server. This can result in a significant
# performance improvement when enabled, however when using "sudo:" you must
# first disable 'requiretty' in /etc/sudoers
#
# By default, this option is disabled to preserve compatibility with
# sudoers configurations that have requiretty (the default on many distros).
#
#pipelining = False

# Control the mechanism for transferring files (old)
#   * smart = try sftp and then try scp [default]
#   * True = use scp only
#   * False = use sftp only
#scp_if_ssh = smart

# Control the mechanism for transferring files (new)
# If set, this will override the scp_if_ssh option
#   * sftp  = use sftp to transfer files
#   * scp   = use scp to transfer files
#   * piped = use 'dd' over SSH to transfer files
#   * smart = try sftp, scp, and piped, in that order [default]
#transfer_method = smart

# if False, sftp will not use batch mode to transfer files. This may cause some
# types of file transfer failures impossible to catch however, and should
# only be disabled if your sftp version has problems with batch mode
#sftp_batch_mode = False

# The -tt argument is passed to ssh when pipelining is not enabled because sudo 
# requires a tty by default. 
#use_tty = True

[persistent_connection]

# Configures the persistent connection timeout value in seconds.  This value is
# how long the persistent connection will remain idle before it is destroyed.
# If the connection doesn't receive a request before the timeout value
# expires, the connection is shutdown. The default value is 30 seconds.
#connect_timeout = 30

# Configures the persistent connection retry timeout.  This value configures the
# the retry timeout that ansible-connection will wait to connect
# to the local domain socket. This value must be larger than the
# ssh timeout (timeout) and less than persistent connection idle timeout (connect_timeout).
# The default value is 15 seconds.
#connect_retry_timeout = 15

# The command timeout value defines the amount of time to wait for a command
# or RPC call before timing out. The value for the command timeout must
# be less than the value of the persistent connection idle timeout (connect_timeout)
# The default value is 10 second.
#command_timeout = 10

[accelerate]
#accelerate_port = 5099
#accelerate_timeout = 30
#accelerate_connect_timeout = 5.0

# The daemon timeout is measured in minutes. This time is measured
# from the last activity to the accelerate daemon.
#accelerate_daemon_timeout = 30

# If set to yes, accelerate_multi_key will allow multiple
# private keys to be uploaded to it, though each user must
# have access to the system via SSH to add a new key. The default
# is "no".
#accelerate_multi_key = yes

[selinux]
# file systems that require special treatment when dealing with security context
# the default behaviour that copies the existing context or uses the user default
# needs to be changed to use the file system dependent context.
#special_context_filesystems=nfs,vboxsf,fuse,ramfs,9p

# Set this to yes to allow libvirt_lxc connections to work without SELinux.
#libvirt_lxc_noseclabel = yes

[colors]
#highlight = white
#verbose = blue
#warn = bright purple
#error = red
#debug = dark gray
#deprecate = purple
#skip = cyan
#unreachable = red
#ok = green
#changed = yellow
#diff_add = green
#diff_remove = red
#diff_lines = cyan


[diff]
# Always print diff when running ( same as always running with -D/--diff )
# always = no

# Set how many context lines to show in diff
# context = 3<|MERGE_RESOLUTION|>--- conflicted
+++ resolved
@@ -296,11 +296,7 @@
 
 # This family of modules use an alternative execution path optimized for network appliances
 # only update this setting if you know how this works, otherwise it can break module execution
-<<<<<<< HEAD
-#network_group_modules=['eos', 'nxos', 'ios', 'iosxr', 'junos', 'vyos']
-=======
 #network_group_modules=eos, nxos, ios, iosxr, junos, vyos
->>>>>>> 3f8377c2
 
 # When enabled, this option allows lookups (via variables like {{lookup('foo')}} or when used as
 # a loop with `with_foo`) to return data that is not marked "unsafe". This means the data may contain
