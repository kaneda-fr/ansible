--- conflicted
+++ resolved
@@ -301,16 +301,11 @@
             value = self._attributes[attr]
             if self._parent and (value is None or extend):
                 try:
-<<<<<<< HEAD
-                    if attr != 'when' or getattr(self._parent, 'statically_loaded', True):
-                        parent_value = getattr(self._parent, attr, None)
-=======
                     if getattr(self._parent, 'statically_loaded', True):
                         if hasattr(self._parent, '_get_parent_attribute'):
                             parent_value = self._parent._get_parent_attribute(attr)
                         else:
                             parent_value = self._parent._attributes.get(attr, None)
->>>>>>> 3f8377c2
                         if extend:
                             value = self._extend_value(value, parent_value, prepend)
                         else:
