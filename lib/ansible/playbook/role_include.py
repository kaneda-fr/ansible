
#
# This file is part of Ansible
#
# Ansible is free software: you can redistribute it and/or modify
# it under the terms of the GNU General Public License as published by
# the Free Software Foundation, either version 3 of the License, or
# (at your option) any later version.
#
# Ansible is distributed in the hope that it will be useful,
# but WITHOUT ANY WARRANTY; without even the implied warranty of
# MERCHANTABILITY or FITNESS FOR A PARTICULAR PURPOSE.  See the
# GNU General Public License for more details.
#
# You should have received a copy of the GNU General Public License
# along with Ansible.  If not, see <http://www.gnu.org/licenses/>.

# Make coding more python3-ish
from __future__ import (absolute_import, division, print_function)
__metaclass__ = type

from os.path import basename

from ansible.errors import AnsibleParserError
from ansible.playbook.attribute import FieldAttribute
from ansible.playbook.task_include import TaskInclude
from ansible.playbook.role import Role
from ansible.playbook.role.include import RoleInclude

try:
    from __main__ import display
except ImportError:
    from ansible.utils.display import Display
    display = Display()

__all__ = ['IncludeRole']


class IncludeRole(TaskInclude):

    """
    A Role include is derived from a regular role to handle the special
    circumstances related to the `- include_role: ...`
    """

    BASE = ('name', 'role')  # directly assigned
    FROM_ARGS = ('tasks_from', 'vars_from', 'defaults_from')  # used to populate from dict in role
    OTHER_ARGS = ('private', 'allow_duplicates')  # assigned to matching property
    VALID_ARGS = tuple(frozenset(BASE + FROM_ARGS + OTHER_ARGS))  # all valid args
<<<<<<< HEAD
=======

    _inheritable = False
>>>>>>> 3f8377c2

    # =================================================================================
    # ATTRIBUTES

    # private as this is a 'module options' vs a task property
    _allow_duplicates = FieldAttribute(isa='bool', default=True, private=True)
    _private = FieldAttribute(isa='bool', default=None, private=True)

    def __init__(self, block=None, role=None, task_include=None):

        super(IncludeRole, self).__init__(block=block, role=role, task_include=task_include)

        self._from_files = {}
        self._parent_role = role
        self._role_name = None
        self._role_path = None

    def get_block_list(self, play=None, variable_manager=None, loader=None):

        # only need play passed in when dynamic
        if play is None:
            myplay = self._parent._play
        else:
            myplay = play

        ri = RoleInclude.load(self._role_name, play=myplay, variable_manager=variable_manager, loader=loader)
        ri.vars.update(self.vars)

        # build role
        actual_role = Role.load(ri, myplay, parent_role=self._parent_role, from_files=self._from_files)
        actual_role._metadata.allow_duplicates = self.allow_duplicates

        # save this for later use
        self._role_path = actual_role._role_path

        # compile role with parent roles as dependencies to ensure they inherit
        # variables
        if not self._parent_role:
            dep_chain = []
        else:
            dep_chain = list(self._parent_role._parents)
            dep_chain.append(self._parent_role)

        blocks = actual_role.compile(play=myplay, dep_chain=dep_chain)
        for b in blocks:
            b._parent = self

        # updated available handlers in play
        handlers = actual_role.get_handler_blocks(play=myplay)
        myplay.handlers = myplay.handlers + handlers
        return blocks, handlers

    @staticmethod
    def load(data, block=None, role=None, task_include=None, variable_manager=None, loader=None):

        ir = IncludeRole(block, role, task_include=task_include).load_data(data, variable_manager=variable_manager, loader=loader)

        # Validate options
        my_arg_names = frozenset(ir.args.keys())

        # name is needed, or use role as alias
        ir._role_name = ir.args.get('name', ir.args.get('role'))
        if ir._role_name is None:
            raise AnsibleParserError("'name' is a required field for include_role.")

        # validate bad args, otherwise we silently ignore
        bad_opts = my_arg_names.difference(IncludeRole.VALID_ARGS)
        if bad_opts:
            raise AnsibleParserError('Invalid options for include_role: %s' % ','.join(list(bad_opts)))

        # build options for role includes
        for key in my_arg_names.intersection(IncludeRole.FROM_ARGS):
            from_key = key.replace('_from', '')
            ir._from_files[from_key] = basename(ir.args.get(key))

        # manual list as otherwise the options would set other task parameters we don't want.
        for option in my_arg_names.intersection(IncludeRole.OTHER_ARGS):
            setattr(ir, option, ir.args.get(option))

        return ir

    def copy(self, exclude_parent=False, exclude_tasks=False):

        new_me = super(IncludeRole, self).copy(exclude_parent=exclude_parent, exclude_tasks=exclude_tasks)
        new_me.statically_loaded = self.statically_loaded
        new_me._from_files = self._from_files.copy()
        new_me._parent_role = self._parent_role
        new_me._role_name = self._role_name
        new_me._role_path = self._role_path

        return new_me

    def get_include_params(self):
        v = super(IncludeRole, self).get_include_params()
        if self._parent_role:
            v.update(self._parent_role.get_role_params())
        return v<|MERGE_RESOLUTION|>--- conflicted
+++ resolved
@@ -47,11 +47,8 @@
     FROM_ARGS = ('tasks_from', 'vars_from', 'defaults_from')  # used to populate from dict in role
     OTHER_ARGS = ('private', 'allow_duplicates')  # assigned to matching property
     VALID_ARGS = tuple(frozenset(BASE + FROM_ARGS + OTHER_ARGS))  # all valid args
-<<<<<<< HEAD
-=======
 
     _inheritable = False
->>>>>>> 3f8377c2
 
     # =================================================================================
     # ATTRIBUTES
