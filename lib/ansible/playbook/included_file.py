--- conflicted
+++ resolved
@@ -84,11 +84,8 @@
                         index_var = original_task.loop_control.index_var
                     if loop_var in include_result:
                         task_vars[loop_var] = include_variables[loop_var] = include_result[loop_var]
-<<<<<<< HEAD
-=======
                     if index_var and index_var in include_result:
                         task_vars[index_var] = include_variables[index_var] = include_result[index_var]
->>>>>>> 3f8377c2
 
                     if original_task.action in ('include', 'include_tasks'):
                         include_file = None
@@ -116,9 +113,6 @@
                                     include_target = templar.template(include_result['include'])
                                     if original_task._role:
                                         new_basedir = os.path.join(original_task._role._role_path, 'tasks', cumulative_path)
-<<<<<<< HEAD
-                                        include_file = loader.path_dwim_relative(new_basedir, 'tasks', include_target)
-=======
                                         candidates = [loader.path_dwim_relative(original_task._role._role_path, 'tasks', include_target),
                                                       loader.path_dwim_relative(new_basedir, 'tasks', include_target)]
                                         for include_file in candidates:
@@ -129,7 +123,6 @@
                                                 break
                                             except OSError:
                                                 pass
->>>>>>> 3f8377c2
                                     else:
                                         include_file = loader.path_dwim_relative(loader.get_basedir(), cumulative_path, include_target)
 
@@ -148,8 +141,6 @@
                         include_file = templar.template(include_file)
                         inc_file = IncludedFile(include_file, include_variables, original_task)
                     else:
-<<<<<<< HEAD
-=======
                         # template the included role's name here
                         role_name = include_variables.get('name', include_variables.get('role', None))
                         if role_name is not None:
@@ -161,7 +152,6 @@
                                 from_key = from_arg.replace('_from', '')
                                 original_task._from_files[from_key] = templar.template(include_variables[from_arg])
 
->>>>>>> 3f8377c2
                         inc_file = IncludedFile("role", include_variables, original_task, is_role=True)
 
                     try:
