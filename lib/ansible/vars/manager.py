# (c) 2012-2014, Michael DeHaan <michael.dehaan@gmail.com>
#
# This file is part of Ansible
#
# Ansible is free software: you can redistribute it and/or modify
# it under the terms of the GNU General Public License as published by
# the Free Software Foundation, either version 3 of the License, or
# (at your option) any later version.
#
# Ansible is distributed in the hope that it will be useful,
# but WITHOUT ANY WARRANTY; without even the implied warranty of
# MERCHANTABILITY or FITNESS FOR A PARTICULAR PURPOSE.  See the
# GNU General Public License for more details.
#
# You should have received a copy of the GNU General Public License
# along with Ansible.  If not, see <http://www.gnu.org/licenses/>.

# Make coding more python3-ish
from __future__ import (absolute_import, division, print_function)
__metaclass__ = type

import os
import sys

from collections import defaultdict, MutableMapping

try:
    from hashlib import sha1
except ImportError:
    from sha import sha as sha1

from jinja2.exceptions import UndefinedError

from ansible import constants as C
from ansible.errors import AnsibleError, AnsibleParserError, AnsibleUndefinedVariable, AnsibleFileNotFound, AnsibleAssertionError
from ansible.inventory.host import Host
from ansible.inventory.helpers import sort_groups, get_group_vars
from ansible.module_utils._text import to_native
from ansible.module_utils.six import iteritems, text_type
from ansible.plugins.loader import lookup_loader, vars_loader
from ansible.plugins.cache import FactCache
from ansible.template import Templar
from ansible.utils.listify import listify_lookup_plugin_terms
from ansible.utils.vars import combine_vars
from ansible.utils.unsafe_proxy import wrap_var
from ansible.vars.clean import namespace_facts

try:
    from __main__ import display
except ImportError:
    from ansible.utils.display import Display
    display = Display()


def preprocess_vars(a):
    '''
    Ensures that vars contained in the parameter passed in are
    returned as a list of dictionaries, to ensure for instance
    that vars loaded from a file conform to an expected state.
    '''

    if a is None:
        return None
    elif not isinstance(a, list):
        data = [a]
    else:
        data = a

    for item in data:
        if not isinstance(item, MutableMapping):
            raise AnsibleError("variable files must contain either a dictionary of variables, or a list of dictionaries. Got: %s (%s)" % (a, type(a)))

    return data


class VariableManager:

    _ALLOWED = frozenset(['plugins_by_group', 'groups_plugins_play', 'groups_plugins_inventory', 'groups_inventory',
                          'all_plugins_play', 'all_plugins_inventory', 'all_inventory'])

    def __init__(self, loader=None, inventory=None):

        self._nonpersistent_fact_cache = defaultdict(dict)
        self._vars_cache = defaultdict(dict)
        self._extra_vars = defaultdict(dict)
        self._host_vars_files = defaultdict(dict)
        self._group_vars_files = defaultdict(dict)
        self._inventory = inventory
        self._loader = loader
        self._hostvars = None
        self._omit_token = '__omit_place_holder__%s' % sha1(os.urandom(64)).hexdigest()
        self._options_vars = defaultdict(dict)

        # bad cache plugin is not fatal error
        try:
            self._fact_cache = FactCache()
        except AnsibleError as e:
            display.warning(to_native(e))
            # fallback to a dict as in memory cache
            self._fact_cache = {}

    def __getstate__(self):
        data = dict(
            fact_cache=self._fact_cache,
            np_fact_cache=self._nonpersistent_fact_cache,
            vars_cache=self._vars_cache,
            extra_vars=self._extra_vars,
            host_vars_files=self._host_vars_files,
            group_vars_files=self._group_vars_files,
            omit_token=self._omit_token,
            options_vars=self._options_vars,
            inventory=self._inventory,
        )
        return data

    def __setstate__(self, data):
        self._fact_cache = data.get('fact_cache', defaultdict(dict))
        self._nonpersistent_fact_cache = data.get('np_fact_cache', defaultdict(dict))
        self._vars_cache = data.get('vars_cache', defaultdict(dict))
        self._extra_vars = data.get('extra_vars', dict())
        self._host_vars_files = data.get('host_vars_files', defaultdict(dict))
        self._group_vars_files = data.get('group_vars_files', defaultdict(dict))
        self._omit_token = data.get('omit_token', '__omit_place_holder__%s' % sha1(os.urandom(64)).hexdigest())
        self._inventory = data.get('inventory', None)
        self._options_vars = data.get('options_vars', dict())

    @property
    def extra_vars(self):
        ''' ensures a clean copy of the extra_vars are made '''
        return self._extra_vars.copy()

    @extra_vars.setter
    def extra_vars(self, value):
        ''' ensures a clean copy of the extra_vars are used to set the value '''
        if not isinstance(value, MutableMapping):
            raise AnsibleAssertionError("the type of 'value' for extra_vars should be a MutableMapping, but is a %s" % type(value))
        self._extra_vars = value.copy()

    def set_inventory(self, inventory):
        self._inventory = inventory

    @property
    def options_vars(self):
        ''' ensures a clean copy of the options_vars are made '''
        return self._options_vars.copy()

    @options_vars.setter
    def options_vars(self, value):
        ''' ensures a clean copy of the options_vars are used to set the value '''
        if not isinstance(value, dict):
            raise AnsibleAssertionError("the type of 'value' for options_vars should be a dict, but is a %s" % type(value))
        self._options_vars = value.copy()

    def get_vars(self, play=None, host=None, task=None, include_hostvars=True, include_delegate_to=True, use_cache=True):
        '''
        Returns the variables, with optional "context" given via the parameters
        for the play, host, and task (which could possibly result in different
        sets of variables being returned due to the additional context).

        The order of precedence is:
        - play->roles->get_default_vars (if there is a play context)
        - group_vars_files[host] (if there is a host context)
        - host_vars_files[host] (if there is a host context)
        - host->get_vars (if there is a host context)
        - fact_cache[host] (if there is a host context)
        - play vars (if there is a play context)
        - play vars_files (if there's no host context, ignore
          file names that cannot be templated)
        - task->get_vars (if there is a task context)
        - vars_cache[host] (if there is a host context)
        - extra vars
        '''

        display.debug("in VariableManager get_vars()")

        all_vars = dict()
        magic_variables = self._get_magic_variables(
            play=play,
            host=host,
            task=task,
            include_hostvars=include_hostvars,
            include_delegate_to=include_delegate_to,
        )

        # default for all cases
        basedirs = [self._loader.get_basedir()]

        if play:
            # first we compile any vars specified in defaults/main.yml
            # for all roles within the specified play
            for role in play.get_roles():
                all_vars = combine_vars(all_vars, role.get_default_vars())

<<<<<<< HEAD
        basedirs = []
=======
>>>>>>> 3f8377c2
        if task:
            # set basedirs
            if C.PLAYBOOK_VARS_ROOT == 'all':  # should be default
                basedirs = task.get_search_path()
<<<<<<< HEAD
            elif C.PLAYBOOK_VARS_ROOT == 'top':  # only option pre 2.3
                basedirs = [self._loader.get_basedir()]
            elif C.PLAYBOOK_VARS_ROOT in ('bottom', 'playbook_dir'):  # only option in 2.4.0
                basedirs = [task.get_search_path()[0]]
            else:
=======
            elif C.PLAYBOOK_VARS_ROOT in ('bottom', 'playbook_dir'):  # only option in 2.4.0
                basedirs = [task.get_search_path()[0]]
            elif C.PLAYBOOK_VARS_ROOT != 'top':
                # preserves default basedirs, only option pre 2.3
>>>>>>> 3f8377c2
                raise AnsibleError('Unkown playbook vars logic: %s' % C.PLAYBOOK_VARS_ROOT)

            # if we have a task in this context, and that task has a role, make
            # sure it sees its defaults above any other roles, as we previously
            # (v1) made sure each task had a copy of its roles default vars
            if task._role is not None and (play or task.action == 'include_role'):
                all_vars = combine_vars(all_vars, task._role.get_default_vars(dep_chain=task.get_dep_chain()))

        if host:
            # THE 'all' group and the rest of groups for a host, used below
            all_group = self._inventory.groups.get('all')
            host_groups = sort_groups([g for g in host.get_groups() if g.name not in ['all']])

            def _get_plugin_vars(plugin, path, entities):
                data = {}
                try:
                    data = plugin.get_vars(self._loader, path, entities)
                except AttributeError:
                    try:
                        for entity in entities:
                            if isinstance(entity, Host):
                                data.update(plugin.get_host_vars(entity.name))
                            else:
                                data.update(plugin.get_group_vars(entity.name))
                    except AttributeError:
                        if hasattr(plugin, 'run'):
                            raise AnsibleError("Cannot use v1 type vars plugin %s from %s" % (plugin._load_name, plugin._original_path))
                        else:
                            raise AnsibleError("Invalid vars plugin %s from %s" % (plugin._load_name, plugin._original_path))
                return data

            # internal fuctions that actually do the work
            def _plugins_inventory(entities):
                ''' merges all entities by inventory source '''
                data = {}
                for inventory_dir in self._inventory._sources:
                    if ',' in inventory_dir and not os.path.exists(inventory_dir):  # skip host lists
                        continue
                    elif not os.path.isdir(inventory_dir):  # always pass 'inventory directory'
                        inventory_dir = os.path.dirname(inventory_dir)

                    for plugin in vars_loader.all():
                        data = combine_vars(data, _get_plugin_vars(plugin, inventory_dir, entities))
                return data

            def _plugins_play(entities):
                ''' merges all entities adjacent to play '''
                data = {}
                for plugin in vars_loader.all():
                    for path in basedirs:
                        data = combine_vars(data, _get_plugin_vars(plugin, path, entities))
                return data

            # configurable functions that are sortable via config, rememer to add to _ALLOWED if expanding this list
            def all_inventory():
                return all_group.get_vars()

            def all_plugins_inventory():
                return _plugins_inventory([all_group])

            def all_plugins_play():
                return _plugins_play([all_group])

            def groups_inventory():
                ''' gets group vars from inventory '''
                return get_group_vars(host_groups)

            def groups_plugins_inventory():
                ''' gets plugin sources from inventory for groups '''
                return _plugins_inventory(host_groups)

            def groups_plugins_play():
                ''' gets plugin sources from play for groups '''
                return _plugins_play(host_groups)

            def plugins_by_groups():
                '''
                    merges all plugin sources by group,
                    This should be used instead, NOT in combination with the other groups_plugins* functions
                '''
                data = {}
                for group in host_groups:
                    data[group] = combine_vars(data[group], _plugins_inventory(group))
                    data[group] = combine_vars(data[group], _plugins_play(group))
                return data

<<<<<<< HEAD
            # Merge groups as per precedence config, if not implicit localhost
            # only allow to call the functions we want exposed
            if not host.implicit:
                for entry in C.VARIABLE_PRECEDENCE:
                    if entry in self._ALLOWED:
                        display.debug('Calling %s to load vars for %s' % (entry, host.name))
                        all_vars = combine_vars(all_vars, locals()[entry]())
                    else:
                        display.warning('Ignoring unknown variable precedence entry: %s' % (entry))
=======
            # Merge groups as per precedence config
            # only allow to call the functions we want exposed
            for entry in C.VARIABLE_PRECEDENCE:
                if entry in self._ALLOWED:
                    display.debug('Calling %s to load vars for %s' % (entry, host.name))
                    all_vars = combine_vars(all_vars, locals()[entry]())
                else:
                    display.warning('Ignoring unknown variable precedence entry: %s' % (entry))
>>>>>>> 3f8377c2

            # host vars, from inventory, inventory adjacent and play adjacent via plugins
            all_vars = combine_vars(all_vars, host.get_vars())
            all_vars = combine_vars(all_vars, _plugins_inventory([host]))
            all_vars = combine_vars(all_vars, _plugins_play([host]))

            # finally, the facts caches for this host, if it exists
            try:
<<<<<<< HEAD
                host_facts = wrap_var(self._fact_cache.get(host.name, {}))

                # push facts to main namespace
                all_vars = combine_vars(all_vars, host_facts)
=======
                facts = self._fact_cache.get(host.name, {})
                all_vars.update(namespace_facts(facts))

                # push facts to main namespace
                if C.INJECT_FACTS_AS_VARS:
                    all_vars = combine_vars(all_vars, wrap_var(facts))
                else:
                    # always 'promote' ansible_local
                    all_vars = combine_vars(all_vars, wrap_var({'ansible_local': facts.get('ansible_local', {})}))
>>>>>>> 3f8377c2
            except KeyError:
                pass

        if play:
            all_vars = combine_vars(all_vars, play.get_vars())

            vars_files = play.get_vars_files()
            try:
                for vars_file_item in vars_files:
                    # create a set of temporary vars here, which incorporate the extra
                    # and magic vars so we can properly template the vars_files entries
                    temp_vars = combine_vars(all_vars, self._extra_vars)
                    temp_vars = combine_vars(temp_vars, magic_variables)
                    templar = Templar(loader=self._loader, variables=temp_vars)

                    # we assume each item in the list is itself a list, as we
                    # support "conditional includes" for vars_files, which mimics
                    # the with_first_found mechanism.
                    vars_file_list = vars_file_item
                    if not isinstance(vars_file_list, list):
                        vars_file_list = [vars_file_list]

                    # now we iterate through the (potential) files, and break out
                    # as soon as we read one from the list. If none are found, we
                    # raise an error, which is silently ignored at this point.
                    try:
                        for vars_file in vars_file_list:
                            vars_file = templar.template(vars_file)
                            try:
                                data = preprocess_vars(self._loader.load_from_file(vars_file, unsafe=True))
                                if data is not None:
                                    for item in data:
                                        all_vars = combine_vars(all_vars, item)
                                break
                            except AnsibleFileNotFound:
                                # we continue on loader failures
                                continue
                            except AnsibleParserError:
                                raise
                        else:
                            # if include_delegate_to is set to False, we ignore the missing
                            # vars file here because we're working on a delegated host
                            if include_delegate_to:
                                raise AnsibleFileNotFound("vars file %s was not found" % vars_file_item)
                    except (UndefinedError, AnsibleUndefinedVariable):
                        if host is not None and self._fact_cache.get(host.name, dict()).get('module_setup') and task is not None:
                            raise AnsibleUndefinedVariable("an undefined variable was found when attempting to template the vars_files item '%s'"
                                                           % vars_file_item, obj=vars_file_item)
                        else:
                            # we do not have a full context here, and the missing variable could be because of that
                            # so just show a warning and continue
                            display.vvv("skipping vars_file '%s' due to an undefined variable" % vars_file_item)
                            continue

                    display.vvv("Read vars_file '%s'" % vars_file_item)
            except TypeError:
                raise AnsibleParserError("Error while reading vars files - please supply a list of file names. "
                                         "Got '%s' of type %s" % (vars_files, type(vars_files)))

            # By default, we now merge in all vars from all roles in the play,
            # unless the user has disabled this via a config option
            if not C.DEFAULT_PRIVATE_ROLE_VARS:
                for role in play.get_roles():
                    all_vars = combine_vars(all_vars, role.get_vars(include_params=False))

        # next, we merge in the vars from the role, which will specifically
        # follow the role dependency chain, and then we merge in the tasks
        # vars (which will look at parent blocks/task includes)
        if task:
            if task._role:
                all_vars = combine_vars(all_vars, task._role.get_vars(task.get_dep_chain(), include_params=False))
            all_vars = combine_vars(all_vars, task.get_vars())

        # next, we merge in the vars cache (include vars) and nonpersistent
        # facts cache (set_fact/register), in that order
        if host:
            # include_vars non-persistent cache
            all_vars = combine_vars(all_vars, self._vars_cache.get(host.get_name(), dict()))
            # fact non-persistent cache
            all_vars = combine_vars(all_vars, self._nonpersistent_fact_cache.get(host.name, dict()))

        # next, we merge in role params and task include params
        if task:
            if task._role:
                all_vars = combine_vars(all_vars, task._role.get_role_params(task.get_dep_chain()))

            # special case for include tasks, where the include params
            # may be specified in the vars field for the task, which should
            # have higher precedence than the vars/np facts above
            all_vars = combine_vars(all_vars, task.get_include_params())

        # extra vars
        all_vars = combine_vars(all_vars, self._extra_vars)

        # magic variables
        all_vars = combine_vars(all_vars, magic_variables)

        # special case for the 'environment' magic variable, as someone
        # may have set it as a variable and we don't want to stomp on it
        if task:
            all_vars['environment'] = task.environment

        # if we have a task and we're delegating to another host, figure out the
        # variables for that host now so we don't have to rely on hostvars later
        if task and task.delegate_to is not None and include_delegate_to:
            all_vars['ansible_delegated_vars'] = self._get_delegated_vars(play, task, all_vars)

        # 'vars' magic var
        if task or play:
            # has to be copy, otherwise recursive ref
            all_vars['vars'] = all_vars.copy()

        display.debug("done with get_vars()")
        return all_vars

    def _get_magic_variables(self, play, host, task, include_hostvars, include_delegate_to):
        '''
        Returns a dictionary of so-called "magic" variables in Ansible,
        which are special variables we set internally for use.
        '''

        variables = {}
        variables['playbook_dir'] = os.path.abspath(self._loader.get_basedir())
        variables['ansible_playbook_python'] = sys.executable

        if play:
            variables['role_names'] = [r._role_name for r in play.roles]

        if task:
            if task._role:
                variables['role_name'] = task._role.get_name()
                variables['role_path'] = task._role._role_path
                variables['role_uuid'] = text_type(task._role._uuid)

        if self._inventory is not None:
            variables['groups'] = self._inventory.get_groups_dict()
            if play:
                templar = Templar(loader=self._loader)
                if templar.is_template(play.hosts):
                    pattern = 'all'
                else:
                    pattern = play.hosts or 'all'
                # add the list of hosts in the play, as adjusted for limit/filters
                variables['ansible_play_hosts_all'] = [x.name for x in self._inventory.get_hosts(pattern=pattern, ignore_restrictions=True)]
                variables['ansible_play_hosts'] = [x for x in variables['ansible_play_hosts_all'] if x not in play._removed_hosts]
                variables['ansible_play_batch'] = [x.name for x in self._inventory.get_hosts() if x.name not in play._removed_hosts]

                # DEPRECATED: play_hosts should be deprecated in favor of ansible_play_batch,
                # however this would take work in the templating engine, so for now we'll add both
                variables['play_hosts'] = variables['ansible_play_batch']

        # the 'omit' value alows params to be left out if the variable they are based on is undefined
        variables['omit'] = self._omit_token
        # Set options vars
        for option, option_value in iteritems(self._options_vars):
            variables[option] = option_value

        if self._hostvars is not None and include_hostvars:
            variables['hostvars'] = self._hostvars

        return variables

    def _get_delegated_vars(self, play, task, existing_variables):
        # we unfortunately need to template the delegate_to field here,
        # as we're fetching vars before post_validate has been called on
        # the task that has been passed in
        vars_copy = existing_variables.copy()
        templar = Templar(loader=self._loader, variables=vars_copy)

        items = []
        if task.loop_with is not None:
            if task.loop_with in lookup_loader:
                try:
                    loop_terms = listify_lookup_plugin_terms(terms=task.loop, templar=templar,
                                                             loader=self._loader, fail_on_undefined=True, convert_bare=False)
                    items = lookup_loader.get(task.loop_with, loader=self._loader, templar=templar).run(terms=loop_terms, variables=vars_copy)
                except AnsibleUndefinedVariable:
                    # This task will be skipped later due to this, so we just setup
                    # a dummy array for the later code so it doesn't fail
                    items = [None]
            else:
                raise AnsibleError("Failed to find the lookup named '%s' in the available lookup plugins" % task.loop_with)
        elif task.loop is not None:
            items = templar.template(task.loop)
        else:
            items = [None]

        delegated_host_vars = dict()
        item_var = getattr(task.loop_control, 'loop_var', 'item')
        for item in items:
            # update the variables with the item value for templating, in case we need it
            if item is not None:
                vars_copy[item_var] = item

            templar.set_available_variables(vars_copy)
            delegated_host_name = templar.template(task.delegate_to, fail_on_undefined=False)
            if delegated_host_name is None:
                raise AnsibleError(message="Undefined delegate_to host for task:", obj=task._ds)
            if delegated_host_name in delegated_host_vars:
                # no need to repeat ourselves, as the delegate_to value
                # does not appear to be tied to the loop item variable
                continue

            # a dictionary of variables to use if we have to create a new host below
            # we set the default port based on the default transport here, to make sure
            # we use the proper default for windows
            new_port = C.DEFAULT_REMOTE_PORT
            if C.DEFAULT_TRANSPORT == 'winrm':
                new_port = 5986

            new_delegated_host_vars = dict(
                ansible_delegated_host=delegated_host_name,
                ansible_host=delegated_host_name,  # not redundant as other sources can change ansible_host
                ansible_port=new_port,
                ansible_user=C.DEFAULT_REMOTE_USER,
                ansible_connection=C.DEFAULT_TRANSPORT,
            )

            # now try to find the delegated-to host in inventory, or failing that,
            # create a new host on the fly so we can fetch variables for it
            delegated_host = None
            if self._inventory is not None:
                delegated_host = self._inventory.get_host(delegated_host_name)
                # try looking it up based on the address field, and finally
                # fall back to creating a host on the fly to use for the var lookup
                if delegated_host is None:
                    if delegated_host_name in C.LOCALHOST:
                        delegated_host = self._inventory.localhost
                    else:
                        for h in self._inventory.get_hosts(ignore_limits=True, ignore_restrictions=True):
                            # check if the address matches, or if both the delegated_to host
                            # and the current host are in the list of localhost aliases
                            if h.address == delegated_host_name:
                                delegated_host = h
                                break
                        else:
                            delegated_host = Host(name=delegated_host_name)
                            delegated_host.vars = combine_vars(delegated_host.vars, new_delegated_host_vars)
            else:
                delegated_host = Host(name=delegated_host_name)
                delegated_host.vars = combine_vars(delegated_host.vars, new_delegated_host_vars)

            # now we go fetch the vars for the delegated-to host and save them in our
            # master dictionary of variables to be used later in the TaskExecutor/PlayContext
            delegated_host_vars[delegated_host_name] = self.get_vars(
                play=play,
                host=delegated_host,
                task=task,
                include_delegate_to=False,
                include_hostvars=False,
            )
        return delegated_host_vars

    def clear_facts(self, hostname):
        '''
        Clears the facts for a host
        '''
        if hostname in self._fact_cache:
            del self._fact_cache[hostname]

    def set_host_facts(self, host, facts):
        '''
        Sets or updates the given facts for a host in the fact cache.
        '''

        if not isinstance(facts, dict):
            raise AnsibleAssertionError("the type of 'facts' to set for host_facts should be a dict but is a %s" % type(facts))

        if host.name not in self._fact_cache:
            self._fact_cache[host.name] = facts
        else:
            try:
                self._fact_cache.update(host.name, facts)
            except KeyError:
                self._fact_cache[host.name] = facts

    def set_nonpersistent_facts(self, host, facts):
        '''
        Sets or updates the given facts for a host in the fact cache.
        '''

        if not isinstance(facts, dict):
            raise AnsibleAssertionError("the type of 'facts' to set for nonpersistent_facts should be a dict but is a %s" % type(facts))

        if host.name not in self._nonpersistent_fact_cache:
            self._nonpersistent_fact_cache[host.name] = facts
        else:
            try:
                self._nonpersistent_fact_cache[host.name].update(facts)
            except KeyError:
                self._nonpersistent_fact_cache[host.name] = facts

    def set_host_variable(self, host, varname, value):
        '''
        Sets a value in the vars_cache for a host.
        '''
        host_name = host.get_name()
        if host_name not in self._vars_cache:
            self._vars_cache[host_name] = dict()
        if varname in self._vars_cache[host_name] and isinstance(self._vars_cache[host_name][varname], MutableMapping) and isinstance(value, MutableMapping):
            self._vars_cache[host_name] = combine_vars(self._vars_cache[host_name], {varname: value})
        else:
            self._vars_cache[host_name][varname] = value<|MERGE_RESOLUTION|>--- conflicted
+++ resolved
@@ -191,26 +191,14 @@
             for role in play.get_roles():
                 all_vars = combine_vars(all_vars, role.get_default_vars())
 
-<<<<<<< HEAD
-        basedirs = []
-=======
->>>>>>> 3f8377c2
         if task:
             # set basedirs
             if C.PLAYBOOK_VARS_ROOT == 'all':  # should be default
                 basedirs = task.get_search_path()
-<<<<<<< HEAD
-            elif C.PLAYBOOK_VARS_ROOT == 'top':  # only option pre 2.3
-                basedirs = [self._loader.get_basedir()]
-            elif C.PLAYBOOK_VARS_ROOT in ('bottom', 'playbook_dir'):  # only option in 2.4.0
-                basedirs = [task.get_search_path()[0]]
-            else:
-=======
             elif C.PLAYBOOK_VARS_ROOT in ('bottom', 'playbook_dir'):  # only option in 2.4.0
                 basedirs = [task.get_search_path()[0]]
             elif C.PLAYBOOK_VARS_ROOT != 'top':
                 # preserves default basedirs, only option pre 2.3
->>>>>>> 3f8377c2
                 raise AnsibleError('Unkown playbook vars logic: %s' % C.PLAYBOOK_VARS_ROOT)
 
             # if we have a task in this context, and that task has a role, make
@@ -297,17 +285,6 @@
                     data[group] = combine_vars(data[group], _plugins_play(group))
                 return data
 
-<<<<<<< HEAD
-            # Merge groups as per precedence config, if not implicit localhost
-            # only allow to call the functions we want exposed
-            if not host.implicit:
-                for entry in C.VARIABLE_PRECEDENCE:
-                    if entry in self._ALLOWED:
-                        display.debug('Calling %s to load vars for %s' % (entry, host.name))
-                        all_vars = combine_vars(all_vars, locals()[entry]())
-                    else:
-                        display.warning('Ignoring unknown variable precedence entry: %s' % (entry))
-=======
             # Merge groups as per precedence config
             # only allow to call the functions we want exposed
             for entry in C.VARIABLE_PRECEDENCE:
@@ -316,7 +293,6 @@
                     all_vars = combine_vars(all_vars, locals()[entry]())
                 else:
                     display.warning('Ignoring unknown variable precedence entry: %s' % (entry))
->>>>>>> 3f8377c2
 
             # host vars, from inventory, inventory adjacent and play adjacent via plugins
             all_vars = combine_vars(all_vars, host.get_vars())
@@ -325,12 +301,6 @@
 
             # finally, the facts caches for this host, if it exists
             try:
-<<<<<<< HEAD
-                host_facts = wrap_var(self._fact_cache.get(host.name, {}))
-
-                # push facts to main namespace
-                all_vars = combine_vars(all_vars, host_facts)
-=======
                 facts = self._fact_cache.get(host.name, {})
                 all_vars.update(namespace_facts(facts))
 
@@ -340,7 +310,6 @@
                 else:
                     # always 'promote' ansible_local
                     all_vars = combine_vars(all_vars, wrap_var({'ansible_local': facts.get('ansible_local', {})}))
->>>>>>> 3f8377c2
             except KeyError:
                 pass
 
