--- conflicted
+++ resolved
@@ -19,9 +19,5 @@
 from __future__ import (absolute_import, division, print_function)
 __metaclass__ = type
 
-<<<<<<< HEAD
-__version__ = '2.4.1.0'
-=======
 __version__ = '2.5.0rc1'
->>>>>>> 3f8377c2
 __author__ = 'Ansible, Inc.'