--- conflicted
+++ resolved
@@ -8,11 +8,7 @@
 
 DOCUMENTATION = '''
     callback: json
-<<<<<<< HEAD
-    short_description: Ansbile screen output as JSON
-=======
     short_description: Ansible screen output as JSON
->>>>>>> 3f8377c2
     version_added: "2.2"
     description:
         - This callback converts all events into JSON output to stdout
