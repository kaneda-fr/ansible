# (c) 2012-2014, Michael DeHaan <michael.dehaan@gmail.com>
#
# This file is part of Ansible
#
# Ansible is free software: you can redistribute it and/or modify
# it under the terms of the GNU General Public License as published by
# the Free Software Foundation, either version 3 of the License, or
# (at your option) any later version.
#
# Ansible is distributed in the hope that it will be useful,
# but WITHOUT ANY WARRANTY; without even the implied warranty of
# MERCHANTABILITY or FITNESS FOR A PARTICULAR PURPOSE.  See the
# GNU General Public License for more details.
#
# You should have received a copy of the GNU General Public License
# along with Ansible.  If not, see <http://www.gnu.org/licenses/>.

# Make coding more python3-ish
from __future__ import (absolute_import, division, print_function)
__metaclass__ = type

import difflib
import json
import sys
import warnings
from copy import deepcopy

from ansible import constants as C
<<<<<<< HEAD
from ansible.plugins import AnsiblePlugin
=======
from ansible.plugins import AnsiblePlugin, get_plugin_class
>>>>>>> 3f8377c2
from ansible.module_utils._text import to_text
from ansible.utils.color import stringc
from ansible.vars.clean import strip_internal_keys

try:
    from __main__ import display as global_display
except ImportError:
    from ansible.utils.display import Display
    global_display = Display()

try:
    from __main__ import cli
except ImportError:
    # using API w/o cli
    cli = False

__all__ = ["CallbackBase"]


class CallbackBase(AnsiblePlugin):

    '''
    This is a base ansible callback class that does nothing. New callbacks should
    use this class as a base and override any callback methods they wish to execute
    custom actions.
    '''

    def __init__(self, display=None, options=None):
<<<<<<< HEAD

=======
>>>>>>> 3f8377c2
        if display:
            self._display = display
        else:
            self._display = global_display

        if cli:
            self._options = cli.options
        else:
            self._options = None

        if self._display.verbosity >= 4:
            name = getattr(self, 'CALLBACK_NAME', 'unnamed')
            ctype = getattr(self, 'CALLBACK_TYPE', 'old')
            version = getattr(self, 'CALLBACK_VERSION', '1.0')
            self._display.vvvv('Loading callback plugin %s of type %s, v%s from %s' % (name, ctype, version, sys.modules[self.__module__].__file__))

        self.disabled = False

        self._plugin_options = {}
        if options is not None:
            self.set_options(options)

        self._hide_in_debug = ('changed', 'failed', 'item', 'skipped', 'invocation')

        self.disabled = False

        self._plugin_options = {}
        if options is not None:
            self.set_options(options)

    ''' helper for callbacks, so they don't all have to include deepcopy '''
    _copy_result = deepcopy

<<<<<<< HEAD
    def set_options(self, options):
        self._plugin_options = options
=======
    def set_option(self, k, v):
        self._plugin_options[k] = v

    def get_option(self, k):
        return self._plugin_options[k]

    def set_options(self, task_keys=None, var_options=None, direct=None):
        ''' This is different than the normal plugin method as callbacks get called early and really don't accept keywords.
            Also _options was already taken for CLI args and callbacks use _plugin_options instead.
        '''

        # load from config
        self._plugin_options = C.config.get_plugin_options(get_plugin_class(self), self._load_name, keys=task_keys, variables=var_options)

        # or parse specific options
        if direct:
            for k in direct:
                if k in self._plugin_options:
                    self.set_option(k, direct[k])
>>>>>>> 3f8377c2

    def _dump_results(self, result, indent=None, sort_keys=True, keep_invocation=False):

        if not indent and (result.get('_ansible_verbose_always') or self._display.verbosity > 2):
            indent = 4

        # All result keys stating with _ansible_ are internal, so remove them from the result before we output anything.
        abridged_result = strip_internal_keys(result)

        # remove invocation unless specifically wanting it
        if not keep_invocation and self._display.verbosity < 3 and 'invocation' in result:
            del abridged_result['invocation']

        # remove diff information from screen output
        if self._display.verbosity < 3 and 'diff' in result:
            del abridged_result['diff']

        # remove exception from screen output
        if 'exception' in abridged_result:
            del abridged_result['exception']

        return json.dumps(abridged_result, indent=indent, ensure_ascii=False, sort_keys=sort_keys)

    def _handle_warnings(self, res):
        ''' display warnings, if enabled and any exist in the result '''
        if C.ACTION_WARNINGS:
            if 'warnings' in res and res['warnings']:
                for warning in res['warnings']:
                    self._display.warning(warning)
                del res['warnings']
            if 'deprecations' in res and res['deprecations']:
                for warning in res['deprecations']:
                    self._display.deprecated(**warning)
                del res['deprecations']

    def _handle_exception(self, result):

        if 'exception' in result:
            msg = "An exception occurred during task execution. "
            if self._display.verbosity < 3:
                # extract just the actual error message from the exception text
                error = result['exception'].strip().split('\n')[-1]
                msg += "To see the full traceback, use -vvv. The error was: %s" % error
            else:
                msg = "The full traceback is:\n" + result['exception']
                del result['exception']

            self._display.display(msg, color=C.COLOR_ERROR)

    def _get_diff(self, difflist):

        if not isinstance(difflist, list):
            difflist = [difflist]

        ret = []
        for diff in difflist:
            try:
                with warnings.catch_warnings():
                    warnings.simplefilter('ignore')
                    if 'dst_binary' in diff:
                        ret.append("diff skipped: destination file appears to be binary\n")
                    if 'src_binary' in diff:
                        ret.append("diff skipped: source file appears to be binary\n")
                    if 'dst_larger' in diff:
                        ret.append("diff skipped: destination file size is greater than %d\n" % diff['dst_larger'])
                    if 'src_larger' in diff:
                        ret.append("diff skipped: source file size is greater than %d\n" % diff['src_larger'])
                    if 'before' in diff and 'after' in diff:
                        # format complex structures into 'files'
                        for x in ['before', 'after']:
                            if isinstance(diff[x], dict):
                                diff[x] = json.dumps(diff[x], sort_keys=True, indent=4, separators=(',', ': ')) + '\n'
                        if 'before_header' in diff:
                            before_header = "before: %s" % diff['before_header']
                        else:
                            before_header = 'before'
                        if 'after_header' in diff:
                            after_header = "after: %s" % diff['after_header']
                        else:
                            after_header = 'after'
                        before_lines = to_text(diff['before']).splitlines(True)
                        after_lines = to_text(diff['after']).splitlines(True)
                        if before_lines and not before_lines[-1].endswith('\n'):
                            before_lines[-1] += '\n\\ No newline at end of file\n'
                        if after_lines and not after_lines[-1].endswith('\n'):
                            after_lines[-1] += '\n\\ No newline at end of file\n'
                        differ = difflib.unified_diff(before_lines,
                                                      after_lines,
                                                      fromfile=before_header,
                                                      tofile=after_header,
                                                      fromfiledate='',
                                                      tofiledate='',
                                                      n=C.DIFF_CONTEXT)
                        difflines = list(differ)
                        if len(difflines) >= 3 and sys.version_info[:2] == (2, 6):
                            # difflib in Python 2.6 adds trailing spaces after
                            # filenames in the -- before/++ after headers.
                            difflines[0] = difflines[0].replace(' \n', '\n')
                            difflines[1] = difflines[1].replace(' \n', '\n')
                            # it also treats empty files differently
                            difflines[2] = difflines[2].replace('-1,0', '-0,0').replace('+1,0', '+0,0')
                        has_diff = False
                        for line in difflines:
                            has_diff = True
                            if line.startswith('+'):
                                line = stringc(line, C.COLOR_DIFF_ADD)
                            elif line.startswith('-'):
                                line = stringc(line, C.COLOR_DIFF_REMOVE)
                            elif line.startswith('@@'):
                                line = stringc(line, C.COLOR_DIFF_LINES)
                            ret.append(line)
                        if has_diff:
                            ret.append('\n')
                    if 'prepared' in diff:
                        ret.append(to_text(diff['prepared']))
            except UnicodeDecodeError:
                ret.append(">> the files are different, but the diff library cannot compare unicode strings\n\n")
        return u''.join(ret)

    def _get_item(self, result):
        if result.get('_ansible_no_log', False):
            item = "(censored due to no_log)"
        elif result.get('_ansible_item_label', False):
            item = result.get('_ansible_item_label')
        else:
            item = result.get('item', None)

        return item

    def _process_items(self, result):
        # just remove them as now they get handled by individual callbacks
        del result._result['results']

    def _clean_results(self, result, task_name):
        ''' removes data from results for display '''
        if task_name in ['debug']:
            for hideme in self._hide_in_debug:
                result.pop(hideme, None)

    def set_play_context(self, play_context):
        pass

    def on_any(self, *args, **kwargs):
        pass

    def runner_on_failed(self, host, res, ignore_errors=False):
        pass

    def runner_on_ok(self, host, res):
        pass

    def runner_on_skipped(self, host, item=None):
        pass

    def runner_on_unreachable(self, host, res):
        pass

    def runner_on_no_hosts(self):
        pass

    def runner_on_async_poll(self, host, res, jid, clock):
        pass

    def runner_on_async_ok(self, host, res, jid):
        pass

    def runner_on_async_failed(self, host, res, jid):
        pass

    def playbook_on_start(self):
        pass

    def playbook_on_notify(self, host, handler):
        pass

    def playbook_on_no_hosts_matched(self):
        pass

    def playbook_on_no_hosts_remaining(self):
        pass

    def playbook_on_task_start(self, name, is_conditional):
        pass

    def playbook_on_vars_prompt(self, varname, private=True, prompt=None, encrypt=None, confirm=False, salt_size=None, salt=None, default=None):
        pass

    def playbook_on_setup(self):
        pass

    def playbook_on_import_for_host(self, host, imported_file):
        pass

    def playbook_on_not_import_for_host(self, host, missing_file):
        pass

    def playbook_on_play_start(self, name):
        pass

    def playbook_on_stats(self, stats):
        pass

    def on_file_diff(self, host, diff):
        pass

    # V2 METHODS, by default they call v1 counterparts if possible
    def v2_on_any(self, *args, **kwargs):
        self.on_any(args, kwargs)

    def v2_runner_on_failed(self, result, ignore_errors=False):
        host = result._host.get_name()
        self.runner_on_failed(host, result._result, ignore_errors)

    def v2_runner_on_ok(self, result):
        host = result._host.get_name()
        self.runner_on_ok(host, result._result)

    def v2_runner_on_skipped(self, result):
        if C.DISPLAY_SKIPPED_HOSTS:
            host = result._host.get_name()
            self.runner_on_skipped(host, self._get_item(getattr(result._result, 'results', {})))

    def v2_runner_on_unreachable(self, result):
        host = result._host.get_name()
        self.runner_on_unreachable(host, result._result)

    # FIXME: not called
    def v2_runner_on_async_poll(self, result):
        host = result._host.get_name()
        jid = result._result.get('ansible_job_id')
        # FIXME, get real clock
        clock = 0
        self.runner_on_async_poll(host, result._result, jid, clock)

    # FIXME: not called
    def v2_runner_on_async_ok(self, result):
        host = result._host.get_name()
        jid = result._result.get('ansible_job_id')
        self.runner_on_async_ok(host, result._result, jid)

    # FIXME: not called
    def v2_runner_on_async_failed(self, result):
        host = result._host.get_name()
        jid = result._result.get('ansible_job_id')
        self.runner_on_async_failed(host, result._result, jid)

    def v2_playbook_on_start(self, playbook):
        self.playbook_on_start()

    def v2_playbook_on_notify(self, handler, host):
        self.playbook_on_notify(host, handler)

    def v2_playbook_on_no_hosts_matched(self):
        self.playbook_on_no_hosts_matched()

    def v2_playbook_on_no_hosts_remaining(self):
        self.playbook_on_no_hosts_remaining()

    def v2_playbook_on_task_start(self, task, is_conditional):
        self.playbook_on_task_start(task.name, is_conditional)

    # FIXME: not called
    def v2_playbook_on_cleanup_task_start(self, task):
        pass  # no v1 correspondence

    def v2_playbook_on_handler_task_start(self, task):
        pass  # no v1 correspondence

    def v2_playbook_on_vars_prompt(self, varname, private=True, prompt=None, encrypt=None, confirm=False, salt_size=None, salt=None, default=None):
        self.playbook_on_vars_prompt(varname, private, prompt, encrypt, confirm, salt_size, salt, default)

    # FIXME: not called
    def v2_playbook_on_import_for_host(self, result, imported_file):
        host = result._host.get_name()
        self.playbook_on_import_for_host(host, imported_file)

    # FIXME: not called
    def v2_playbook_on_not_import_for_host(self, result, missing_file):
        host = result._host.get_name()
        self.playbook_on_not_import_for_host(host, missing_file)

    def v2_playbook_on_play_start(self, play):
        self.playbook_on_play_start(play.name)

    def v2_playbook_on_stats(self, stats):
        self.playbook_on_stats(stats)

    def v2_on_file_diff(self, result):
        if 'diff' in result._result:
            host = result._host.get_name()
            self.on_file_diff(host, result._result['diff'])

    def v2_playbook_on_include(self, included_file):
        pass  # no v1 correspondence

    def v2_runner_item_on_ok(self, result):
        pass

    def v2_runner_item_on_failed(self, result):
        pass

    def v2_runner_item_on_skipped(self, result):
        pass

    def v2_runner_retry(self, result):
        pass<|MERGE_RESOLUTION|>--- conflicted
+++ resolved
@@ -26,11 +26,7 @@
 from copy import deepcopy
 
 from ansible import constants as C
-<<<<<<< HEAD
-from ansible.plugins import AnsiblePlugin
-=======
 from ansible.plugins import AnsiblePlugin, get_plugin_class
->>>>>>> 3f8377c2
 from ansible.module_utils._text import to_text
 from ansible.utils.color import stringc
 from ansible.vars.clean import strip_internal_keys
@@ -59,10 +55,6 @@
     '''
 
     def __init__(self, display=None, options=None):
-<<<<<<< HEAD
-
-=======
->>>>>>> 3f8377c2
         if display:
             self._display = display
         else:
@@ -96,10 +88,6 @@
     ''' helper for callbacks, so they don't all have to include deepcopy '''
     _copy_result = deepcopy
 
-<<<<<<< HEAD
-    def set_options(self, options):
-        self._plugin_options = options
-=======
     def set_option(self, k, v):
         self._plugin_options[k] = v
 
@@ -119,7 +107,6 @@
             for k in direct:
                 if k in self._plugin_options:
                     self.set_option(k, direct[k])
->>>>>>> 3f8377c2
 
     def _dump_results(self, result, indent=None, sort_keys=True, keep_invocation=False):
 
