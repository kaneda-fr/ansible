# (c) 2012-2014, Michael DeHaan <michael.dehaan@gmail.com>
# (c) 2017 Ansible Project
# GNU General Public License v3.0+ (see COPYING or https://www.gnu.org/licenses/gpl-3.0.txt)

# Make coding more python3-ish
from __future__ import (absolute_import, division, print_function)
__metaclass__ = type

DOCUMENTATION = '''
    callback: full_skip
    type: stdout
<<<<<<< HEAD
    short_description: suppreses tasks if all hosts skipped
=======
    short_description: suppresses tasks if all hosts skipped
>>>>>>> 3f8377c2
    description:
      - Use this plugin when you dont care about any output for tasks that were completly skipped
    version_added: "2.4"
    extends_documentation_fragment:
      - default_callback
    requirements:
      - set as stdout in configuation
'''

from ansible.plugins.callback.default import CallbackModule as CallbackModule_default


class CallbackModule(CallbackModule_default):

    '''
    This is the default callback interface, which simply prints messages
    to stdout when new callback events are received.
    '''

    CALLBACK_VERSION = 2.0
    CALLBACK_TYPE = 'stdout'
    CALLBACK_NAME = 'full_skip'

    def v2_runner_on_skipped(self, result):
        self.outlines = []

    def v2_playbook_item_on_skipped(self, result):
        self.outlines = []

    def v2_runner_item_on_skipped(self, result):
        self.outlines = []

    def v2_runner_on_failed(self, result, ignore_errors=False):
        self.display()
        super(CallbackModule, self).v2_runner_on_failed(result, ignore_errors)

    def v2_playbook_on_task_start(self, task, is_conditional):
        self.outlines = []
        self.outlines.append("TASK [%s]" % task.get_name().strip())
        if self._display.verbosity >= 2:
            path = task.get_path()
            if path:
                self.outlines.append("task path: %s" % path)

    def v2_playbook_item_on_ok(self, result):
        self.display()
        super(CallbackModule, self).v2_playbook_item_on_ok(result)

    def v2_runner_on_ok(self, result):
        self.display()
        super(CallbackModule, self).v2_runner_on_ok(result)

    def display(self):
        if len(self.outlines) == 0:
            return
        (first, rest) = self.outlines[0], self.outlines[1:]
        self._display.banner(first)
        for line in rest:
            self._display.display(line)
        self.outlines = []<|MERGE_RESOLUTION|>--- conflicted
+++ resolved
@@ -9,11 +9,7 @@
 DOCUMENTATION = '''
     callback: full_skip
     type: stdout
-<<<<<<< HEAD
-    short_description: suppreses tasks if all hosts skipped
-=======
     short_description: suppresses tasks if all hosts skipped
->>>>>>> 3f8377c2
     description:
       - Use this plugin when you dont care about any output for tasks that were completly skipped
     version_added: "2.4"
