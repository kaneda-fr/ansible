--- conflicted
+++ resolved
@@ -18,11 +18,7 @@
       - Ansible callback plugin for timing individual tasks and overall execution time.
       - "Mashup of 2 excellent original works: https://github.com/jlafon/ansible-profile,
          https://github.com/junaid18183/ansible_home/blob/master/ansible_plugins/callback_plugins/timestamp.py.old"
-<<<<<<< HEAD
-      - "Format: ``<task start timestamp> (<length of previous task>) <current elapsed playbook execution time>``"
-=======
       - "Format: C(<task start timestamp> (<length of previous task>) <current elapsed playbook execution time>)"
->>>>>>> 3f8377c2
       - It also lists the top/bottom time consuming tasks in the summary (configurable)
       - Before 2.4 only the environment variables were available for configuration.
     requirements:
@@ -123,19 +119,11 @@
 
         super(CallbackModule, self).__init__()
 
-<<<<<<< HEAD
-    def set_options(self, options):
-
-        super(CallbackModule, self).set_options(options)
-
-        self.sort_order = self._plugin_options['sort_order']
-=======
     def set_options(self, task_keys=None, var_options=None, direct=None):
 
         super(CallbackModule, self).set_options(task_keys=task_keys, var_options=var_options, direct=direct)
 
         self.sort_order = self.get_option('sort_order')
->>>>>>> 3f8377c2
         if self.sort_order is not None:
             if self.sort_order == 'ascending':
                 self.sort_order = False
@@ -144,11 +132,7 @@
             elif self.sort_order == 'none':
                 self.sort_order = None
 
-<<<<<<< HEAD
-        self.task_output_limit = self._plugin_options['output_limit']
-=======
         self.task_output_limit = self.get_option('output_limit')
->>>>>>> 3f8377c2
         if self.task_output_limit is not None:
             if self.task_output_limit == 'all':
                 self.task_output_limit = None
