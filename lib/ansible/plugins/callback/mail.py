# -*- coding: utf-8 -*-
# Copyright: (c) 2012, Dag Wieers <dag@wieers.com>
# GNU General Public License v3.0+ (see COPYING or https://www.gnu.org/licenses/gpl-3.0.txt)

from __future__ import (absolute_import, division, print_function)
__metaclass__ = type

DOCUMENTATION = '''
<<<<<<< HEAD
    callback: mail
    type: notification
    short_description: Sends failure events via email
    description:
      - This callback will report failures via email
    version_added: "2.3"
    requirements:
      - whitelisting in configuration
      - logstash (python library)
    options:
      mta:
        description: Mail Transfer Agent, server that accepts SMTP
        env:
          - name: SMTPHOST
        default: localhost
    note:
      - "TODO: expand configuration options now that plugins can leverage Ansible's configuration"
=======
callback: mail
type: notification
short_description: Sends failure events via email
description:
- This callback will report failures via email
version_added: '2.0'
requirements:
- whitelisting in configuration
options:
  mta:
    description: Mail Transfer Agent, server that accepts SMTP
    env:
        - name: SMTPHOST
    ini:
        - section: callback_mail
          key: smtphost
          version_added: '2.5'
    default: localhost
  mtaport:
    description: Mail Transfer Agent Port, port at which server SMTP
    ini:
        - section: callback_mail
          key: smtpport
          version_added: '2.5'
    default: 25
  to:
    description: Mail recipient
    ini:
        - section: callback_mail
          key: to
          version_added: '2.5'
    default: root
  sender:
    description: Mail sender
    ini:
        - section: callback_mail
          key: sender
          version_added: '2.5'
  cc:
    description: CC'd recipient
    ini:
        - section: callback_mail
          key: cc
          version_added: '2.5'
  bcc:
    description: BCC'd recipient
    ini:
        - section: callback_mail
          key: bcc
          version_added: '2.5'
note:
- "TODO: expand configuration options now that plugins can leverage Ansible's configuration"
>>>>>>> 3f8377c2
'''

import json
import os
import re
import smtplib

from ansible.module_utils.six import string_types
from ansible.module_utils._text import to_bytes
from ansible.plugins.callback import CallbackBase


class CallbackModule(CallbackBase):
    ''' This Ansible callback plugin mails errors to interested parties. '''
    CALLBACK_VERSION = 2.0
    CALLBACK_TYPE = 'notification'
    CALLBACK_NAME = 'mail'
    CALLBACK_NEEDS_WHITELIST = True

    def __init__(self, display=None):
        super(CallbackModule, self).__init__(display=display)
        self.sender = None
        self.to = 'root'
        self.smtphost = os.getenv('SMTPHOST', 'localhost')
        self.smtpport = 25
        self.cc = None
        self.bcc = None

    def set_options(self, task_keys=None, var_options=None, direct=None):

        super(CallbackModule, self).set_options(task_keys=task_keys, var_options=var_options, direct=direct)

        self.sender = self.get_option('sender')
        self.to = self.get_option('to')
        self.smtphost = self.get_option('mta')
        self.smtpport = int(self.get_option('mtaport'))
        self.cc = self.get_option('cc')
        self.bcc = self.get_option('bcc')

    def mail(self, subject='Ansible error mail', body=None):
        if body is None:
            body = subject

        smtp = smtplib.SMTP(self.smtphost, port=self.smtpport)

        b_sender = to_bytes(self.sender)
        b_to = to_bytes(self.to)
        b_cc = to_bytes(self.cc)
        b_bcc = to_bytes(self.bcc)
        b_subject = to_bytes(subject)
        b_body = to_bytes(body)

        b_content = b'From: %s\n' % b_sender
        b_content += b'To: %s\n' % b_to
        if self.cc:
            b_content += b'Cc: %s\n' % b_cc
        b_content += b'Subject: %s\n\n' % b_subject
        b_content += b_body

        b_addresses = b_to.split(b',')
        if self.cc:
            b_addresses += b_cc.split(b',')
        if self.bcc:
            b_addresses += b_bcc.split(b',')

        for b_address in b_addresses:
            smtp.sendmail(b_sender, b_address, b_content)

        smtp.quit()

    def subject_msg(self, multiline, failtype, linenr):
        return '%s: %s' % (failtype, multiline.strip('\r\n').splitlines()[linenr])

    def indent(self, multiline, indent=8):
        return re.sub('^', ' ' * indent, multiline, flags=re.MULTILINE)

    def body_blob(self, multiline, texttype):
        ''' Turn some text output in a well-indented block for sending in a mail body '''
        intro = 'with the following %s:\n\n' % texttype
        blob = ''
        for line in multiline.strip('\r\n').splitlines():
            blob += '%s\n' % line
        return intro + self.indent(blob) + '\n'

    def mail_result(self, result, failtype):
        host = result._host.get_name()
        if not self.sender:
            self.sender = '"Ansible: %s" <root>' % host

        # Add subject
        if self.itembody:
            subject = self.itemsubject
        elif result._result.get('failed_when_result') is True:
            subject = "Failed due to 'failed_when' condition"
        elif result._result.get('exception'):
            subject = self.subject_msg(result._result['exception'], failtype, -1)
        elif result._result.get('msg'):
            subject = self.subject_msg(result._result['msg'], failtype, 0)
        elif result._result.get('stderr'):
            subject = self.subject_msg(result._result['stderr'], failtype, -1)
        elif result._result.get('stdout'):
            subject = self.subject_msg(result._result['stdout'], failtype, -1)
        else:
            subject = '%s: %s' % (failtype, result._task.name or result._task.action)

        # Make playbook name visible (e.g. in Outlook/Gmail condensed view)
        body = 'Playbook: %s\n' % os.path.basename(self.playbook._file_name)
        if result._task.name:
            body += 'Task: %s\n' % result._task.name
        body += 'Module: %s\n' % result._task.action
        body += 'Host: %s\n' % host
        body += '\n'

        # Add task information (as much as possible)
        body += 'The following task failed:\n\n'
        if 'invocation' in result._result:
            body += self.indent('%s: %s\n' % (result._task.action, json.dumps(result._result['invocation']['module_args'], indent=4)))
        elif result._task.name:
            body += self.indent('%s (%s)\n' % (result._task.name, result._task.action))
        else:
            body += self.indent('%s\n' % result._task.action)
        body += '\n'

        # Add item / message
        if self.itembody:
            body += self.itembody
        elif result._result.get('failed_when_result') is True:
            body += "due to the following condition:\n\n" + self.indent('failed_when:\n- ' + '\n- '.join(result._task.failed_when)) + '\n\n'
        elif result._result.get('msg'):
            body += self.body_blob(result._result['msg'], 'message')

        # Add stdout / stderr / exception / warnings / deprecations
        if result._result.get('exception'):
            body += self.body_blob(result._result['exception'], 'exception')
        if result._result.get('stdout'):
            body += self.body_blob(result._result['stdout'], 'standard output')
        if result._result.get('stderr'):
            body += self.body_blob(result._result['stderr'], 'error output')
        if result._result.get('warnings'):
            for i in range(len(result._result.get('warnings'))):
                body += self.body_blob(result._result['warnings'][i], 'exception %d' % i + 1)
        if result._result.get('deprecations'):
            for i in range(len(result._result.get('deprecations'))):
                body += self.body_blob(result._result['deprecations'][i], 'exception %d' % i + 1)

        body += 'and a complete dump of the error:\n\n'
        body += self.indent('%s: %s' % (failtype, json.dumps(result._result, indent=4)))

        self.mail(subject=subject, body=body)

    def v2_playbook_on_start(self, playbook):
        self.playbook = playbook
        self.itembody = ''

    def v2_runner_on_failed(self, result, ignore_errors=False):
        if ignore_errors:
            return

        self.mail_result(result, 'Failed')

    def v2_runner_on_unreachable(self, result):
        self.mail_result(result, 'Unreachable')

    def v2_runner_on_async_failed(self, result):
        self.mail_result(result, 'Async failure')

    def v2_runner_item_on_failed(self, result):
        # Pass item information to task failure
        self.itemsubject = result._result['msg']
        self.itembody += self.body_blob(json.dumps(result._result, indent=4), "failed item dump '%(item)s'" % result._result)
#        self.itembody += self.body_blob(json.dumps(dir(result), indent=4), "failed full dump '%(item)s'" % result._result)<|MERGE_RESOLUTION|>--- conflicted
+++ resolved
@@ -6,25 +6,6 @@
 __metaclass__ = type
 
 DOCUMENTATION = '''
-<<<<<<< HEAD
-    callback: mail
-    type: notification
-    short_description: Sends failure events via email
-    description:
-      - This callback will report failures via email
-    version_added: "2.3"
-    requirements:
-      - whitelisting in configuration
-      - logstash (python library)
-    options:
-      mta:
-        description: Mail Transfer Agent, server that accepts SMTP
-        env:
-          - name: SMTPHOST
-        default: localhost
-    note:
-      - "TODO: expand configuration options now that plugins can leverage Ansible's configuration"
-=======
 callback: mail
 type: notification
 short_description: Sends failure events via email
@@ -77,7 +58,6 @@
           version_added: '2.5'
 note:
 - "TODO: expand configuration options now that plugins can leverage Ansible's configuration"
->>>>>>> 3f8377c2
 '''
 
 import json
