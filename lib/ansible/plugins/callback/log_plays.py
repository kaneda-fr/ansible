--- conflicted
+++ resolved
@@ -15,11 +15,7 @@
       - "TODO: make this configurable"
     requirements:
      - Whitelist in configuration
-<<<<<<< HEAD
-     - A writeable /var/log/ansible/hosts directory by the user executing Ansbile on the controller
-=======
      - A writeable /var/log/ansible/hosts directory by the user executing Ansible on the controller
->>>>>>> 3f8377c2
 '''
 
 import os
