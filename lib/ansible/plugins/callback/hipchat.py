--- conflicted
+++ resolved
@@ -7,22 +7,6 @@
 
 DOCUMENTATION = '''
     callback: hipchat
-<<<<<<< HEAD
-    type: notification
-    short_description: post task events to hipchat
-    description:
-      - The chatty part of ChatOps with a Hipchat server as a target
-      - This callback plugin sends status updates to a HipChat channel during playbook execution.
-    version_added: "1.6"
-    requirements:
-      - prettytable (python lib)
-    options:
-      token:
-        description: HipChat API token
-        required: True
-        env:
-          - name: HIPCHAT_TOKEN
-=======
     callback_type: notification
     requirements:
       - whitelist in configuration.
@@ -50,42 +34,32 @@
         ini:
           - section: callback_hipchat
           - key: api_version
->>>>>>> 3f8377c2
       room:
         description: HipChat room to post in.
         default: ansible
         env:
           - name: HIPCHAT_ROOM
-<<<<<<< HEAD
-=======
         ini:
           - section: callback_hipchat
           - key: room
->>>>>>> 3f8377c2
       from:
         description:  Name to post as
         default: ansible
         env:
           - name: HIPCHAT_FROM
-<<<<<<< HEAD
-=======
         ini:
           - section: callback_hipchat
           - key: from
->>>>>>> 3f8377c2
       notify:
         description: Add notify flag to important messages
         type: bool
         default: True
         env:
           - name: HIPCHAT_NOTIFY
-<<<<<<< HEAD
-=======
         ini:
           - section: callback_hipchat
           - key: notify
 
->>>>>>> 3f8377c2
 '''
 
 import os
