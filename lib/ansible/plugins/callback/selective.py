# (c) Fastly, inc 2016
# (c) 2017 Ansible Project
# GNU General Public License v3.0+ (see COPYING or https://www.gnu.org/licenses/gpl-3.0.txt)

from __future__ import (absolute_import, division, print_function)
__metaclass__ = type

DOCUMENTATION = """
    callback: selective
    callback_type: stdout
    requirements:
      - set as main display callback
    short_description: only print certain tasks
    version_added: "2.4"
    description:
      - This callback only prints tasks that have been tagged with `print_action` or that have failed.
        This allows operators to focus on the tasks that provide value only.
      - Tasks that are not printed are placed with a '.'.
      - If you increase verbosity all tasks are printed.
    options:
      nocolor:
        default: False
        description: This setting allows suppressing colorizing output
        env:
          - name: ANSIBLE_NOCOLOR
          - name: ANSIBLE_SELECTIVE_DONT_COLORIZE
        ini:
          - section: defaults
          - key: nocolor
        type: boolean
"""

EXAMPLES = """
  - debug: msg="This will not be printed"
  - debug: msg="But this will"
    tags: [print_action]
"""

import difflib

from ansible import constants as C
from ansible.plugins.callback import CallbackBase
from ansible.module_utils._text import to_text
from ansible.utils.color import codeCodes

DONT_COLORIZE = False
COLORS = {
    'normal': '\033[0m',
    'ok': '\033[{0}m'.format(codeCodes[C.COLOR_OK]),
    'bold': '\033[1m',
    'not_so_bold': '\033[1m\033[34m',
    'changed': '\033[{0}m'.format(codeCodes[C.COLOR_CHANGED]),
    'failed': '\033[{0}m'.format(codeCodes[C.COLOR_ERROR]),
    'endc': '\033[0m',
    'skipped': '\033[{0}m'.format(codeCodes[C.COLOR_SKIP]),
}


def dict_diff(prv, nxt):
    """Return a dict of keys that differ with another config object."""
    keys = set(prv.keys() + nxt.keys())
    result = {}
    for k in keys:
        if prv.get(k) != nxt.get(k):
            result[k] = (prv.get(k), nxt.get(k))
    return result


def colorize(msg, color):
    """Given a string add necessary codes to format the string."""
    if DONT_COLORIZE:
        return msg
    else:
        return '{0}{1}{2}'.format(COLORS[color], msg, COLORS['endc'])


class CallbackModule(CallbackBase):
    """selective.py callback plugin."""

    CALLBACK_VERSION = 2.0
    CALLBACK_TYPE = 'stdout'
    CALLBACK_NAME = 'selective'

    def __init__(self, display=None):
        """selective.py callback plugin."""
        super(CallbackModule, self).__init__(display)
        self.last_skipped = False
        self.last_task_name = None
        self.printed_last_task = False

<<<<<<< HEAD
    def set_options(self, options):

        super(CallbackModule, self).set_options(options)

        global DONT_COLORIZE
        DONT_COLORIZE = self._plugin_options['nocolor']
=======
    def set_options(self, task_keys=None, var_options=None, direct=None):

        super(CallbackModule, self).set_options(task_keys=task_keys, var_options=var_options, direct=direct)

        global DONT_COLORIZE
        DONT_COLORIZE = self.get_option('nocolor')
>>>>>>> 3f8377c2

    def _print_task(self, task_name=None):
        if task_name is None:
            task_name = self.last_task_name

        if not self.printed_last_task:
            self.printed_last_task = True
            line_length = 120
            if self.last_skipped:
                print()
            msg = colorize("# {0} {1}".format(task_name,
                                              '*' * (line_length - len(task_name))), 'bold')
            print(msg)

    def _indent_text(self, text, indent_level):
        lines = text.splitlines()
        result_lines = []
        for l in lines:
            result_lines.append("{0}{1}".format(' ' * indent_level, l))
        return '\n'.join(result_lines)

    def _print_diff(self, diff, indent_level):
        if isinstance(diff, dict):
            try:
                diff = '\n'.join(difflib.unified_diff(diff['before'].splitlines(),
                                                      diff['after'].splitlines(),
                                                      fromfile=diff.get('before_header',
                                                                        'new_file'),
                                                      tofile=diff['after_header']))
            except AttributeError:
                diff = dict_diff(diff['before'], diff['after'])
        if diff:
            diff = colorize(str(diff), 'changed')
            print(self._indent_text(diff, indent_level + 4))

    def _print_host_or_item(self, host_or_item, changed, msg, diff, is_host, error, stdout, stderr):
        if is_host:
            indent_level = 0
            name = colorize(host_or_item.name, 'not_so_bold')
        else:
            indent_level = 4
            if isinstance(host_or_item, dict):
                if 'key' in host_or_item.keys():
                    host_or_item = host_or_item['key']
            name = colorize(to_text(host_or_item), 'bold')

        if error:
            color = 'failed'
            change_string = colorize('FAILED!!!', color)
        else:
            color = 'changed' if changed else 'ok'
            change_string = colorize("changed={0}".format(changed), color)

        msg = colorize(msg, color)

        line_length = 120
        spaces = ' ' * (40 - len(name) - indent_level)
        line = "{0}  * {1}{2}- {3}".format(' ' * indent_level, name, spaces, change_string)

        if len(msg) < 50:
            line += ' -- {0}'.format(msg)
            print("{0} {1}---------".format(line, '-' * (line_length - len(line))))
        else:
            print("{0} {1}".format(line, '-' * (line_length - len(line))))
            print(self._indent_text(msg, indent_level + 4))

        if diff:
            self._print_diff(diff, indent_level)
        if stdout:
            stdout = colorize(stdout, 'failed')
            print(self._indent_text(stdout, indent_level + 4))
        if stderr:
            stderr = colorize(stderr, 'failed')
            print(self._indent_text(stderr, indent_level + 4))

    def v2_playbook_on_play_start(self, play):
        """Run on start of the play."""
        pass

    def v2_playbook_on_task_start(self, task, **kwargs):
        """Run when a task starts."""
        self.last_task_name = task.get_name()
        self.printed_last_task = False

    def _print_task_result(self, result, error=False, **kwargs):
        """Run when a task finishes correctly."""

        if 'print_action' in result._task.tags or error or self._display.verbosity > 1:
            self._print_task()
            self.last_skipped = False
            msg = to_text(result._result.get('msg', '')) or\
                to_text(result._result.get('reason', ''))

            stderr = [result._result.get('exception', None),
                      result._result.get('module_stderr', None)]
            stderr = "\n".join([e for e in stderr if e]).strip()

            self._print_host_or_item(result._host,
                                     result._result.get('changed', False),
                                     msg,
                                     result._result.get('diff', None),
                                     is_host=True,
                                     error=error,
                                     stdout=result._result.get('module_stdout', None),
                                     stderr=stderr.strip(),
                                     )
            if 'results' in result._result:
                for r in result._result['results']:
                    failed = 'failed' in r

                    stderr = [r.get('exception', None), r.get('module_stderr', None)]
                    stderr = "\n".join([e for e in stderr if e]).strip()

                    self._print_host_or_item(r['item'],
                                             r.get('changed', False),
                                             to_text(r.get('msg', '')),
                                             r.get('diff', None),
                                             is_host=False,
                                             error=failed,
                                             stdout=r.get('module_stdout', None),
                                             stderr=stderr.strip(),
                                             )
        else:
            self.last_skipped = True
            print('.', end="")

    def v2_playbook_on_stats(self, stats):
        """Display info about playbook statistics."""
        print()
        self.printed_last_task = False
        self._print_task('STATS')

        hosts = sorted(stats.processed.keys())
        for host in hosts:
            s = stats.summarize(host)

            if s['failures'] or s['unreachable']:
                color = 'failed'
            elif s['changed']:
                color = 'changed'
            else:
                color = 'ok'

            msg = '{0}    : ok={1}\tchanged={2}\tfailed={3}\tunreachable={4}'.format(
                host, s['ok'], s['changed'], s['failures'], s['unreachable'])
            print(colorize(msg, color))

    def v2_runner_on_skipped(self, result, **kwargs):
        """Run when a task is skipped."""
        if self._display.verbosity > 1:
            self._print_task()
            self.last_skipped = False

            line_length = 120
            spaces = ' ' * (31 - len(result._host.name) - 4)

            line = "  * {0}{1}- {2}".format(colorize(result._host.name, 'not_so_bold'),
                                            spaces,
                                            colorize("skipped", 'skipped'),)

            reason = result._result.get('skipped_reason', '') or \
                result._result.get('skip_reason', '')
            if len(reason) < 50:
                line += ' -- {0}'.format(reason)
                print("{0} {1}---------".format(line, '-' * (line_length - len(line))))
            else:
                print("{0} {1}".format(line, '-' * (line_length - len(line))))
                print(self._indent_text(reason, 8))
                print(reason)

    def v2_runner_on_ok(self, result, **kwargs):
        self._print_task_result(result, error=False, **kwargs)

    def v2_runner_on_failed(self, result, **kwargs):
        self._print_task_result(result, error=True, **kwargs)

    def v2_runner_on_unreachable(self, result, **kwargs):
        self._print_task_result(result, error=True, **kwargs)

    v2_playbook_on_handler_task_start = v2_playbook_on_task_start<|MERGE_RESOLUTION|>--- conflicted
+++ resolved
@@ -88,21 +88,12 @@
         self.last_task_name = None
         self.printed_last_task = False
 
-<<<<<<< HEAD
-    def set_options(self, options):
-
-        super(CallbackModule, self).set_options(options)
-
-        global DONT_COLORIZE
-        DONT_COLORIZE = self._plugin_options['nocolor']
-=======
     def set_options(self, task_keys=None, var_options=None, direct=None):
 
         super(CallbackModule, self).set_options(task_keys=task_keys, var_options=var_options, direct=direct)
 
         global DONT_COLORIZE
         DONT_COLORIZE = self.get_option('nocolor')
->>>>>>> 3f8377c2
 
     def _print_task(self, task_name=None):
         if task_name is None:
