# (c) 2015, Logentries.com, Jimmy Tang <jimmy.tang@logentries.com>
# (c) 2017 Ansible Project
# GNU General Public License v3.0+ (see COPYING or https://www.gnu.org/licenses/gpl-3.0.txt)
from __future__ import (absolute_import, division, print_function)
__metaclass__ = type

DOCUMENTATION = '''
    callback: logentries
    type: notification
    short_description: Sends events to Logentries
    description:
      - This callback plugin will generate JSON objects and send them to Logentries via TCP for auditing/debugging purposes.
      - Before 2.4, if you wanted to use an ini configuration, the file must be placed in the same directory as this plugin and named logentries.ini
      - In 2.4 and above you can just put it in the main Ansible configuration file.
    version_added: "2.0"
    requirements:
      - whitelisting in configuration
      - certifi (python library)
      - flatdict (pytnon library), if you want to use the 'flatten' option
    options:
      api:
        description: URI to the Logentries API
        env:
          - name: LOGENTRIES_API
        default: data.logentries.com
        ini:
          - section: callback_logentries
            key: api
      port:
        description: Http port to use when connecting to the API
        env:
            - name: LOGENTRIES_PORT
        default: 80
        ini:
          - section: callback_logentries
            key: port
      tls_port:
        description: Port to use when connecting to the API when TLS is enabled
        env:
            - name: LOGENTRIES_TLS_PORT
        default: 443
        ini:
          - section: callback_logentries
            key: tls_port
      token:
        description: The logentries "TCP token"
        env:
          - name: LOGENTRIES_ANSIBLE_TOKEN
        required: True
        ini:
          - section: callback_logentries
            key: token
      use_tls:
        description:
          - Toggle to decidewhether to use TLS to encrypt the communications with the API server
        env:
          - name: LOGENTRIES_USE_TLS
        default: False
        type: boolean
        ini:
          - section: callback_logentries
            key: use_tls
      flatten:
        description: flatten complex data structures into a single dictionary with complex keys
        type: boolean
        default: False
        env:
          - name: LOGENTRIES_FLATTEN
        ini:
          - section: callback_logentries
            key: flatten
'''

EXAMPLES = '''
examples: >
  To enable, add this to your ansible.cfg file in the defaults block

    [defaults]
    callback_whitelist = logentries

  Either set the environment variables
    export LOGENTRIES_API=data.logentries.com
    export LOGENTRIES_PORT=10000
    export LOGENTRIES_ANSIBLE_TOKEN=dd21fc88-f00a-43ff-b977-e3a4233c53af

  Or in the main Ansible config file
    [callback_logentries]
    api = data.logentries.com
    port = 10000
    tls_port = 20000
    use_tls = no
    token = dd21fc88-f00a-43ff-b977-e3a4233c53af
    flatten = False
'''

import os
import socket
import random
import time
import uuid

try:
    import certifi
    HAS_CERTIFI = True
except ImportError:
    HAS_CERTIFI = False

try:
    import flatdict
    HAS_FLATDICT = True
except ImportError:
    HAS_FLATDICT = False

<<<<<<< HEAD
from ansible.errors import AnsibleError
=======
>>>>>>> 3f8377c2
from ansible.module_utils._text import to_bytes, to_text, to_native
from ansible.plugins.callback import CallbackBase

# Todo:
#  * Better formatting of output before sending out to logentries data/api nodes.


class PlainTextSocketAppender(object):
    def __init__(self, display, LE_API='data.logentries.com', LE_PORT=80, LE_TLS_PORT=443):

        self.LE_API = LE_API
        self.LE_PORT = LE_PORT
        self.LE_TLS_PORT = LE_TLS_PORT
        self.MIN_DELAY = 0.1
        self.MAX_DELAY = 10
        # Error message displayed when an incorrect Token has been detected
        self.INVALID_TOKEN = ("\n\nIt appears the LOGENTRIES_TOKEN parameter you entered is incorrect!\n\n")
        # Unicode Line separator character   \u2028
        self.LINE_SEP = u'\u2028'

        self._display = display
        self._conn = None

    def open_connection(self):
        self._conn = socket.socket(socket.AF_INET, socket.SOCK_STREAM)
        self._conn.connect((self.LE_API, self.LE_PORT))

    def reopen_connection(self):
        self.close_connection()

        root_delay = self.MIN_DELAY
        while True:
            try:
                self.open_connection()
                return
            except Exception as e:
                self._display.vvvv("Unable to connect to Logentries: %s" % str(e))

            root_delay *= 2
            if (root_delay > self.MAX_DELAY):
                root_delay = self.MAX_DELAY

            wait_for = root_delay + random.uniform(0, root_delay)

            try:
                self._display.vvvv("sleeping %s before retry" % wait_for)
                time.sleep(wait_for)
            except KeyboardInterrupt:
                raise

    def close_connection(self):
        if self._conn is not None:
            self._conn.close()

    def put(self, data):
        # Replace newlines with Unicode line separator
        # for multi-line events
        data = to_text(data, errors='surrogate_or_strict')
        multiline = data.replace(u'\n', self.LINE_SEP)
        multiline += u"\n"
        # Send data, reconnect if needed
        while True:
            try:
                self._conn.send(to_bytes(multiline, errors='surrogate_or_strict'))
            except socket.error:
                self.reopen_connection()
                continue
            break

        self.close_connection()


try:
    import ssl
    HAS_SSL = True
except ImportError:  # for systems without TLS support.
    SocketAppender = PlainTextSocketAppender
    HAS_SSL = False
else:

    class TLSSocketAppender(PlainTextSocketAppender):
        def open_connection(self):
            sock = socket.socket(socket.AF_INET, socket.SOCK_STREAM)
            sock = ssl.wrap_socket(
                sock=sock,
                keyfile=None,
                certfile=None,
                server_side=False,
                cert_reqs=ssl.CERT_REQUIRED,
                ssl_version=getattr(
                    ssl, 'PROTOCOL_TLSv1_2', ssl.PROTOCOL_TLSv1),
                ca_certs=certifi.where(),
                do_handshake_on_connect=True,
                suppress_ragged_eofs=True, )
            sock.connect((self.LE_API, self.LE_TLS_PORT))
            self._conn = sock

    SocketAppender = TLSSocketAppender


class CallbackModule(CallbackBase):
    CALLBACK_VERSION = 2.0
    CALLBACK_TYPE = 'notification'
    CALLBACK_NAME = 'logentries'
    CALLBACK_NEEDS_WHITELIST = True

    def __init__(self):

        # TODO: allow for alternate posting methods (REST/UDP/agent/etc)
        super(CallbackModule, self).__init__()

        # verify dependencies
        if not HAS_SSL:
            self._display.warning("Unable to import ssl module. Will send over port 80.")

        if not HAS_CERTIFI:
            self.disabled = True
            self._display.warning('The `certifi` python module is not installed.\nDisabling the Logentries callback plugin.')

        self.le_jobid = str(uuid.uuid4())

<<<<<<< HEAD
        # FIXME: remove when done testing
        # initialize configurable
        self.api_url = 'data.logentries.com'
        self.api_port = 80
        self.api_tls_port = 443
        self.use_tls = False
        self.flatten = False
        self.token = None

        # FIXME: make configurable, move to options
        self.timeout = 10

        # FIXME: remove testing
        # self.set_options({'api': 'data.logentries.com', 'port': 80,
        # 'tls_port': 10000, 'use_tls': True, 'flatten': False, 'token': 'ae693734-4c5b-4a44-8814-1d2feb5c8241'})

    def set_option(self, name, value):
        raise AnsibleError("The Logentries callabck plugin does not suport setting individual options.")

    def set_options(self, options):

        super(CallbackModule, self).set_options(options)

        # get options
        try:
            self.api_url = self._plugin_options['api']
            self.api_port = self._plugin_options['port']
            self.api_tls_port = self._plugin_options['tls_port']
            self.use_tls = self._plugin_options['use_tls']
            self.flatten = self._plugin_options['flatten']
=======
        # FIXME: make configurable, move to options
        self.timeout = 10

    def set_options(self, task_keys=None, var_options=None, direct=None):

        super(CallbackModule, self).set_options(task_keys=task_keys, var_options=var_options, direct=direct)

        # get options
        try:
            self.api_url = self.get_option('api')
            self.api_port = self.get_option('port')
            self.api_tls_port = self.get_option('tls_port')
            self.use_tls = self.get_option('use_tls')
            self.flatten = self.get_option('flatten')
>>>>>>> 3f8377c2
        except KeyError as e:
            self._display.warning("Missing option for Logentries callback plugin: %s" % to_native(e))
            self.disabled = True

        try:
<<<<<<< HEAD
            self.token = self._plugin_options['token']
=======
            self.token = self.get_option('token')
>>>>>>> 3f8377c2
        except KeyError as e:
            self._display.warning('Logentries token was not provided, this is required for this callback to operate, disabling')
            self.disabled = True

        if self.flatten and not HAS_FLATDICT:
            self.disabled = True
            self._display.warning('You have chosen to flatten and the `flatdict` python module is not installed.\nDisabling the Logentries callback plugin.')

        self._initialize_connections()

    def _initialize_connections(self):

        if not self.disabled:
            if self.use_tls:
                self._display.vvvv("Connecting to %s:%s with TLS" % (self.api_url, self.api_tls_port))
                self._appender = TLSSocketAppender(display=self._display, LE_API=self.api_url, LE_TLS_PORT=self.api_tls_port)
            else:
                self._display.vvvv("Connecting to %s:%s" % (self.api_url, self.api_port))
                self._appender = PlainTextSocketAppender(display=self._display, LE_API=self.api_url, LE_PORT=self.api_port)
            self._appender.reopen_connection()

    def emit_formatted(self, record):
        if self.flatten:
            results = flatdict.FlatDict(record)
            self.emit(self._dump_results(results))
        else:
            self.emit(self._dump_results(record))

    def emit(self, record):
        msg = record.rstrip('\n')
        msg = "{0} {1}".format(self.token, msg)
        self._appender.put(msg)
        self._display.vvvv("Sent event to logentries")

    def _set_info(self, host, res):
        return {'le_jobid': self.le_jobid, 'hostname': host, 'results': res}

    def runner_on_ok(self, host, res):
        results = self._set_info(host, res)
        results['status'] = 'OK'
        self.emit_formatted(results)

    def runner_on_failed(self, host, res, ignore_errors=False):
        results = self._set_info(host, res)
        results['status'] = 'FAILED'
        self.emit_formatted(results)

    def runner_on_skipped(self, host, item=None):
        results = self._set_info(host, item)
        del results['results']
        results['status'] = 'SKIPPED'
        self.emit_formatted(results)

    def runner_on_unreachable(self, host, res):
        results = self._set_info(host, res)
        results['status'] = 'UNREACHABLE'
        self.emit_formatted(results)

    def runner_on_async_failed(self, host, res, jid):
        results = self._set_info(host, res)
        results['jid'] = jid
        results['status'] = 'ASYNC_FAILED'
        self.emit_formatted(results)

    def v2_playbook_on_play_start(self, play):
        results = {}
        results['le_jobid'] = self.le_jobid
        results['started_by'] = os.getlogin()
        if play.name:
            results['play'] = play.name
        results['hosts'] = play.hosts
        self.emit_formatted(results)

    def playbook_on_stats(self, stats):
        """ close connection """
        self._appender.close_connection()<|MERGE_RESOLUTION|>--- conflicted
+++ resolved
@@ -111,10 +111,6 @@
 except ImportError:
     HAS_FLATDICT = False
 
-<<<<<<< HEAD
-from ansible.errors import AnsibleError
-=======
->>>>>>> 3f8377c2
 from ansible.module_utils._text import to_bytes, to_text, to_native
 from ansible.plugins.callback import CallbackBase
 
@@ -236,38 +232,6 @@
 
         self.le_jobid = str(uuid.uuid4())
 
-<<<<<<< HEAD
-        # FIXME: remove when done testing
-        # initialize configurable
-        self.api_url = 'data.logentries.com'
-        self.api_port = 80
-        self.api_tls_port = 443
-        self.use_tls = False
-        self.flatten = False
-        self.token = None
-
-        # FIXME: make configurable, move to options
-        self.timeout = 10
-
-        # FIXME: remove testing
-        # self.set_options({'api': 'data.logentries.com', 'port': 80,
-        # 'tls_port': 10000, 'use_tls': True, 'flatten': False, 'token': 'ae693734-4c5b-4a44-8814-1d2feb5c8241'})
-
-    def set_option(self, name, value):
-        raise AnsibleError("The Logentries callabck plugin does not suport setting individual options.")
-
-    def set_options(self, options):
-
-        super(CallbackModule, self).set_options(options)
-
-        # get options
-        try:
-            self.api_url = self._plugin_options['api']
-            self.api_port = self._plugin_options['port']
-            self.api_tls_port = self._plugin_options['tls_port']
-            self.use_tls = self._plugin_options['use_tls']
-            self.flatten = self._plugin_options['flatten']
-=======
         # FIXME: make configurable, move to options
         self.timeout = 10
 
@@ -282,17 +246,12 @@
             self.api_tls_port = self.get_option('tls_port')
             self.use_tls = self.get_option('use_tls')
             self.flatten = self.get_option('flatten')
->>>>>>> 3f8377c2
         except KeyError as e:
             self._display.warning("Missing option for Logentries callback plugin: %s" % to_native(e))
             self.disabled = True
 
         try:
-<<<<<<< HEAD
-            self.token = self._plugin_options['token']
-=======
             self.token = self.get_option('token')
->>>>>>> 3f8377c2
         except KeyError as e:
             self._display.warning('Logentries token was not provided, this is required for this callback to operate, disabling')
             self.disabled = True
