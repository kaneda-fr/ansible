--- conflicted
+++ resolved
@@ -12,11 +12,7 @@
     short_description: shows only items that need attention
     description:
       - Use this callback when you dont care about OK nor Skipped.
-<<<<<<< HEAD
-      - This callback suppreses any non Failed or Changed status.
-=======
       - This callback suppresses any non Failed or Changed status.
->>>>>>> 3f8377c2
     version_added: "2.1"
     extends_documentation_fragment:
       - default_callback
