# (c) 2016 Matt Clay <matt@mystile.com>
# (c) 2017 Ansible Project
# GNU General Public License v3.0+ (see COPYING or https://www.gnu.org/licenses/gpl-3.0.txt)

from __future__ import (absolute_import, division, print_function)
__metaclass__ = type

DOCUMENTATION = '''
    callback: junit
    type: aggregate
    short_description: write playbook output to a JUnit file.
    version_added: historical
    description:
      - This callback writes playbook output to a JUnit formatted XML file.
      - "Tasks show up in the report as follows:
        'ok': pass
        'failed' with 'EXPECTED FAILURE' in the task name: pass
<<<<<<< HEAD
=======
        'failed' with 'TOGGLE RESULT' in the task name: pass
        'ok' with 'TOGGLE RESULT' in the task name: failure
>>>>>>> 3f8377c2
        'failed' due to an exception: error
        'failed' for other reasons: failure
        'skipped': skipped"
    options:
      output_dir:
        name: JUnit output dir
        default: ~/.ansible.log
        description: Directory to write XML files to.
        env:
          - name: JUNIT_OUTPUT_DIR
      task_class:
        name: JUnit Task class
        default: False
        description: Configure the output to be one class per yaml file
        env:
          - name: JUNIT_TASK_CLASS
      fail_on_change:
        name: JUnit fail on change
        default: False
        description: Consider any tasks reporting "changed" as a junit test failure
        env:
          - name: JUNIT_FAIL_ON_CHANGE
<<<<<<< HEAD
=======
      fail_on_ignore:
        name: JUnit fail on ignore
        default: False
        description: Consider failed tasks as a junit test failure even if ignore_on_error is set
        env:
          - name: JUNIT_FAIL_ON_IGNORE
>>>>>>> 3f8377c2
    requirements:
      - whitelist in configuration
      - junit_xml (python lib)
'''

import os
import time
import re

from ansible.module_utils._text import to_bytes, to_text
from ansible.plugins.callback import CallbackBase

try:
    from junit_xml import TestSuite, TestCase
    HAS_JUNIT_XML = True
except ImportError:
    HAS_JUNIT_XML = False

try:
    from collections import OrderedDict
    HAS_ORDERED_DICT = True
except ImportError:
    try:
        from ordereddict import OrderedDict
        HAS_ORDERED_DICT = True
    except ImportError:
        HAS_ORDERED_DICT = False


class CallbackModule(CallbackBase):
    """
    This callback writes playbook output to a JUnit formatted XML file.

    Tasks show up in the report as follows:
        'ok': pass
        'failed' with 'EXPECTED FAILURE' in the task name: pass
        'failed' with 'TOGGLE RESULT' in the task name: pass
        'ok' with 'TOGGLE RESULT' in the task name: failure
        'failed' due to an exception: error
        'failed' for other reasons: failure
        'skipped': skipped

    This plugin makes use of the following environment variables:
        JUNIT_OUTPUT_DIR (optional): Directory to write XML files to.
                                     Default: ~/.ansible.log
        JUNIT_TASK_CLASS (optional): Configure the output to be one class per yaml file
                                     Default: False
        JUNIT_FAIL_ON_CHANGE (optional): Consider any tasks reporting "changed" as a junit test failure
                                     Default: False
        JUNIT_FAIL_ON_IGNORE (optional): Consider failed tasks as a junit test failure even if ignore_on_error is set
                                     Default: False

    Requires:
        junit_xml

    """

    CALLBACK_VERSION = 2.0
    CALLBACK_TYPE = 'aggregate'
    CALLBACK_NAME = 'junit'
    CALLBACK_NEEDS_WHITELIST = True

    def __init__(self):
        super(CallbackModule, self).__init__()

        self._output_dir = os.getenv('JUNIT_OUTPUT_DIR', os.path.expanduser('~/.ansible.log'))
        self._task_class = os.getenv('JUNIT_TASK_CLASS', 'False').lower()
        self._fail_on_change = os.getenv('JUNIT_FAIL_ON_CHANGE', 'False').lower()
        self._fail_on_ignore = os.getenv('JUNIT_FAIL_ON_IGNORE', 'False').lower()
        self._playbook_path = None
        self._playbook_name = None
        self._play_name = None
        self._task_data = None

        self.disabled = False

        if not HAS_JUNIT_XML:
            self.disabled = True
            self._display.warning('The `junit_xml` python module is not installed. '
                                  'Disabling the `junit` callback plugin.')

        if HAS_ORDERED_DICT:
            self._task_data = OrderedDict()
        else:
            self.disabled = True
            self._display.warning('The `ordereddict` python module is not installed. '
                                  'Disabling the `junit` callback plugin.')

        if not os.path.exists(self._output_dir):
            os.mkdir(self._output_dir)

    def _start_task(self, task):
        """ record the start of a task for one or more hosts """

        uuid = task._uuid

        if uuid in self._task_data:
            return

        play = self._play_name
        name = task.get_name().strip()
        path = task.get_path()

        if not task.no_log:
            args = ', '.join(('%s=%s' % a for a in task.args.items()))
            if args:
                name += ' ' + args

        self._task_data[uuid] = TaskData(uuid, name, path, play)

    def _finish_task(self, status, result):
        """ record the results of a task for a single host """

        task_uuid = result._task._uuid

        if hasattr(result, '_host'):
            host_uuid = result._host._uuid
            host_name = result._host.name
        else:
            host_uuid = 'include'
            host_name = 'include'

        task_data = self._task_data[task_uuid]

        if self._fail_on_change == 'true' and status == 'ok' and result._result.get('changed', False):
            status = 'failed'

        # ignore failure if expected and toggle result if asked for
        if status == 'failed' and 'EXPECTED FAILURE' in task_data.name:
            status = 'ok'
        elif 'TOGGLE RESULT' in task_data.name:
            if status == 'failed':
                status = 'ok'
            elif status == 'ok':
                status = 'failed'

        task_data.add_host(HostData(host_uuid, host_name, status, result))

    def _build_test_case(self, task_data, host_data):
        """ build a TestCase from the given TaskData and HostData """

        name = '[%s] %s: %s' % (host_data.name, task_data.play, task_data.name)
        duration = host_data.finish - task_data.start

        if self._task_class == 'true':
            junit_classname = re.sub(r'\.yml:[0-9]+$', '', task_data.path)
        else:
            junit_classname = task_data.path

        if host_data.status == 'included':
            return TestCase(name, junit_classname, duration, host_data.result)

        res = host_data.result._result
        rc = res.get('rc', 0)
        dump = self._dump_results(res, indent=0)
        dump = self._cleanse_string(dump)

        if host_data.status == 'ok':
            return TestCase(name, junit_classname, duration, dump)

        test_case = TestCase(name, junit_classname, duration)

        if host_data.status == 'failed':
            if 'exception' in res:
                message = res['exception'].strip().split('\n')[-1]
                output = res['exception']
                test_case.add_error_info(message, output)
            elif 'msg' in res:
                message = res['msg']
                test_case.add_failure_info(message, dump)
            else:
                test_case.add_failure_info('rc=%s' % rc, dump)
        elif host_data.status == 'skipped':
            if 'skip_reason' in res:
                message = res['skip_reason']
            else:
                message = 'skipped'
            test_case.add_skipped_info(message)

        return test_case

    def _cleanse_string(self, value):
        """ convert surrogate escapes to the unicode replacement character to avoid XML encoding errors """
        return to_text(to_bytes(value, errors='surrogateescape'), errors='replace')

    def _generate_report(self):
        """ generate a TestSuite report from the collected TaskData and HostData """

        test_cases = []

        for task_uuid, task_data in self._task_data.items():
            for host_uuid, host_data in task_data.host_data.items():
                test_cases.append(self._build_test_case(task_data, host_data))

        test_suite = TestSuite(self._playbook_name, test_cases)
        report = TestSuite.to_xml_string([test_suite])

        output_file = os.path.join(self._output_dir, '%s-%s.xml' % (self._playbook_name, time.time()))

        with open(output_file, 'wb') as xml:
            xml.write(to_bytes(report, errors='surrogate_or_strict'))

    def v2_playbook_on_start(self, playbook):
        self._playbook_path = playbook._file_name
        self._playbook_name = os.path.splitext(os.path.basename(self._playbook_path))[0]

    def v2_playbook_on_play_start(self, play):
        self._play_name = play.get_name()

    def v2_runner_on_no_hosts(self, task):
        self._start_task(task)

    def v2_playbook_on_task_start(self, task, is_conditional):
        self._start_task(task)

    def v2_playbook_on_cleanup_task_start(self, task):
        self._start_task(task)

    def v2_playbook_on_handler_task_start(self, task):
        self._start_task(task)

    def v2_runner_on_failed(self, result, ignore_errors=False):
        if ignore_errors and self._fail_on_ignore != 'true':
            self._finish_task('ok', result)
        else:
            self._finish_task('failed', result)

    def v2_runner_on_ok(self, result):
        self._finish_task('ok', result)

    def v2_runner_on_skipped(self, result):
        self._finish_task('skipped', result)

    def v2_playbook_on_include(self, included_file):
        self._finish_task('included', included_file)

    def v2_playbook_on_stats(self, stats):
        self._generate_report()


class TaskData:
    """
    Data about an individual task.
    """

    def __init__(self, uuid, name, path, play):
        self.uuid = uuid
        self.name = name
        self.path = path
        self.play = play
        self.start = None
        self.host_data = OrderedDict()
        self.start = time.time()

    def add_host(self, host):
        if host.uuid in self.host_data:
            if host.status == 'included':
                # concatenate task include output from multiple items
                host.result = '%s\n%s' % (self.host_data[host.uuid].result, host.result)
            else:
                raise Exception('%s: %s: %s: duplicate host callback: %s' % (self.path, self.play, self.name, host.name))

        self.host_data[host.uuid] = host


class HostData:
    """
    Data about an individual host.
    """

    def __init__(self, uuid, name, status, result):
        self.uuid = uuid
        self.name = name
        self.status = status
        self.result = result
        self.finish = time.time()<|MERGE_RESOLUTION|>--- conflicted
+++ resolved
@@ -15,11 +15,8 @@
       - "Tasks show up in the report as follows:
         'ok': pass
         'failed' with 'EXPECTED FAILURE' in the task name: pass
-<<<<<<< HEAD
-=======
         'failed' with 'TOGGLE RESULT' in the task name: pass
         'ok' with 'TOGGLE RESULT' in the task name: failure
->>>>>>> 3f8377c2
         'failed' due to an exception: error
         'failed' for other reasons: failure
         'skipped': skipped"
@@ -42,15 +39,12 @@
         description: Consider any tasks reporting "changed" as a junit test failure
         env:
           - name: JUNIT_FAIL_ON_CHANGE
-<<<<<<< HEAD
-=======
       fail_on_ignore:
         name: JUnit fail on ignore
         default: False
         description: Consider failed tasks as a junit test failure even if ignore_on_error is set
         env:
           - name: JUNIT_FAIL_ON_IGNORE
->>>>>>> 3f8377c2
     requirements:
       - whitelist in configuration
       - junit_xml (python lib)
