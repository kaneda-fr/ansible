# Copyright (c) 2014, Chris Church <chris@ninemoreminutes.com>
# Copyright (c) 2017 Ansible Project
# GNU General Public License v3.0+ (see COPYING or https://www.gnu.org/licenses/gpl-3.0.txt)
from __future__ import (absolute_import, division, print_function)
__metaclass__ = type

DOCUMENTATION = '''
    name: powershell
    plugin_type: shell
    version_added: ""
    short_description: Windows Powershell
    description:
      - The only option when using 'winrm' as a connection plugin
    options:
      remote_tmp:
        description:
        - Temporary directory to use on targets when copying files to the host.
        default: '%TEMP%'
        ini:
        - section: powershell
          key: remote_tmp
        vars:
        - name: ansible_remote_tmp
      admin_users:
        description:
        - List of users to be expected to have admin privileges, this is unused
          in the PowerShell plugin
        type: list
        default: []
      set_module_language:
        description:
        - Controls if we set the locale for moduels when executing on the
          target.
        - Windows only supports C(no) as an option.
        type: bool
        default: 'no'
        choices:
        - 'no'
      environment:
        description:
        - Dictionary of environment variables and their values to use when
          executing commands.
        type: dict
        default: {}
'''
# FIXME: admin_users and set_module_language don't belong here but must be set
# so they don't failk when someone get_option('admin_users') on this plugin

import base64
import os
import re
import shlex

from ansible.errors import AnsibleError
from ansible.module_utils._text import to_text
from ansible.plugins.shell import ShellBase


_common_args = ['PowerShell', '-NoProfile', '-NonInteractive', '-ExecutionPolicy', 'Unrestricted']

# Primarily for testing, allow explicitly specifying PowerShell version via
# an environment variable.
_powershell_version = os.environ.get('POWERSHELL_VERSION', None)
if _powershell_version:
    _common_args = ['PowerShell', '-Version', _powershell_version] + _common_args[1:]

exec_wrapper = br'''
begin {
    $DebugPreference = "Continue"
    $ErrorActionPreference = "Stop"
    Set-StrictMode -Version 2

    function ConvertTo-HashtableFromPsCustomObject ($myPsObject){
        $output = @{};
        $myPsObject | Get-Member -MemberType *Property | % {
            $val = $myPsObject.($_.name);
            If ($val -is [psobject]) {
                $val = ConvertTo-HashtableFromPsCustomObject $val
            }
            $output.($_.name) = $val
        }
        return $output;
    }
    # stream JSON including become_pw, ps_module_payload, bin_module_payload, become_payload, write_payload_path, preserve directives
    # exec runspace, capture output, cleanup, return module output

    # NB: do not adjust the following line- it is replaced when doing non-streamed module output
    $json_raw = ''
}
process {
    $input_as_string = [string]$input

    $json_raw += $input_as_string
}
end {
    If (-not $json_raw) {
        Write-Error "no input given" -Category InvalidArgument
    }
    $payload = ConvertTo-HashtableFromPsCustomObject (ConvertFrom-Json $json_raw)

    # TODO: handle binary modules
    # TODO: handle persistence

    $min_os_version = [version]$payload.min_os_version
    if ($min_os_version -ne $null) {
        $actual_os_version = [System.Environment]::OSVersion.Version
        if ($actual_os_version -lt $min_os_version) {
            $msg = "This module cannot run on this OS as it requires a minimum version of $min_os_version, actual was $actual_os_version"
            Write-Output (ConvertTo-Json @{failed=$true;msg=$msg})
            exit 1
        }
    }

    $min_ps_version = [version]$payload.min_ps_version
    if ($min_ps_version -ne $null) {
        $actual_ps_version = $PSVersionTable.PSVersion
        if ($actual_ps_version -lt $min_ps_version) {
            $msg = "This module cannot run as it requires a minimum PowerShell version of $min_ps_version, actual was $actual_ps_version"
            Write-Output (ConvertTo-Json @{failed=$true;msg=$msg})
            exit 1
        }
    }

    $actions = $payload.actions

    # pop 0th action as entrypoint
    $entrypoint = $payload.($actions[0])
    $payload.actions = $payload.actions[1..99]

    $entrypoint = [System.Text.Encoding]::UTF8.GetString([System.Convert]::FromBase64String($entrypoint))

    # load the current action entrypoint as a module custom object with a Run method
    $entrypoint = New-Module -ScriptBlock ([scriptblock]::Create($entrypoint)) -AsCustomObject

    Set-Variable -Scope global -Name complex_args -Value $payload["module_args"] | Out-Null

    # dynamically create/load modules
    ForEach ($mod in $payload.powershell_modules.GetEnumerator()) {
        $decoded_module = [System.Text.Encoding]::UTF8.GetString([System.Convert]::FromBase64String($mod.Value))
        New-Module -ScriptBlock ([scriptblock]::Create($decoded_module)) -Name $mod.Key | Import-Module -WarningAction SilentlyContinue | Out-Null
    }

    $output = $entrypoint.Run($payload)

    Write-Output $output
}

'''  # end exec_wrapper

leaf_exec = br'''
Function Run($payload) {
    $entrypoint = $payload.module_entry

    $entrypoint = [System.Text.Encoding]::UTF8.GetString([System.Convert]::FromBase64String($entrypoint))

    $ps = [powershell]::Create()

    $ps.AddStatement().AddCommand("Set-Variable").AddParameters(@{Scope="global";Name="complex_args";Value=$payload.module_args}) | Out-Null
    $ps.AddCommand("Out-Null") | Out-Null

    # redefine Write-Host to dump to output instead of failing- lots of scripts use it
    $ps.AddStatement().AddScript("Function Write-Host(`$msg){ Write-Output `$msg }") | Out-Null

    ForEach ($env_kv in $payload.environment.GetEnumerator()) {
        $escaped_env_set = "`$env:{0} = '{1}'" -f $env_kv.Key,$env_kv.Value.Replace("'","''")
        $ps.AddStatement().AddScript($escaped_env_set) | Out-Null
    }

    # dynamically create/load modules
    ForEach ($mod in $payload.powershell_modules.GetEnumerator()) {
        $decoded_module = [System.Text.Encoding]::UTF8.GetString([System.Convert]::FromBase64String($mod.Value))
        $ps.AddStatement().AddCommand("New-Module").AddParameters(@{ScriptBlock=([scriptblock]::Create($decoded_module));Name=$mod.Key}) | Out-Null
        $ps.AddCommand("Import-Module").AddParameters(@{WarningAction="SilentlyContinue"}) | Out-Null
        $ps.AddCommand("Out-Null") | Out-Null
    }

    # force input encoding to preamble-free UTF8 so PS sub-processes (eg, Start-Job) don't blow up
    $ps.AddStatement().AddScript("[Console]::InputEncoding = New-Object Text.UTF8Encoding `$false") | Out-Null

    $ps.AddStatement().AddScript($entrypoint) | Out-Null

    $output = $ps.Invoke()

    $output

    # PS3 doesn't properly set HadErrors in many cases, inspect the error stream as a fallback
    If ($ps.HadErrors -or ($PSVersionTable.PSVersion.Major -lt 4 -and $ps.Streams.Error.Count -gt 0)) {
        [System.Console]::Error.WriteLine($($ps.Streams.Error | Out-String))
        $exit_code = $ps.Runspace.SessionStateProxy.GetVariable("LASTEXITCODE")
        If(-not $exit_code) {
            $exit_code = 1
        }
        # need to use this instead of Exit keyword to prevent runspace from crashing with dynamic modules
        $host.SetShouldExit($exit_code)
    }
}
'''  # end leaf_exec

become_wrapper = br'''
Set-StrictMode -Version 2
$ErrorActionPreference = "Stop"

$helper_def = @"
using Microsoft.Win32.SafeHandles;
using System;
using System.Collections.Generic;
using System.Diagnostics;
using System.IO;
using System.Linq;
using System.Runtime.InteropServices;
using System.Security.AccessControl;
using System.Security.Principal;
using System.Text;
using System.Threading;

namespace Ansible
{
    [StructLayout(LayoutKind.Sequential)]
    public class SECURITY_ATTRIBUTES
    {
        public int nLength;
        public IntPtr lpSecurityDescriptor;
        public bool bInheritHandle = false;
        public SECURITY_ATTRIBUTES()
        {
            nLength = Marshal.SizeOf(this);
        }
    }

    [StructLayout(LayoutKind.Sequential)]
    public class STARTUPINFO
    {
        public Int32 cb;
        public IntPtr lpReserved;
        public IntPtr lpDesktop;
        public IntPtr lpTitle;
        [MarshalAs(UnmanagedType.ByValArray, SizeConst = 28)]
        public byte[] _data1;
        public Int32 dwFlags;
        public Int16 wShowWindow;
        public Int16 cbReserved2;
        public IntPtr lpReserved2;
        public SafeFileHandle hStdInput;
        public SafeFileHandle hStdOutput;
        public SafeFileHandle hStdError;
        public STARTUPINFO()
        {
            cb = Marshal.SizeOf(this);
        }
    }

    [StructLayout(LayoutKind.Sequential)]
    public class STARTUPINFOEX
    {
        public STARTUPINFO startupInfo;
        public IntPtr lpAttributeList;
        public STARTUPINFOEX()
        {
            startupInfo = new STARTUPINFO();
            startupInfo.cb = Marshal.SizeOf(this);
        }
    }

    [StructLayout(LayoutKind.Sequential)]
    public struct PROCESS_INFORMATION
    {
        public IntPtr hProcess;
        public IntPtr hThread;
        public int dwProcessId;
        public int dwThreadId;
    }

    [StructLayout(LayoutKind.Sequential)]
    public struct SID_AND_ATTRIBUTES
    {
        public IntPtr Sid;
        public int Attributes;
    }

    public struct TOKEN_USER
    {
        public SID_AND_ATTRIBUTES User;
    }

    [StructLayout(LayoutKind.Sequential)]
    public struct JOBOBJECT_BASIC_LIMIT_INFORMATION
    {
        public UInt64 PerProcessUserTimeLimit;
        public UInt64 PerJobUserTimeLimit;
        public LimitFlags LimitFlags;
        public UIntPtr MinimumWorkingSetSize;
        public UIntPtr MaximumWorkingSetSize;
        public UInt32 ActiveProcessLimit;
        public UIntPtr Affinity;
        public UInt32 PriorityClass;
        public UInt32 SchedulingClass;
    }

    [StructLayout(LayoutKind.Sequential)]
    public class JOBOBJECT_EXTENDED_LIMIT_INFORMATION
    {
        public JOBOBJECT_BASIC_LIMIT_INFORMATION BasicLimitInformation = new JOBOBJECT_BASIC_LIMIT_INFORMATION();
        [MarshalAs(UnmanagedType.ByValArray, SizeConst=48)]
        public byte[] IO_COUNTERS_BLOB;
        [MarshalAs(UnmanagedType.ByValArray, SizeConst=4)]
        public UIntPtr[] LIMIT_BLOB;
    }

    [Flags]
    public enum StartupInfoFlags : uint
    {
        USESTDHANDLES = 0x00000100
    }

    [Flags]
    public enum CreationFlags : uint
    {
        CREATE_BREAKAWAY_FROM_JOB = 0x01000000,
        CREATE_DEFAULT_ERROR_MODE = 0x04000000,
        CREATE_NEW_CONSOLE = 0x00000010,
        CREATE_SUSPENDED = 0x00000004,
        CREATE_UNICODE_ENVIRONMENT = 0x00000400,
        EXTENDED_STARTUPINFO_PRESENT = 0x00080000
    }

    public enum HandleFlags : uint
    {
        None = 0,
        INHERIT = 1
    }

    [Flags]
    public enum LogonFlags
    {
        LOGON_WITH_PROFILE = 0x00000001,
        LOGON_NETCREDENTIALS_ONLY = 0x00000002
    }

    public enum LogonType
    {
        LOGON32_LOGON_INTERACTIVE = 2,
        LOGON32_LOGON_NETWORK = 3,
        LOGON32_LOGON_BATCH = 4,
        LOGON32_LOGON_SERVICE = 5,
        LOGON32_LOGON_UNLOCK = 7,
        LOGON32_LOGON_NETWORK_CLEARTEXT = 8,
        LOGON32_LOGON_NEW_CREDENTIALS = 9
    }

    public enum LogonProvider
    {
        LOGON32_PROVIDER_DEFAULT = 0,
    }

    public enum TokenInformationClass
    {
        TokenUser = 1,
        TokenType = 8,
        TokenImpersonationLevel = 9,
        TokenElevationType = 18,
        TokenLinkedToken = 19,
    }

    public enum TokenElevationType
    {
        TokenElevationTypeDefault = 1,
        TokenElevationTypeFull,
        TokenElevationTypeLimited
    }

    [Flags]
    public enum ProcessAccessFlags : uint
    {
        PROCESS_QUERY_INFORMATION = 0x00000400,
    }

    public enum SECURITY_IMPERSONATION_LEVEL
    {
        SecurityImpersonation,
    }

    public enum TOKEN_TYPE
    {
        TokenPrimary = 1,
        TokenImpersonation
    }

    enum JobObjectInfoType
    {
        ExtendedLimitInformation = 9,
    }

    [Flags]
    enum ThreadAccessRights : uint
    {
        SUSPEND_RESUME = 0x0002
    }

    [Flags]
    public enum LimitFlags : uint
    {
        JOB_OBJECT_LIMIT_BREAKAWAY_OK = 0x00000800,
        JOB_OBJECT_LIMIT_KILL_ON_JOB_CLOSE = 0x00002000
    }

    class NativeWaitHandle : WaitHandle
    {
        public NativeWaitHandle(IntPtr handle)
        {
            this.SafeWaitHandle = new SafeWaitHandle(handle, false);
        }
    }

    public class Win32Exception : System.ComponentModel.Win32Exception
    {
        private string _msg;
        public Win32Exception(string message) : this(Marshal.GetLastWin32Error(), message) { }
        public Win32Exception(int errorCode, string message) : base(errorCode)
        {
            _msg = String.Format("{0} ({1}, Win32ErrorCode {2})", message, base.Message, errorCode);
        }
        public override string Message { get { return _msg; } }
        public static explicit operator Win32Exception(string message) { return new Win32Exception(message); }
    }

    public class CommandResult
    {
        public string StandardOut { get; internal set; }
        public string StandardError { get; internal set; }
        public uint ExitCode { get; internal set; }
    }

    public class Job : IDisposable
    {
        [DllImport("kernel32.dll", SetLastError = true, CharSet = CharSet.Unicode)]
        private static extern IntPtr CreateJobObject(
            IntPtr lpJobAttributes,
            string lpName);

        [DllImport("kernel32.dll", SetLastError = true)]
        private static extern bool SetInformationJobObject(
            IntPtr hJob,
            JobObjectInfoType JobObjectInfoClass,
            JOBOBJECT_EXTENDED_LIMIT_INFORMATION lpJobObjectInfo,
            int cbJobObjectInfoLength);

        [DllImport("kernel32.dll", SetLastError = true)]
        private static extern bool AssignProcessToJobObject(
            IntPtr hJob,
            IntPtr hProcess);

        [DllImport("kernel32.dll")]
        private static extern bool CloseHandle(
            IntPtr hObject);

        private IntPtr handle;

        public Job()
        {
            handle = CreateJobObject(IntPtr.Zero, null);
            if (handle == IntPtr.Zero)
                throw new Win32Exception("CreateJobObject() failed");

            JOBOBJECT_EXTENDED_LIMIT_INFORMATION extendedJobInfo = new JOBOBJECT_EXTENDED_LIMIT_INFORMATION();
            // on OSs that support nested jobs, one of the jobs must allow breakaway for async to work properly under WinRM
            extendedJobInfo.BasicLimitInformation.LimitFlags = LimitFlags.JOB_OBJECT_LIMIT_BREAKAWAY_OK | LimitFlags.JOB_OBJECT_LIMIT_KILL_ON_JOB_CLOSE;

            if (!SetInformationJobObject(handle, JobObjectInfoType.ExtendedLimitInformation, extendedJobInfo, Marshal.SizeOf(extendedJobInfo)))
                throw new Win32Exception("SetInformationJobObject() failed");
        }

        public void AssignProcess(IntPtr processHandle)
        {
            if (!AssignProcessToJobObject(handle, processHandle))
                throw new Win32Exception("AssignProcessToJobObject() failed");
        }

        public void Dispose()
        {
            if (handle != IntPtr.Zero)
            {
                CloseHandle(handle);
                handle = IntPtr.Zero;
            }

            GC.SuppressFinalize(this);
        }
    }

    public class BecomeUtil
    {
        [DllImport("advapi32.dll", SetLastError = true)]
        private static extern bool LogonUser(
            string lpszUsername,
            string lpszDomain,
            string lpszPassword,
            LogonType dwLogonType,
            LogonProvider dwLogonProvider,
            out IntPtr phToken);

        [DllImport("advapi32.dll", SetLastError = true, CharSet = CharSet.Unicode)]
        private static extern bool CreateProcessWithTokenW(
            IntPtr hToken,
            LogonFlags dwLogonFlags,
            [MarshalAs(UnmanagedType.LPTStr)]
            string lpApplicationName,
            StringBuilder lpCommandLine,
            CreationFlags dwCreationFlags,
            IntPtr lpEnvironment,
            [MarshalAs(UnmanagedType.LPTStr)]
            string lpCurrentDirectory,
            STARTUPINFOEX lpStartupInfo,
            out PROCESS_INFORMATION lpProcessInformation);

        [DllImport("kernel32.dll")]
        private static extern bool CreatePipe(
            out SafeFileHandle hReadPipe,
            out SafeFileHandle hWritePipe,
            SECURITY_ATTRIBUTES lpPipeAttributes,
            uint nSize);

        [DllImport("kernel32.dll", SetLastError = true)]
        private static extern bool SetHandleInformation(
            SafeFileHandle hObject,
            HandleFlags dwMask,
            int dwFlags);

        [DllImport("kernel32.dll", SetLastError = true)]
        private static extern bool GetExitCodeProcess(
            IntPtr hProcess,
            out uint lpExitCode);

        [DllImport("kernel32.dll", SetLastError = true)]
        private static extern bool CloseHandle(
            IntPtr hObject);

        [DllImport("user32.dll", SetLastError = true)]
        private static extern IntPtr GetProcessWindowStation();

        [DllImport("user32.dll", SetLastError = true)]
        private static extern IntPtr GetThreadDesktop(
            int dwThreadId);

        [DllImport("kernel32.dll", SetLastError = true)]
        private static extern int GetCurrentThreadId();

        [DllImport("advapi32.dll", SetLastError = true)]
        private static extern bool GetTokenInformation(
            IntPtr TokenHandle,
            TokenInformationClass TokenInformationClass,
            IntPtr TokenInformation,
            uint TokenInformationLength,
            out uint ReturnLength);

        [DllImport("psapi.dll", SetLastError = true)]
        private static extern bool EnumProcesses(
            [MarshalAs(UnmanagedType.LPArray, ArraySubType = UnmanagedType.U4)]
                [In][Out] IntPtr[] processIds,
            uint cb,
            [MarshalAs(UnmanagedType.U4)]
                out uint pBytesReturned);

        [DllImport("kernel32.dll", SetLastError = true)]
        private static extern IntPtr OpenProcess(
            ProcessAccessFlags processAccess,
            bool bInheritHandle,
            IntPtr processId);

        [DllImport("advapi32.dll", SetLastError = true)]
        private static extern bool OpenProcessToken(
            IntPtr ProcessHandle,
            TokenAccessLevels DesiredAccess,
            out IntPtr TokenHandle);

        [DllImport("advapi32.dll", SetLastError = true)]
        private static extern bool ConvertSidToStringSidW(
            IntPtr pSID,
            [MarshalAs(UnmanagedType.LPTStr)]
            out string StringSid);

        [DllImport("advapi32", SetLastError = true)]
        private static extern bool DuplicateTokenEx(
            IntPtr hExistingToken,
            TokenAccessLevels dwDesiredAccess,
            IntPtr lpTokenAttributes,
            SECURITY_IMPERSONATION_LEVEL ImpersonationLevel,
            TOKEN_TYPE TokenType,
            out IntPtr phNewToken);

        [DllImport("advapi32.dll", SetLastError = true)]
        private static extern bool ImpersonateLoggedOnUser(
            IntPtr hToken);

        [DllImport("advapi32.dll", SetLastError = true)]
        private static extern bool RevertToSelf();

        [DllImport("kernel32.dll", SetLastError = true)]
        private static extern SafeFileHandle OpenThread(
            ThreadAccessRights dwDesiredAccess,
            bool bInheritHandle,
            int dwThreadId);

        [DllImport("kernel32.dll", SetLastError = true)]
        private static extern int ResumeThread(
            SafeHandle hThread);

        public static CommandResult RunAsUser(string username, string password, string lpCommandLine,
            string lpCurrentDirectory, string stdinInput, LogonFlags logonFlags, LogonType logonType)
        {
            SecurityIdentifier account = null;
            if (logonType != LogonType.LOGON32_LOGON_NEW_CREDENTIALS)
            {
                account = GetBecomeSid(username);
            }

            STARTUPINFOEX si = new STARTUPINFOEX();
            si.startupInfo.dwFlags = (int)StartupInfoFlags.USESTDHANDLES;

            SECURITY_ATTRIBUTES pipesec = new SECURITY_ATTRIBUTES();
            pipesec.bInheritHandle = true;

            // Create the stdout, stderr and stdin pipes used in the process and add to the startupInfo
            SafeFileHandle stdout_read, stdout_write, stderr_read, stderr_write, stdin_read, stdin_write;
            if (!CreatePipe(out stdout_read, out stdout_write, pipesec, 0))
                throw new Win32Exception("STDOUT pipe setup failed");
            if (!SetHandleInformation(stdout_read, HandleFlags.INHERIT, 0))
                throw new Win32Exception("STDOUT pipe handle setup failed");

            if (!CreatePipe(out stderr_read, out stderr_write, pipesec, 0))
                throw new Win32Exception("STDERR pipe setup failed");
            if (!SetHandleInformation(stderr_read, HandleFlags.INHERIT, 0))
                throw new Win32Exception("STDERR pipe handle setup failed");

            if (!CreatePipe(out stdin_read, out stdin_write, pipesec, 0))
                throw new Win32Exception("STDIN pipe setup failed");
            if (!SetHandleInformation(stdin_write, HandleFlags.INHERIT, 0))
                throw new Win32Exception("STDIN pipe handle setup failed");

            si.startupInfo.hStdOutput = stdout_write;
            si.startupInfo.hStdError = stderr_write;
            si.startupInfo.hStdInput = stdin_read;

            // Setup the stdin buffer
            UTF8Encoding utf8_encoding = new UTF8Encoding(false);
            FileStream stdin_fs = new FileStream(stdin_write, FileAccess.Write, 32768);
            StreamWriter stdin = new StreamWriter(stdin_fs, utf8_encoding, 32768);

            // Create the environment block if set
            IntPtr lpEnvironment = IntPtr.Zero;

            // To support async + become, we have to do some job magic later, which requires both breakaway and starting suspended
            CreationFlags startup_flags = CreationFlags.CREATE_UNICODE_ENVIRONMENT | CreationFlags.CREATE_BREAKAWAY_FROM_JOB | CreationFlags.CREATE_SUSPENDED;

            PROCESS_INFORMATION pi = new PROCESS_INFORMATION();

            // Get the user tokens to try running processes with
            List<IntPtr> tokens = GetUserTokens(account, username, password, logonType);

            bool launch_success = false;
            foreach (IntPtr token in tokens)
            {
                if (CreateProcessWithTokenW(
                    token,
                    logonFlags,
                    null,
                    new StringBuilder(lpCommandLine),
                    startup_flags,
                    lpEnvironment,
                    lpCurrentDirectory,
                    si,
                    out pi))
                {
                    launch_success = true;
                    break;
                }
            }

            if (!launch_success)
                throw new Win32Exception("Failed to start become process");

            // If 2012/8+ OS, create new job with JOB_OBJECT_LIMIT_BREAKAWAY_OK
            // so that async can work
            Job job = null;
            if (Environment.OSVersion.Version >= new Version("6.2"))
            {
                job = new Job();
                job.AssignProcess(pi.hProcess);
            }
            ResumeProcessById(pi.dwProcessId);

            CommandResult result = new CommandResult();
            try
            {
                // Setup the output buffers and get stdout/stderr
                FileStream stdout_fs = new FileStream(stdout_read, FileAccess.Read, 4096);
                StreamReader stdout = new StreamReader(stdout_fs, utf8_encoding, true, 4096);
                stdout_write.Close();

                FileStream stderr_fs = new FileStream(stderr_read, FileAccess.Read, 4096);
                StreamReader stderr = new StreamReader(stderr_fs, utf8_encoding, true, 4096);
                stderr_write.Close();

                stdin.WriteLine(stdinInput);
                stdin.Close();

                string stdout_str, stderr_str = null;
                GetProcessOutput(stdout, stderr, out stdout_str, out stderr_str);
                UInt32 rc = GetProcessExitCode(pi.hProcess);

                result.StandardOut = stdout_str;
                result.StandardError = stderr_str;
                result.ExitCode = rc;
            }
            finally
            {
                if (job != null)
                    job.Dispose();
            }

            return result;
        }

        private static SecurityIdentifier GetBecomeSid(string username)
        {
            NTAccount account = new NTAccount(username);
            try
            {
                SecurityIdentifier security_identifier = (SecurityIdentifier)account.Translate(typeof(SecurityIdentifier));
                return security_identifier;
            }
            catch (IdentityNotMappedException ex)
            {
                throw new Exception(String.Format("Unable to find become user {0}: {1}", username, ex.Message));
            }
        }

        private static List<IntPtr> GetUserTokens(SecurityIdentifier account, string username, string password, LogonType logonType)
        {
            List<IntPtr> tokens = new List<IntPtr>();
            List<String> service_sids = new List<String>()
            {
                "S-1-5-18", // NT AUTHORITY\SYSTEM
                "S-1-5-19", // NT AUTHORITY\LocalService
                "S-1-5-20"  // NT AUTHORITY\NetworkService
            };

            IntPtr hSystemToken = IntPtr.Zero;
            string account_sid = "";
            if (logonType != LogonType.LOGON32_LOGON_NEW_CREDENTIALS)
            {
                GrantAccessToWindowStationAndDesktop(account);
                // Try to get SYSTEM token handle so we can impersonate to get full admin token
                hSystemToken = GetSystemUserHandle();
                account_sid = account.ToString();
            }
            bool impersonated = false;

            try
            {
                IntPtr hSystemTokenDup = IntPtr.Zero;
                if (hSystemToken == IntPtr.Zero && service_sids.Contains(account_sid))
                {
                    // We need the SYSTEM token if we want to become one of those accounts, fail here
                    throw new Win32Exception("Failed to get token for NT AUTHORITY\\SYSTEM");
                }
                else if (hSystemToken != IntPtr.Zero)
                {
                    // We have the token, need to duplicate and impersonate
                    bool dupResult = DuplicateTokenEx(
                        hSystemToken,
                        TokenAccessLevels.MaximumAllowed,
                        IntPtr.Zero,
                        SECURITY_IMPERSONATION_LEVEL.SecurityImpersonation,
                        TOKEN_TYPE.TokenPrimary,
                        out hSystemTokenDup);
                    int lastError = Marshal.GetLastWin32Error();
                    CloseHandle(hSystemToken);

                    if (!dupResult && service_sids.Contains(account_sid))
                        throw new Win32Exception(lastError, "Failed to duplicate token for NT AUTHORITY\\SYSTEM");
                    else if (dupResult && account_sid != "S-1-5-18")
                    {
                        if (ImpersonateLoggedOnUser(hSystemTokenDup))
                            impersonated = true;
                        else if (service_sids.Contains(account_sid))
                            throw new Win32Exception("Failed to impersonate as SYSTEM account");
                    }
                    // If SYSTEM impersonation failed but we're trying to become a regular user, just proceed;
                    // might get a limited token in UAC-enabled cases, but better than nothing...
                }

                string domain = null;

                if (service_sids.Contains(account_sid))
                {
                    // We're using a well-known service account, do a service logon instead of the actual flag set
                    logonType = LogonType.LOGON32_LOGON_SERVICE;
                    domain = "NT AUTHORITY";
                    password = null;
                    switch (account_sid)
                    {
                        case "S-1-5-18":
                            tokens.Add(hSystemTokenDup);
                            return tokens;
                        case "S-1-5-19":
                            username = "LocalService";
                            break;
                        case "S-1-5-20":
                            username = "NetworkService";
                            break;
                    }
                }
                else
                {
                    // We are trying to become a local or domain account
                    if (username.Contains(@"\"))
                    {
                        var user_split = username.Split(Convert.ToChar(@"\"));
                        domain = user_split[0];
                        username = user_split[1];
                    }
                    else if (username.Contains("@"))
                        domain = null;
                    else
                        domain = ".";
                }

                IntPtr hToken = IntPtr.Zero;
                if (!LogonUser(
                    username,
                    domain,
                    password,
                    logonType,
                    LogonProvider.LOGON32_PROVIDER_DEFAULT,
                    out hToken))
                {
                    throw new Win32Exception("LogonUser failed");
                }

                if (!service_sids.Contains(account_sid))
                {
                    // Try and get the elevated token for local/domain account
                    IntPtr hTokenElevated = GetElevatedToken(hToken);
                    tokens.Add(hTokenElevated);
                }

                // add the original token as a fallback
                tokens.Add(hToken);
            }
            finally
            {
                if (impersonated)
                    RevertToSelf();
            }

            return tokens;
        }

        private static IntPtr GetSystemUserHandle()
        {
            uint array_byte_size = 1024 * sizeof(uint);
            IntPtr[] pids = new IntPtr[1024];
            uint bytes_copied;

            if (!EnumProcesses(pids, array_byte_size, out bytes_copied))
            {
                throw new Win32Exception("Failed to enumerate processes");
            }
            // TODO: Handle if bytes_copied is larger than the array size and rerun EnumProcesses with larger array
            uint num_processes = bytes_copied / sizeof(uint);

            for (uint i = 0; i < num_processes; i++)
            {
                IntPtr hProcess = OpenProcess(ProcessAccessFlags.PROCESS_QUERY_INFORMATION, false, pids[i]);
                if (hProcess != IntPtr.Zero)
                {
                    IntPtr hToken = IntPtr.Zero;
                    // According to CreateProcessWithTokenW we require a token with
                    //  TOKEN_QUERY, TOKEN_DUPLICATE and TOKEN_ASSIGN_PRIMARY
                    // Also add in TOKEN_IMPERSONATE so we can get an impersontated token
                    TokenAccessLevels desired_access = TokenAccessLevels.Query |
                        TokenAccessLevels.Duplicate |
                        TokenAccessLevels.AssignPrimary |
                        TokenAccessLevels.Impersonate;

                    if (OpenProcessToken(hProcess, desired_access, out hToken))
                    {
                        string sid = GetTokenUserSID(hToken);
                        if (sid == "S-1-5-18")
                        {
                            CloseHandle(hProcess);
                            return hToken;
                        }
                    }

                    CloseHandle(hToken);
                }
                CloseHandle(hProcess);
            }

            return IntPtr.Zero;
        }

        private static string GetTokenUserSID(IntPtr hToken)
        {
            uint token_length;
            string sid;

            if (!GetTokenInformation(hToken, TokenInformationClass.TokenUser, IntPtr.Zero, 0, out token_length))
            {
                int last_err = Marshal.GetLastWin32Error();
                if (last_err != 122) // ERROR_INSUFFICIENT_BUFFER
                    throw new Win32Exception(last_err, "Failed to get TokenUser length");
            }

            IntPtr token_information = Marshal.AllocHGlobal((int)token_length);
            try
            {
                if (!GetTokenInformation(hToken, TokenInformationClass.TokenUser, token_information, token_length, out token_length))
                    throw new Win32Exception("Failed to get TokenUser information");

                TOKEN_USER token_user = (TOKEN_USER)Marshal.PtrToStructure(token_information, typeof(TOKEN_USER));

                if (!ConvertSidToStringSidW(token_user.User.Sid, out sid))
                    throw new Win32Exception("Failed to get user SID");
            }
            finally
            {
                Marshal.FreeHGlobal(token_information);
            }

            return sid;
        }

        private static void GetProcessOutput(StreamReader stdoutStream, StreamReader stderrStream, out string stdout, out string stderr)
        {
            var sowait = new EventWaitHandle(false, EventResetMode.ManualReset);
            var sewait = new EventWaitHandle(false, EventResetMode.ManualReset);
            string so = null, se = null;
            ThreadPool.QueueUserWorkItem((s) =>
            {
                so = stdoutStream.ReadToEnd();
                sowait.Set();
            });
            ThreadPool.QueueUserWorkItem((s) =>
            {
                se = stderrStream.ReadToEnd();
                sewait.Set();
            });
            foreach (var wh in new WaitHandle[] { sowait, sewait })
                wh.WaitOne();
            stdout = so;
            stderr = se;
        }

        private static uint GetProcessExitCode(IntPtr processHandle)
        {
            new NativeWaitHandle(processHandle).WaitOne();
            uint exitCode;
            if (!GetExitCodeProcess(processHandle, out exitCode))
                throw new Win32Exception("Error getting process exit code");
            return exitCode;
        }

        private static IntPtr GetElevatedToken(IntPtr hToken)
        {
            uint requestedLength;

            IntPtr pTokenInfo = Marshal.AllocHGlobal(sizeof(int));

            try
            {
                if (!GetTokenInformation(hToken, TokenInformationClass.TokenElevationType, pTokenInfo, sizeof(int), out requestedLength))
                    throw new Win32Exception("Unable to get TokenElevationType");

                var tet = (TokenElevationType)Marshal.ReadInt32(pTokenInfo);

                // we already have the best token we can get, just use it
                if (tet != TokenElevationType.TokenElevationTypeLimited)
                    return hToken;

                GetTokenInformation(hToken, TokenInformationClass.TokenLinkedToken, IntPtr.Zero, 0, out requestedLength);

                IntPtr pLinkedToken = Marshal.AllocHGlobal((int)requestedLength);

                if (!GetTokenInformation(hToken, TokenInformationClass.TokenLinkedToken, pLinkedToken, requestedLength, out requestedLength))
                    throw new Win32Exception("Unable to get linked token");

                IntPtr linkedToken = Marshal.ReadIntPtr(pLinkedToken);

                Marshal.FreeHGlobal(pLinkedToken);

                return linkedToken;
            }
            finally
            {
                Marshal.FreeHGlobal(pTokenInfo);
            }
        }

        private static void GrantAccessToWindowStationAndDesktop(SecurityIdentifier account)
        {
            const int WindowStationAllAccess = 0x000f037f;
            GrantAccess(account, GetProcessWindowStation(), WindowStationAllAccess);
            const int DesktopRightsAllAccess = 0x000f01ff;
            GrantAccess(account, GetThreadDesktop(GetCurrentThreadId()), DesktopRightsAllAccess);
        }

        private static void GrantAccess(SecurityIdentifier account, IntPtr handle, int accessMask)
        {
            SafeHandle safeHandle = new NoopSafeHandle(handle);
            GenericSecurity security =
                new GenericSecurity(false, ResourceType.WindowObject, safeHandle, AccessControlSections.Access);
            security.AddAccessRule(
                new GenericAccessRule(account, accessMask, AccessControlType.Allow));
            security.Persist(safeHandle, AccessControlSections.Access);
        }

        private static void ResumeThreadById(int threadId)
        {
            var threadHandle = OpenThread(ThreadAccessRights.SUSPEND_RESUME, false, threadId);
            if (threadHandle.IsInvalid)
                throw new Win32Exception(String.Format("Thread ID {0} is invalid", threadId));

            try
            {
                if (ResumeThread(threadHandle) == -1)
                    throw new Win32Exception(String.Format("Thread ID {0} cannot be resumed", threadId));
            }
            finally
            {
                threadHandle.Dispose();
            }
        }

        private static void ResumeProcessById(int pid)
        {
            var proc = Process.GetProcessById(pid);

            // wait for at least one suspended thread in the process (this handles possible slow startup race where
            // primary thread of created-suspended process has not yet become runnable)
            var retryCount = 0;
            while (!proc.Threads.OfType<ProcessThread>().Any(t => t.ThreadState == System.Diagnostics.ThreadState.Wait &&
                 t.WaitReason == ThreadWaitReason.Suspended))
            {
                proc.Refresh();
                Thread.Sleep(50);
                if (retryCount > 100)
                    throw new InvalidOperationException(String.Format("No threads were suspended in target PID {0} after 5s", pid));
            }

            foreach (var thread in proc.Threads.OfType<ProcessThread>().Where(t => t.ThreadState == System.Diagnostics.ThreadState.Wait &&
                 t.WaitReason == ThreadWaitReason.Suspended))
                ResumeThreadById(thread.Id);
        }

        private class GenericSecurity : NativeObjectSecurity
        {
            public GenericSecurity(bool isContainer, ResourceType resType, SafeHandle objectHandle, AccessControlSections sectionsRequested)
                : base(isContainer, resType, objectHandle, sectionsRequested) { }
            public new void Persist(SafeHandle handle, AccessControlSections includeSections) { base.Persist(handle, includeSections); }
            public new void AddAccessRule(AccessRule rule) { base.AddAccessRule(rule); }
            public override Type AccessRightType { get { throw new NotImplementedException(); } }
            public override AccessRule AccessRuleFactory(System.Security.Principal.IdentityReference identityReference, int accessMask, bool isInherited,
                InheritanceFlags inheritanceFlags, PropagationFlags propagationFlags, AccessControlType type)
            { throw new NotImplementedException(); }
            public override Type AccessRuleType { get { return typeof(AccessRule); } }
            public override AuditRule AuditRuleFactory(System.Security.Principal.IdentityReference identityReference, int accessMask, bool isInherited,
                InheritanceFlags inheritanceFlags, PropagationFlags propagationFlags, AuditFlags flags)
            { throw new NotImplementedException(); }
            public override Type AuditRuleType { get { return typeof(AuditRule); } }
        }

        private class NoopSafeHandle : SafeHandle
        {
            public NoopSafeHandle(IntPtr handle) : base(handle, false) { }
            public override bool IsInvalid { get { return false; } }
            protected override bool ReleaseHandle() { return true; }
        }

        private class GenericAccessRule : AccessRule
        {
            public GenericAccessRule(IdentityReference identity, int accessMask, AccessControlType type) :
                base(identity, accessMask, false, InheritanceFlags.None, PropagationFlags.None, type)
            { }
        }
    }
}
"@

$exec_wrapper = {
    Set-StrictMode -Version 2
    $DebugPreference = "Continue"
    $ErrorActionPreference = "Stop"

    Function ConvertTo-HashtableFromPsCustomObject($myPsObject) {
        $output = @{}
        $myPsObject | Get-Member -MemberType *Property | % {
            $val = $myPsObject.($_.name)
            if ($val -is [psobject]) {
                $val = ConvertTo-HashtableFromPsCustomObject -myPsObject $val
            }
            $output.($_.name) = $val
        }
        return $output
    }

    # stream JSON including become_pw, ps_module_payload, bin_module_payload, become_payload, write_payload_path, preserve directives
    # exec runspace, capture output, cleanup, return module output

    $json_raw = [System.Console]::In.ReadToEnd()

    If (-not $json_raw) {
        Write-Error "no input given" -Category InvalidArgument
    }

    $payload = ConvertTo-HashtableFromPsCustomObject -myPsObject (ConvertFrom-Json $json_raw)

    # TODO: handle binary modules
    # TODO: handle persistence

    $actions = $payload.actions

    # pop 0th action as entrypoint
    $entrypoint = $payload.($actions[0])
    $payload.actions = $payload.actions[1..99]

    $entrypoint = [System.Text.Encoding]::UTF8.GetString([System.Convert]::FromBase64String($entrypoint))

    # load the current action entrypoint as a module custom object with a Run method
    $entrypoint = New-Module -ScriptBlock ([scriptblock]::Create($entrypoint)) -AsCustomObject

    Set-Variable -Scope global -Name complex_args -Value $payload["module_args"] | Out-Null

    # dynamically create/load modules
    ForEach ($mod in $payload.powershell_modules.GetEnumerator()) {
        $decoded_module = [System.Text.Encoding]::UTF8.GetString([System.Convert]::FromBase64String($mod.Value))
        New-Module -ScriptBlock ([scriptblock]::Create($decoded_module)) -Name $mod.Key | Import-Module -WarningAction SilentlyContinue | Out-Null
    }

    $output = $entrypoint.Run($payload)

    Write-Output $output
} # end exec_wrapper

Function Dump-Error ($excep) {
    $eo = @{failed=$true}

    $eo.msg = $excep.Exception.Message
    $eo.exception = $excep | Out-String
    $host.SetShouldExit(1)

    $eo | ConvertTo-Json -Depth 10 -Compress
}

Function Parse-EnumValue($enum, $flag_type, $value, $prefix) {
    $raw_enum_value = "$prefix$($value.ToUpper())"
    try {
        $enum_value = [Enum]::Parse($enum, $raw_enum_value)
    } catch [System.ArgumentException] {
        $valid_options = [Enum]::GetNames($enum) | ForEach-Object { $_.Substring($prefix.Length).ToLower() }
        throw "become_flags $flag_type value '$value' is not valid, valid values are: $($valid_options -join ", ")"
    }
    return $enum_value
}

Function Parse-BecomeFlags($flags) {
    $logon_type = [Ansible.LogonType]::LOGON32_LOGON_INTERACTIVE
    $logon_flags = [Ansible.LogonFlags]::LOGON_WITH_PROFILE

    if ($flags -eq $null -or $flags -eq "") {
        $flag_split = @()
    } elseif ($flags -is [string]) {
        $flag_split = $flags.Split(" ")
    } else {
        throw "become_flags must be a string, was $($flags.GetType())"
    }

    foreach ($flag in $flag_split) {
        $split = $flag.Split("=")
        if ($split.Count -ne 2) {
            throw "become_flags entry '$flag' is in an invalid format, must be a key=value pair"
        }
        $flag_key = $split[0]
        $flag_value = $split[1]
        if ($flag_key -eq "logon_type") {
            $enum_details = @{
                enum = [Ansible.LogonType]
                flag_type = $flag_key
                value = $flag_value
                prefix = "LOGON32_LOGON_"
            }
            $logon_type = Parse-EnumValue @enum_details
        } elseif ($flag_key -eq "logon_flags") {
            $logon_flag_values = $flag_value.Split(",")
            $logon_flags = 0 -as [Ansible.LogonFlags]
            foreach ($logon_flag_value in $logon_flag_values) {
                if ($logon_flag_value -eq "") {
                    continue
                }
                $enum_details = @{
                    enum = [Ansible.LogonFlags]
                    flag_type = $flag_key
                    value = $logon_flag_value
                    prefix = "LOGON_"
                }
                $logon_flag = Parse-EnumValue @enum_details
                $logon_flags = $logon_flags -bor $logon_flag
            }
        } else {
            throw "become_flags key '$flag_key' is not a valid runas flag, must be 'logon_type' or 'logon_flags'"
        }
    }

    return $logon_type, [Ansible.LogonFlags]$logon_flags
}

Function Run($payload) {
    # NB: action popping handled inside subprocess wrapper

    Add-Type -TypeDefinition $helper_def -Debug:$false

    $username = $payload.become_user
    $password = $payload.become_password
    try {
        $logon_type, $logon_flags = Parse-BecomeFlags -flags $payload.become_flags
    } catch {
        Dump-Error -excep $_
        return $null
    }

    # NB: CreateProcessWithTokenW commandline maxes out at 1024 chars, must bootstrap via filesystem
    $temp = [System.IO.Path]::Combine([System.IO.Path]::GetTempPath(), [System.IO.Path]::GetRandomFileName() + ".ps1")
    $exec_wrapper.ToString() | Set-Content -Path $temp
    $rc = 0

    Try {
        # do not modify the ACL if the logon_type is LOGON32_LOGON_NEW_CREDENTIALS
        # as this results in the local execution running under the same user's token,
        # otherwise we need to allow (potentially unprivileges) the become user access
        # to the tempfile (NB: this likely won't work if traverse checking is enaabled).
        if ($logon_type -ne [Ansible.LogonType]::LOGON32_LOGON_NEW_CREDENTIALS) {
            $acl = Get-Acl -Path $temp

            Try {
                $acl.AddAccessRule($(New-Object System.Security.AccessControl.FileSystemAccessRule($username, "FullControl", "Allow")))
            } Catch [System.Security.Principal.IdentityNotMappedException] {
                throw "become_user '$username' is not recognized on this host"
            } Catch {
                throw "failed to set ACL on temp become execution script: $($_.Exception.Message)"
            }
            Set-Acl -Path $temp -AclObject $acl | Out-Null
        }

        $payload_string = $payload | ConvertTo-Json -Depth 99 -Compress

        $lp_command_line = New-Object System.Text.StringBuilder @("powershell.exe -NonInteractive -NoProfile -ExecutionPolicy Bypass -File $temp")
        $lp_current_directory = "$env:SystemRoot"

<<<<<<< HEAD
        [Ansible.Shell.NativeProcessUtil]::GetProcessOutput($stdout, $stderr, [ref] $str_stdout, [ref] $str_stderr)

        # FUTURE: decode CLIXML stderr output (and other streams?)

        $rc = [Ansible.Shell.NativeProcessUtil]::GetProcessExitCode($pi.hProcess)
        [Console]::Out.WriteLine($str_stdout.Trim())
        [Console]::Error.WriteLine($str_stderr.Trim())
    }
    Catch {
=======
        $result = [Ansible.BecomeUtil]::RunAsUser($username, $password, $lp_command_line, $lp_current_directory, $payload_string, $logon_flags, $logon_type)
        $stdout = $result.StandardOut
        $stderr = $result.StandardError
        $rc = $result.ExitCode

        [Console]::Out.WriteLine($stdout.Trim())
        [Console]::Error.WriteLine($stderr.Trim())
    } Catch {
>>>>>>> 3f8377c2
        $excep = $_
        Dump-Error $excep
    } Finally {
        Remove-Item $temp -ErrorAction SilentlyContinue
    }
    $host.SetShouldExit($rc)
}
'''

async_wrapper = br'''
Set-StrictMode -Version 2
$ErrorActionPreference = "Stop"

# build exec_wrapper encoded command
# start powershell with breakaway running exec_wrapper encodedcommand
# stream payload to powershell with normal exec, but normal exec writes results to resultfile instead of stdout/stderr
# return asyncresult to controller

$exec_wrapper = {
$DebugPreference = "Continue"
$ErrorActionPreference = "Stop"
Set-StrictMode -Version 2

function ConvertTo-HashtableFromPsCustomObject ($myPsObject){
    $output = @{};
    $myPsObject | Get-Member -MemberType *Property | % {
        $val = $myPsObject.($_.name);
        If ($val -is [psobject]) {
            $val = ConvertTo-HashtableFromPsCustomObject $val
        }
        $output.($_.name) = $val
    }
    return $output;
}
# stream JSON including become_pw, ps_module_payload, bin_module_payload, become_payload, write_payload_path, preserve directives
# exec runspace, capture output, cleanup, return module output

$json_raw = [System.Console]::In.ReadToEnd()

If (-not $json_raw) {
    Write-Error "no input given" -Category InvalidArgument
}

$payload = ConvertTo-HashtableFromPsCustomObject (ConvertFrom-Json $json_raw)

# TODO: handle binary modules
# TODO: handle persistence

$actions = $payload.actions

# pop 0th action as entrypoint
$entrypoint = $payload.($actions[0])
$payload.actions = $payload.actions[1..99]

$entrypoint = [System.Text.Encoding]::UTF8.GetString([System.Convert]::FromBase64String($entrypoint))

# load the current action entrypoint as a module custom object with a Run method
$entrypoint = New-Module -ScriptBlock ([scriptblock]::Create($entrypoint)) -AsCustomObject

Set-Variable -Scope global -Name complex_args -Value $payload["module_args"] | Out-Null

# dynamically create/load modules
ForEach ($mod in $payload.powershell_modules.GetEnumerator()) {
    $decoded_module = [System.Text.Encoding]::UTF8.GetString([System.Convert]::FromBase64String($mod.Value))
    New-Module -ScriptBlock ([scriptblock]::Create($decoded_module)) -Name $mod.Key | Import-Module -WarningAction SilentlyContinue | Out-Null
}

$output = $entrypoint.Run($payload)

Write-Output $output

} # end exec_wrapper


Function Run($payload) {
# BEGIN Ansible.Async native type definition
    $native_process_util = @"
        using Microsoft.Win32.SafeHandles;
        using System;
        using System.ComponentModel;
        using System.Diagnostics;
        using System.IO;
        using System.Linq;
        using System.Runtime.InteropServices;
        using System.Text;
        using System.Threading;

        namespace Ansible.Async {

            public static class NativeProcessUtil
            {
                [DllImport("kernel32.dll", SetLastError=true, CharSet=CharSet.Unicode, BestFitMapping=false)]
                public static extern bool CreateProcess(
                    [MarshalAs(UnmanagedType.LPTStr)]
                    string lpApplicationName,
                    StringBuilder lpCommandLine,
                    IntPtr lpProcessAttributes,
                    IntPtr lpThreadAttributes,
                    bool bInheritHandles,
                    uint dwCreationFlags,
                    IntPtr lpEnvironment,
                    [MarshalAs(UnmanagedType.LPTStr)]
                    string lpCurrentDirectory,
                    STARTUPINFOEX lpStartupInfo,
                    out PROCESS_INFORMATION lpProcessInformation);

                [DllImport("kernel32.dll", SetLastError=true, CharSet=CharSet.Unicode)]
                public static extern uint SearchPath (
                    string lpPath,
                    string lpFileName,
                    string lpExtension,
                    int nBufferLength,
                    [MarshalAs (UnmanagedType.LPTStr)]
                    StringBuilder lpBuffer,
                    out IntPtr lpFilePart);

                [DllImport("kernel32.dll")]
                public static extern bool CreatePipe(out IntPtr hReadPipe, out IntPtr hWritePipe, SECURITY_ATTRIBUTES lpPipeAttributes, uint nSize);

                [DllImport("kernel32.dll", SetLastError=true)]
                public static extern IntPtr GetStdHandle(StandardHandleValues nStdHandle);

                [DllImport("kernel32.dll", SetLastError=true)]
                public static extern bool SetHandleInformation(IntPtr hObject, HandleFlags dwMask, int dwFlags);

                [DllImport("kernel32.dll", SetLastError=true)]
                public static extern bool InitializeProcThreadAttributeList(IntPtr lpAttributeList, int dwAttributeCount, int dwFlags, ref int lpSize);

                [DllImport("kernel32.dll", SetLastError=true)]
                public static extern bool UpdateProcThreadAttribute(
                     IntPtr lpAttributeList,
                     uint dwFlags,
                     IntPtr Attribute,
                     IntPtr lpValue,
                     IntPtr cbSize,
                     IntPtr lpPreviousValue,
                     IntPtr lpReturnSize);

                public static string SearchPath(string findThis)
                {
                    StringBuilder sbOut = new StringBuilder(1024);
                    IntPtr filePartOut;

                    if(SearchPath(null, findThis, null, sbOut.Capacity, sbOut, out filePartOut) == 0)
                        throw new FileNotFoundException("Couldn't locate " + findThis + " on path");

                    return sbOut.ToString();
                }

                [DllImport("kernel32.dll", SetLastError=true)]
                static extern SafeFileHandle OpenThread(
                    ThreadAccessRights dwDesiredAccess,
                    bool bInheritHandle,
                    int dwThreadId);

                [DllImport("kernel32.dll", SetLastError=true)]
                static extern int ResumeThread(SafeHandle hThread);

                public static void ResumeThreadById(int threadId)
                {
                    var threadHandle = OpenThread(ThreadAccessRights.SUSPEND_RESUME, false, threadId);
                    if(threadHandle.IsInvalid)
                        throw new Exception(String.Format("Thread ID {0} is invalid ({1})", threadId,
                            new Win32Exception(Marshal.GetLastWin32Error()).Message));

                    try
                    {
                        if(ResumeThread(threadHandle) == -1)
                            throw new Exception(String.Format("Thread ID {0} cannot be resumed ({1})", threadId,
                                new Win32Exception(Marshal.GetLastWin32Error()).Message));
                    }
                    finally
                    {
                        threadHandle.Dispose();
                    }
                }

                public static void ResumeProcessById(int pid)
                {
                    var proc = Process.GetProcessById(pid);

                    // wait for at least one suspended thread in the process (this handles possible slow startup race where
                    // primary thread of created-suspended process has not yet become runnable)
                    var retryCount = 0;
                    while(!proc.Threads.OfType<ProcessThread>().Any(t=>t.ThreadState == System.Diagnostics.ThreadState.Wait &&
                        t.WaitReason == ThreadWaitReason.Suspended))
                    {
                        proc.Refresh();
                        Thread.Sleep(50);
                        if (retryCount > 100)
                            throw new InvalidOperationException(String.Format("No threads were suspended in target PID {0} after 5s", pid));
                    }

                    foreach(var thread in proc.Threads.OfType<ProcessThread>().Where(t => t.ThreadState == System.Diagnostics.ThreadState.Wait &&
                        t.WaitReason == ThreadWaitReason.Suspended))
                        ResumeThreadById(thread.Id);
                }
            }

            [StructLayout(LayoutKind.Sequential)]
            public class SECURITY_ATTRIBUTES
            {
                public int nLength;
                public IntPtr lpSecurityDescriptor;
                public bool bInheritHandle = false;

                public SECURITY_ATTRIBUTES() {
                    nLength = Marshal.SizeOf(this);
                }
            }

            [StructLayout(LayoutKind.Sequential)]
            public class STARTUPINFO
            {
                public Int32 cb;
                public IntPtr lpReserved;
                public IntPtr lpDesktop;
                public IntPtr lpTitle;
                public Int32 dwX;
                public Int32 dwY;
                public Int32 dwXSize;
                public Int32 dwYSize;
                public Int32 dwXCountChars;
                public Int32 dwYCountChars;
                public Int32 dwFillAttribute;
                public Int32 dwFlags;
                public Int16 wShowWindow;
                public Int16 cbReserved2;
                public IntPtr lpReserved2;
                public IntPtr hStdInput;
                public IntPtr hStdOutput;
                public IntPtr hStdError;

                public STARTUPINFO() {
                    cb = Marshal.SizeOf(this);
                }
            }

            [StructLayout(LayoutKind.Sequential)]
            public class STARTUPINFOEX {
                public STARTUPINFO startupInfo;
                public IntPtr lpAttributeList;

                public STARTUPINFOEX() {
                    startupInfo = new STARTUPINFO();
                    startupInfo.cb = Marshal.SizeOf(this);
                }
            }

            [StructLayout(LayoutKind.Sequential)]
            public struct PROCESS_INFORMATION
            {
                public IntPtr hProcess;
                public IntPtr hThread;
                public int dwProcessId;
                public int dwThreadId;
            }

            [Flags]
            enum ThreadAccessRights : uint
            {
                SUSPEND_RESUME = 0x0002
            }

            [Flags]
            public enum StartupInfoFlags : uint
            {
                USESTDHANDLES = 0x00000100
            }

            public enum StandardHandleValues : int
            {
                STD_INPUT_HANDLE = -10,
                STD_OUTPUT_HANDLE = -11,
                STD_ERROR_HANDLE = -12
            }

            [Flags]
            public enum HandleFlags : uint
            {
                None = 0,
                INHERIT = 1
            }
        }
"@ # END Ansible.Async native type definition

    # calculate the result path so we can include it in the worker payload
    $jid = $payload.async_jid
    $local_jid = $jid + "." + $pid

    $results_path = [System.IO.Path]::Combine($env:LOCALAPPDATA, ".ansible_async", $local_jid)

    $payload.async_results_path = $results_path

    [System.IO.Directory]::CreateDirectory([System.IO.Path]::GetDirectoryName($results_path)) | Out-Null

    Add-Type -TypeDefinition $native_process_util -Debug:$false

    # FUTURE: create under new job to ensure all children die on exit?

    # FUTURE: move these flags into C# enum?
    # start process suspended + breakaway so we can record the watchdog pid without worrying about a completion race
    Set-Variable CREATE_BREAKAWAY_FROM_JOB -Value ([uint32]0x01000000) -Option Constant
    Set-Variable CREATE_SUSPENDED -Value ([uint32]0x00000004) -Option Constant
    Set-Variable CREATE_UNICODE_ENVIRONMENT -Value ([uint32]0x000000400) -Option Constant
    Set-Variable CREATE_NEW_CONSOLE -Value ([uint32]0x00000010) -Option Constant
    Set-Variable EXTENDED_STARTUPINFO_PRESENT -Value ([uint32]0x00080000) -Option Constant

    $pstartup_flags = $CREATE_BREAKAWAY_FROM_JOB -bor $CREATE_UNICODE_ENVIRONMENT -bor $CREATE_NEW_CONSOLE `
        -bor $CREATE_SUSPENDED -bor $EXTENDED_STARTUPINFO_PRESENT

    # execute the dynamic watchdog as a breakway process to free us from the WinRM job, which will in turn exec the module
    $si = New-Object Ansible.Async.STARTUPINFOEX

    # setup stdin redirection, we'll leave stdout/stderr as normal
    $si.startupInfo.dwFlags = [Ansible.Async.StartupInfoFlags]::USESTDHANDLES
    $si.startupInfo.hStdOutput = [Ansible.Async.NativeProcessUtil]::GetStdHandle([Ansible.Async.StandardHandleValues]::STD_OUTPUT_HANDLE)
    $si.startupInfo.hStdError = [Ansible.Async.NativeProcessUtil]::GetStdHandle([Ansible.Async.StandardHandleValues]::STD_ERROR_HANDLE)

    $stdin_read = $stdin_write = 0

    $pipesec = New-Object Ansible.Async.SECURITY_ATTRIBUTES
    $pipesec.bInheritHandle = $true

    If(-not [Ansible.Async.NativeProcessUtil]::CreatePipe([ref]$stdin_read, [ref]$stdin_write, $pipesec, 0)) {
        throw "Stdin pipe setup failed, Win32Error: $([System.Runtime.InteropServices.Marshal]::GetLastWin32Error())"
    }
    If(-not [Ansible.Async.NativeProcessUtil]::SetHandleInformation($stdin_write, [Ansible.Async.HandleFlags]::INHERIT, 0)) {
        throw "Stdin handle setup failed, Win32Error: $([System.Runtime.InteropServices.Marshal]::GetLastWin32Error())"
    }
    $si.startupInfo.hStdInput = $stdin_read

    # create an attribute list with our explicit handle inheritance list to pass to CreateProcess
    [int]$buf_sz = 0

    # determine the buffer size necessary for our attribute list
    If(-not [Ansible.Async.NativeProcessUtil]::InitializeProcThreadAttributeList([IntPtr]::Zero, 1, 0, [ref]$buf_sz)) {
        $last_err = [System.Runtime.InteropServices.Marshal]::GetLastWin32Error()
        If($last_err -ne 122) { # ERROR_INSUFFICIENT_BUFFER
            throw "Attribute list size query failed, Win32Error: $last_err"
        }
    }

    $si.lpAttributeList = [System.Runtime.InteropServices.Marshal]::AllocHGlobal($buf_sz)

    # initialize the attribute list
    If(-not [Ansible.Async.NativeProcessUtil]::InitializeProcThreadAttributeList($si.lpAttributeList, 1, 0, [ref]$buf_sz)) {
        throw "Attribute list init failed, Win32Error: $([System.Runtime.InteropServices.Marshal]::GetLastWin32Error())"
    }

    $handles_to_inherit = [IntPtr[]]@($stdin_read)
    $pinned_handles = [System.Runtime.InteropServices.GCHandle]::Alloc($handles_to_inherit, [System.Runtime.InteropServices.GCHandleType]::Pinned)

    # update the attribute list with the handles we want to inherit
    If(-not [Ansible.Async.NativeProcessUtil]::UpdateProcThreadAttribute($si.lpAttributeList, 0, 0x20002 <# PROC_THREAD_ATTRIBUTE_HANDLE_LIST #>, `
        $pinned_handles.AddrOfPinnedObject(), [System.Runtime.InteropServices.Marshal]::SizeOf([type][IntPtr]) * $handles_to_inherit.Length, `
        [System.IntPtr]::Zero, [System.IntPtr]::Zero)) {
        throw "Attribute list update failed, Win32Error: $([System.Runtime.InteropServices.Marshal]::GetLastWin32Error())"
    }

    # need to use a preamble-free version of UTF8Encoding
    $utf8_encoding = New-Object System.Text.UTF8Encoding @($false)
    $stdin_fs = New-Object System.IO.FileStream @($stdin_write, [System.IO.FileAccess]::Write, $true, 32768)
    $stdin = New-Object System.IO.StreamWriter @($stdin_fs, $utf8_encoding, 32768)

    $pi = New-Object Ansible.Async.PROCESS_INFORMATION

    $encoded_command = [Convert]::ToBase64String([System.Text.Encoding]::Unicode.GetBytes($exec_wrapper.ToString()))

    # FUTURE: direct cmdline CreateProcess path lookup fails- this works but is sub-optimal
    $exec_cmd = [Ansible.Async.NativeProcessUtil]::SearchPath("powershell.exe")
    $exec_args = New-Object System.Text.StringBuilder @("`"$exec_cmd`" -NonInteractive -NoProfile -ExecutionPolicy Bypass -EncodedCommand $encoded_command")

    # TODO: use proper Win32Exception + error
    If(-not [Ansible.Async.NativeProcessUtil]::CreateProcess($exec_cmd, $exec_args,
        [IntPtr]::Zero, [IntPtr]::Zero, $true, $pstartup_flags, [IntPtr]::Zero, $env:windir, $si, [ref]$pi)) {
        #throw New-Object System.ComponentModel.Win32Exception
        throw "Worker creation failed, Win32Error: $([System.Runtime.InteropServices.Marshal]::GetLastWin32Error())"
    }

    # FUTURE: watch process for quick exit, capture stdout/stderr and return failure

    $watchdog_pid = $pi.dwProcessId

    [Ansible.Async.NativeProcessUtil]::ResumeProcessById($watchdog_pid)

    # once process is resumed, we can send payload over stdin
    $payload_string = $payload | ConvertTo-Json -Depth 99 -Compress
    $stdin.WriteLine($payload_string)
    $stdin.Close()

    # populate initial results before we resume the process to avoid result race
    $result = @{
        started=1;
        finished=0;
        results_file=$results_path;
        ansible_job_id=$local_jid;
        _ansible_suppress_tmpdir_delete=$true;
        ansible_async_watchdog_pid=$watchdog_pid
    }

    $result_json = ConvertTo-Json $result
    Set-Content $results_path -Value $result_json

    return $result_json
}

'''  # end async_wrapper

async_watchdog = br'''
Set-StrictMode -Version 2
$ErrorActionPreference = "Stop"

Add-Type -AssemblyName System.Web.Extensions

Function Log {
    Param(
        [string]$msg
    )

    If(Get-Variable -Name log_path -ErrorAction SilentlyContinue) {
        Add-Content $log_path $msg
    }
}

Function Deserialize-Json {
    Param(
        [Parameter(ValueFromPipeline=$true)]
        [string]$json
    )

    # FUTURE: move this into module_utils/powershell.ps1 and use for everything (sidestep PSCustomObject issues)
    # FUTURE: won't work w/ Nano Server/.NET Core- fallback to DataContractJsonSerializer (which can't handle dicts on .NET 4.0)

    Log "Deserializing:`n$json"

    $jss = New-Object System.Web.Script.Serialization.JavaScriptSerializer
    return $jss.DeserializeObject($json)
}

Function Write-Result {
    Param(
        [hashtable]$result,
        [string]$resultfile_path
    )

    $result | ConvertTo-Json | Set-Content -Path $resultfile_path
}

Function Run($payload) {
    $actions = $payload.actions

    # pop 0th action as entrypoint
    $entrypoint = $payload.($actions[0])
    $entrypoint = [System.Text.Encoding]::UTF8.GetString([System.Convert]::FromBase64String($entrypoint))

    $payload.actions = $payload.actions[1..99]

    $resultfile_path = $payload.async_results_path
    $max_exec_time_sec = $payload.async_timeout_sec

    Log "deserializing existing resultfile args"
    # read in existing resultsfile to merge w/ module output (it should be written by the time we're unsuspended and running)
    $result = Get-Content $resultfile_path -Raw | Deserialize-Json

    Log "deserialized result is $($result | Out-String)"

    Log "creating runspace"

    $rs = [runspacefactory]::CreateRunspace()
    $rs.Open()

    Log "creating Powershell object"

    $job = [powershell]::Create()
    $job.Runspace = $rs

    $job.AddScript($entrypoint) | Out-Null
    $job.AddStatement().AddCommand("Run").AddArgument($payload) | Out-Null

    Log "job BeginInvoke()"

    $job_asyncresult = $job.BeginInvoke()

    Log "waiting $max_exec_time_sec seconds for job to complete"

    $signaled = $job_asyncresult.AsyncWaitHandle.WaitOne($max_exec_time_sec * 1000)

    $result["finished"] = 1

    If($job_asyncresult.IsCompleted) {
        Log "job completed, calling EndInvoke()"

        $job_output = $job.EndInvoke($job_asyncresult)
        $job_error = $job.Streams.Error

        Log "raw module stdout: \r\n$job_output"
        If($job_error) {
            Log "raw module stderr: \r\n$job_error"
        }

        # write success/output/error to result object

        # TODO: cleanse leading/trailing junk
        Try {
            $module_result = Deserialize-Json $job_output
            # TODO: check for conflicting keys
            $result = $result + $module_result
        }
        Catch {
            $excep = $_

            $result.failed = $true
            $result.msg = "failed to parse module output: $excep"
        }

        # TODO: determine success/fail, or always include stderr if nonempty?
        Write-Result $result $resultfile_path

        Log "wrote output to $resultfile_path"
    }
    Else {
        $job.BeginStop($null, $null) | Out-Null # best effort stop
        # write timeout to result object
        $result.failed = $true
        $result.msg = "timed out waiting for module completion"
        Write-Result $result $resultfile_path

        Log "wrote timeout to $resultfile_path"
    }

    # in the case of a hung pipeline, this will cause the process to stay alive until it's un-hung...
    #$rs.Close() | Out-Null
}

'''  # end async_watchdog

from ansible.plugins import AnsiblePlugin


class ShellModule(ShellBase):

    # Common shell filenames that this plugin handles
    # Powershell is handled differently.  It's selected when winrm is the
    # connection
    COMPATIBLE_SHELLS = frozenset()
    # Family of shells this has.  Must match the filename without extension
    SHELL_FAMILY = 'powershell'

    env = dict()

    # We're being overly cautious about which keys to accept (more so than
    # the Windows environment is capable of doing), since the powershell
    # env provider's limitations don't appear to be documented.
    safe_envkey = re.compile(r'^[\d\w_]{1,255}$')

    # TODO: add binary module support

    def assert_safe_env_key(self, key):
        if not self.safe_envkey.match(key):
            raise AnsibleError("Invalid PowerShell environment key: %s" % key)
        return key

    def safe_env_value(self, key, value):
        if len(value) > 32767:
            raise AnsibleError("PowerShell environment value for key '%s' exceeds 32767 characters in length" % key)
        # powershell single quoted literals need single-quote doubling as their only escaping
        value = value.replace("'", "''")
        return to_text(value, errors='surrogate_or_strict')

    def env_prefix(self, **kwargs):
        # powershell/winrm env handling is handled in the exec wrapper
        return ""

    def join_path(self, *args):
        parts = []
        for arg in args:
            arg = self._unquote(arg).replace('/', '\\')
            parts.extend([a for a in arg.split('\\') if a])
        path = '\\'.join(parts)
        if path.startswith('~'):
            return path
        return '\'%s\'' % path

    def get_remote_filename(self, pathname):
        # powershell requires that script files end with .ps1
        base_name = os.path.basename(pathname.strip())
        name, ext = os.path.splitext(base_name.strip())
        if ext.lower() not in ['.ps1', '.exe']:
            return name + '.ps1'

        return base_name.strip()

    def path_has_trailing_slash(self, path):
        # Allow Windows paths to be specified using either slash.
        path = self._unquote(path)
        return path.endswith('/') or path.endswith('\\')

    def chmod(self, paths, mode):
        raise NotImplementedError('chmod is not implemented for Powershell')

    def chown(self, paths, user):
        raise NotImplementedError('chown is not implemented for Powershell')

    def set_user_facl(self, paths, user, mode):
        raise NotImplementedError('set_user_facl is not implemented for Powershell')

    def remove(self, path, recurse=False):
        path = self._escape(self._unquote(path))
        if recurse:
            return self._encode_script('''Remove-Item "%s" -Force -Recurse;''' % path)
        else:
            return self._encode_script('''Remove-Item "%s" -Force;''' % path)

    def mkdtemp(self, basefile=None, system=False, mode=None, tmpdir=None):
        # Windows does not have an equivalent for the system temp files, so
        # the param is ignored
        basefile = self._escape(self._unquote(basefile))
        basetmpdir = tmpdir if tmpdir else self.get_option('remote_tmp')

        script = '''
        $tmp_path = [System.Environment]::ExpandEnvironmentVariables('%s')
        $tmp = New-Item -Type Directory -Path $tmp_path -Name '%s'
        $tmp.FullName | Write-Host -Separator ''
        ''' % (basetmpdir, basefile)
        return self._encode_script(script.strip())

    def expand_user(self, user_home_path, username=''):
        # PowerShell only supports "~" (not "~username").  Resolve-Path ~ does
        # not seem to work remotely, though by default we are always starting
        # in the user's home directory.
        user_home_path = self._unquote(user_home_path)
        if user_home_path == '~':
            script = 'Write-Host (Get-Location).Path'
        elif user_home_path.startswith('~\\'):
            script = 'Write-Host ((Get-Location).Path + "%s")' % self._escape(user_home_path[1:])
        else:
            script = 'Write-Host "%s"' % self._escape(user_home_path)
        return self._encode_script(script)

    def exists(self, path):
        path = self._escape(self._unquote(path))
        script = '''
            If (Test-Path "%s")
            {
                $res = 0;
            }
            Else
            {
                $res = 1;
            }
            Write-Host "$res";
            Exit $res;
         ''' % path
        return self._encode_script(script)

    def checksum(self, path, *args, **kwargs):
        path = self._escape(self._unquote(path))
        script = '''
            If (Test-Path -PathType Leaf "%(path)s")
            {
                $sp = new-object -TypeName System.Security.Cryptography.SHA1CryptoServiceProvider;
                $fp = [System.IO.File]::Open("%(path)s", [System.IO.Filemode]::Open, [System.IO.FileAccess]::Read);
                [System.BitConverter]::ToString($sp.ComputeHash($fp)).Replace("-", "").ToLower();
                $fp.Dispose();
            }
            ElseIf (Test-Path -PathType Container "%(path)s")
            {
                Write-Host "3";
            }
            Else
            {
                Write-Host "1";
            }
        ''' % dict(path=path)
        return self._encode_script(script)

    def build_module_command(self, env_string, shebang, cmd, arg_path=None):
        # pipelining bypass
        if cmd == '':
            return '-'

        # non-pipelining

        cmd_parts = shlex.split(cmd, posix=False)
        cmd_parts = list(map(to_text, cmd_parts))
        if shebang and shebang.lower() == '#!powershell':
            if not self._unquote(cmd_parts[0]).lower().endswith('.ps1'):
                cmd_parts[0] = '"%s.ps1"' % self._unquote(cmd_parts[0])
            cmd_parts.insert(0, '&')
        elif shebang and shebang.startswith('#!'):
            cmd_parts.insert(0, shebang[2:])
        elif not shebang:
            # The module is assumed to be a binary
            cmd_parts[0] = self._unquote(cmd_parts[0])
            cmd_parts.append(arg_path)
        script = '''
            Try
            {
                %s
                %s
            }
            Catch
            {
                $_obj = @{ failed = $true }
                If ($_.Exception.GetType)
                {
                    $_obj.Add('msg', $_.Exception.Message)
                }
                Else
                {
                    $_obj.Add('msg', $_.ToString())
                }
                If ($_.InvocationInfo.PositionMessage)
                {
                    $_obj.Add('exception', $_.InvocationInfo.PositionMessage)
                }
                ElseIf ($_.ScriptStackTrace)
                {
                    $_obj.Add('exception', $_.ScriptStackTrace)
                }
                Try
                {
                    $_obj.Add('error_record', ($_ | ConvertTo-Json | ConvertFrom-Json))
                }
                Catch
                {
                }
                Echo $_obj | ConvertTo-Json -Compress -Depth 99
                Exit 1
            }
        ''' % (env_string, ' '.join(cmd_parts))
        return self._encode_script(script, preserve_rc=False)

    def wrap_for_exec(self, cmd):
        return '& %s' % cmd

    def _unquote(self, value):
        '''Remove any matching quotes that wrap the given value.'''
        value = to_text(value or '')
        m = re.match(r'^\s*?\'(.*?)\'\s*?$', value)
        if m:
            return m.group(1)
        m = re.match(r'^\s*?"(.*?)"\s*?$', value)
        if m:
            return m.group(1)
        return value

    def _escape(self, value, include_vars=False):
        '''Return value escaped for use in PowerShell command.'''
        # http://www.techotopia.com/index.php/Windows_PowerShell_1.0_String_Quoting_and_Escape_Sequences
        # http://stackoverflow.com/questions/764360/a-list-of-string-replacements-in-python
        subs = [('\n', '`n'), ('\r', '`r'), ('\t', '`t'), ('\a', '`a'),
                ('\b', '`b'), ('\f', '`f'), ('\v', '`v'), ('"', '`"'),
                ('\'', '`\''), ('`', '``'), ('\x00', '`0')]
        if include_vars:
            subs.append(('$', '`$'))
        pattern = '|'.join('(%s)' % re.escape(p) for p, s in subs)
        substs = [s for p, s in subs]

        def replace(m):
            return substs[m.lastindex - 1]

        return re.sub(pattern, replace, value)

    def _encode_script(self, script, as_list=False, strict_mode=True, preserve_rc=True):
        '''Convert a PowerShell script to a single base64-encoded command.'''
        script = to_text(script)

        if script == u'-':
            cmd_parts = _common_args + ['-']

        else:
            if strict_mode:
                script = u'Set-StrictMode -Version Latest\r\n%s' % script
            # try to propagate exit code if present- won't work with begin/process/end-style scripts (ala put_file)
            # NB: the exit code returned may be incorrect in the case of a successful command followed by an invalid command
            if preserve_rc:
                script = u'%s\r\nIf (-not $?) { If (Get-Variable LASTEXITCODE -ErrorAction SilentlyContinue) { exit $LASTEXITCODE } Else { exit 1 } }\r\n'\
                    % script
            script = '\n'.join([x.strip() for x in script.splitlines() if x.strip()])
            encoded_script = to_text(base64.b64encode(script.encode('utf-16-le')), 'utf-8')
            cmd_parts = _common_args + ['-EncodedCommand', encoded_script]

        if as_list:
            return cmd_parts
        return ' '.join(cmd_parts)<|MERGE_RESOLUTION|>--- conflicted
+++ resolved
@@ -1257,17 +1257,6 @@
         $lp_command_line = New-Object System.Text.StringBuilder @("powershell.exe -NonInteractive -NoProfile -ExecutionPolicy Bypass -File $temp")
         $lp_current_directory = "$env:SystemRoot"
 
-<<<<<<< HEAD
-        [Ansible.Shell.NativeProcessUtil]::GetProcessOutput($stdout, $stderr, [ref] $str_stdout, [ref] $str_stderr)
-
-        # FUTURE: decode CLIXML stderr output (and other streams?)
-
-        $rc = [Ansible.Shell.NativeProcessUtil]::GetProcessExitCode($pi.hProcess)
-        [Console]::Out.WriteLine($str_stdout.Trim())
-        [Console]::Error.WriteLine($str_stderr.Trim())
-    }
-    Catch {
-=======
         $result = [Ansible.BecomeUtil]::RunAsUser($username, $password, $lp_command_line, $lp_current_directory, $payload_string, $logon_flags, $logon_type)
         $stdout = $result.StandardOut
         $stderr = $result.StandardError
@@ -1276,7 +1265,6 @@
         [Console]::Out.WriteLine($stdout.Trim())
         [Console]::Error.WriteLine($stderr.Trim())
     } Catch {
->>>>>>> 3f8377c2
         $excep = $_
         Dump-Error $excep
     } Finally {
