#
# (c) 2016 Red Hat Inc.
#
# This file is part of Ansible
#
# Ansible is free software: you can redistribute it and/or modify
# it under the terms of the GNU General Public License as published by
# the Free Software Foundation, either version 3 of the License, or
# (at your option) any later version.
#
# Ansible is distributed in the hope that it will be useful,
# but WITHOUT ANY WARRANTY; without even the implied warranty of
# MERCHANTABILITY or FITNESS FOR A PARTICULAR PURPOSE.  See the
# GNU General Public License for more details.
#
# You should have received a copy of the GNU General Public License
# along with Ansible.  If not, see <http://www.gnu.org/licenses/>.
#
from __future__ import (absolute_import, division, print_function)
__metaclass__ = type

import re

from ansible.plugins.terminal import TerminalBase
from ansible.errors import AnsibleConnectionFailure


class TerminalModule(TerminalBase):

    terminal_stdout_re = [
<<<<<<< HEAD
        re.compile(br'[\r\n]?[a-zA-Z]{1}[a-zA-Z0-9-_.]*[>|#|%](?:\s*)$'),
=======
        re.compile(br'[\r\n](?!\s*<)?(\x1b\S+)*[a-zA-Z_]{1}[a-zA-Z0-9-_.]*[>|#|%](?:\s*)*(\x1b\S+)*$'),
>>>>>>> 3f8377c2
        re.compile(br'[\r\n]?[a-zA-Z]{1}[a-zA-Z0-9-_.]*\(.+\)#(?:\s*)$')
    ]

    terminal_stderr_re = [
        re.compile(br"% ?Error"),
        re.compile(br"^% \w+", re.M),
        re.compile(br"% ?Bad secret"),
        re.compile(br"invalid input", re.I),
        re.compile(br"(?:incomplete|ambiguous) command", re.I),
        re.compile(br"connection timed out", re.I),
        re.compile(br"[^\r\n]+ not found", re.I),
        re.compile(br"'[^']' +returned error code: ?\d+"),
        re.compile(br"syntax error"),
        re.compile(br"unknown command"),
        re.compile(br"user not present"),
        re.compile(br"invalid (.+?)at '\^' marker", re.I)
    ]

    def on_open_shell(self):
        try:
            for cmd in (b'terminal length 0', b'terminal width 511'):
                self._exec_cli_command(cmd)
        except AnsibleConnectionFailure:
            raise AnsibleConnectionFailure('unable to set terminal parameters')<|MERGE_RESOLUTION|>--- conflicted
+++ resolved
@@ -28,11 +28,7 @@
 class TerminalModule(TerminalBase):
 
     terminal_stdout_re = [
-<<<<<<< HEAD
-        re.compile(br'[\r\n]?[a-zA-Z]{1}[a-zA-Z0-9-_.]*[>|#|%](?:\s*)$'),
-=======
         re.compile(br'[\r\n](?!\s*<)?(\x1b\S+)*[a-zA-Z_]{1}[a-zA-Z0-9-_.]*[>|#|%](?:\s*)*(\x1b\S+)*$'),
->>>>>>> 3f8377c2
         re.compile(br'[\r\n]?[a-zA-Z]{1}[a-zA-Z0-9-_.]*\(.+\)#(?:\s*)$')
     ]
 
