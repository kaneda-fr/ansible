--- conflicted
+++ resolved
@@ -32,11 +32,7 @@
         default: ''
       remote_addr:
         description:
-<<<<<<< HEAD
-            - The path of the chroot you want to access.
-=======
             - The name of the container you want to access.
->>>>>>> 3f8377c2
         default: inventory_hostname
         vars:
             - name: ansible_host
@@ -119,11 +115,7 @@
 
     @staticmethod
     def _sanitize_version(version):
-<<<<<<< HEAD
-        return re.sub(u'[^0-9a-zA-Z\.]', u'', version)
-=======
         return re.sub(u'[^0-9a-zA-Z.]', u'', version)
->>>>>>> 3f8377c2
 
     def _old_docker_version(self):
         cmd_args = []
