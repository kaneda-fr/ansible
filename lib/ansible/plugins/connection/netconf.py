# (c) 2016 Red Hat Inc.
# (c) 2017 Ansible Project
# GNU General Public License v3.0+ (see COPYING or https://www.gnu.org/licenses/gpl-3.0.txt)

from __future__ import (absolute_import, division, print_function)
__metaclass__ = type

<<<<<<< HEAD
DOCUMENTATION = """
    author: Ansible Networking Team
    connection: netconf
    short_description: Use netconf to run command on network appliances
    description:
        - Use netconf to run command on network appliances
    version_added: "2.3"
    options:
      network_os:
        description:
            - Appliance specific OS
        default: 'default'
        vars:
            - name: ansible_netconf_network_os
      password:
        description:
            - Secret used to authenticate
        vars:
            - name: ansible_pass
            - name: ansible_netconf_pass
      private_key_file:
        description:
            - Key or certificate file used for authentication
        vars:
            - name: ansible_private_key_file
            - name: ansible_netconf_private_key_file
      ssh_config:
        type: boolean
        default: False
        description:
            - Flag to decide if we use SSH configuration options with netconf
        vars:
            - name: ansible_netconf_ssh_config
        env:
            - name: ANSIBLE_NETCONF_SSH_CONFIG
      user:
        description:
          - User to authenticate as
        vars:
          - name: ansible_user
          - name: ansible_netconf_user
      port:
        type: int
        description:
          - port to connect to on the remote
        default: 830
        vars:
          - name: ansible_port
          - name: ansible_netconf_port
      timeout:
        type: int
        description:
          - Connection timeout in seconds
        default: 120
      host_key_checking:
        type: boolean
        description:
          - Flag to control wether we check for validity of the host key of the remote
        default: True
# TODO:
#look_for_keys=C.PARAMIKO_LOOK_FOR_KEYS,
#allow_agent=self.allow_agent,
=======

DOCUMENTATION = """
---
author: Ansible Networking Team
connection: netconf
short_description: Provides a persistent connection using the netconf protocol
description:
  - This connection plugin provides a connection to remote devices over the
    SSH NETCONF subsystem.  This connection plugin is typically used by
    network devices for sending and receiving RPC calls over NETCONF.
  - Note this connection plugin requires ncclient to be installed on the
    local Ansible controller.
version_added: "2.3"
requirements:
  - ncclient
options:
  host:
    description:
      - Specifies the remote device FQDN or IP address to establish the SSH
        connection to.
    default: inventory_hostname
    vars:
      - name: ansible_host
  port:
    type: int
    description:
      - Specifies the port on the remote device to listening for connections
        when establishing the SSH connection.
    default: 830
    ini:
      - section: defaults
        key: remote_port
    env:
      - name: ANSIBLE_REMOTE_PORT
    vars:
      - name: ansible_port
  network_os:
    description:
      - Configures the device platform network operating system.  This value is
        used to load a device specific netconf plugin.  If this option is not
        configured, then the default netconf plugin will be used.
    default: null
    vars:
      - name: ansible_network_os
  remote_user:
    description:
      - The username used to authenticate to the remote device when the SSH
        connection is first established.  If the remote_user is not specified,
        the connection will use the username of the logged in user.
      - Can be configured form the CLI via the C(--user) or C(-u) options
    ini:
      - section: defaults
        key: remote_user
    env:
      - name: ANSIBLE_REMOTE_USER
    vars:
      - name: ansible_user
  password:
    description:
      - Configures the user password used to authenticate to the remote device
        when first establishing the SSH connection.
    vars:
      - name: ansible_pass
  private_key_file:
    description:
      - The private SSH key or certificate file used to to authenticate to the
        remote device when first establishing the SSH connection.
    ini:
     section: defaults
     key: private_key_file
    env:
      - name: ANSIBLE_PRIVATE_KEY_FILE
    vars:
      - name: ansible_private_key_file
  timeout:
    type: int
    description:
      - Sets the connection time for the communicating with the remote device.
        This timeout is used as the default timeout value when awaiting a
        response after issuing a call to a RPC.  If the RPC does not return in
        timeout seconds, an error is generated.
    default: 120
  host_key_auto_add:
    type: boolean
    description:
      - By default, Ansible will prompt the user before adding SSH keys to the
        known hosts file.  Enabling this option, unknown host keys will
        automatically be added to the known hosts file.
      - Be sure to fully understand the security implications of enabling this
        option on production systems as it could create a security vulnerability.
    default: False
    ini:
      section: paramiko_connection
      key: host_key_auto_add
    env:
      - name: ANSIBLE_HOST_KEY_AUTO_ADD
  persistent_connect_timeout:
    type: int
    description:
      - Configures, in seconds, the amount of time to wait when trying to
        initially establish a persistent connection.  If this value expires
        before the connection to the remote device is completed, the connection
        will fail
    default: 30
    ini:
      section: persistent_connection
      key: persistent_connect_timeout
    env:
      - name: ANSIBLE_PERSISTENT_CONNECT_TIMEOUT
  persistent_command_timeout:
    type: int
    description:
      - Configures, in seconds, the amount of time to wait for a command to
        return from the remote device.  If this timer is exceeded before the
        command returns, the connection plugin will raise an exception and
        close
    default: 10
    ini:
      section: persistent_connection
      key: persistent_command_timeout
    env:
      - name: ANSIBLE_PERSISTENT_COMMAND_TIMEOUT
>>>>>>> 3f8377c2
"""

import os
import logging
import json

from ansible import constants as C
from ansible.errors import AnsibleConnectionFailure, AnsibleError
from ansible.module_utils._text import to_bytes, to_native, to_text
from ansible.module_utils.parsing.convert_bool import BOOLEANS_TRUE
from ansible.plugins.loader import netconf_loader
from ansible.plugins.connection import ConnectionBase, ensure_connect
from ansible.plugins.connection.local import Connection as LocalConnection

try:
    from ncclient import manager
    from ncclient.operations import RPCError
    from ncclient.transport.errors import SSHUnknownHostError
    from ncclient.xml_ import to_ele, to_xml
except ImportError:
    raise AnsibleError("ncclient is not installed")

try:
    from __main__ import display
except ImportError:
    from ansible.utils.display import Display
    display = Display()

logging.getLogger('ncclient').setLevel(logging.INFO)

network_os_device_param_map = {
    "nxos": "nexus"
}


class Connection(ConnectionBase):
    """NetConf connections"""

    transport = 'netconf'
    has_pipelining = False
    force_persistence = True

    def __init__(self, play_context, new_stdin, *args, **kwargs):
        super(Connection, self).__init__(play_context, new_stdin, *args, **kwargs)

        self._network_os = self._play_context.network_os or 'default'
        display.display('network_os is set to %s' % self._network_os, log_only=True)

        self._netconf = None
        self._manager = None
        self._connected = False

        self._local = LocalConnection(play_context, new_stdin, *args, **kwargs)

    def __getattr__(self, name):
        try:
            return self.__dict__[name]
        except KeyError:
            if name.startswith('_'):
                raise AttributeError("'%s' object has no attribute '%s'" % (self.__class__.__name__, name))
            return getattr(self._netconf, name)

    def exec_command(self, request, in_data=None, sudoable=True):
        """Sends the request to the node and returns the reply
        The method accepts two forms of request.  The first form is as a byte
        string that represents xml string be send over netconf session.
        The second form is a json-rpc (2.0) byte string.
        """
        if self._manager:
            # to_ele operates on native strings
            request = to_ele(to_native(request, errors='surrogate_or_strict'))

            if request is None:
                return 'unable to parse request'

            try:
                reply = self._manager.rpc(request)
            except RPCError as exc:
                error = self.internal_error(data=to_text(to_xml(exc.xml), errors='surrogate_or_strict'))
                return json.dumps(error)

            return reply.data_xml
        else:
            return self._local.exec_command(request, in_data, sudoable)

    def put_file(self, in_path, out_path):
        """Transfer a file from local to remote"""
        return self._local.put_file(in_path, out_path)

    def fetch_file(self, in_path, out_path):
        """Fetch a file from remote to local"""
        return self._local.fetch_file(in_path, out_path)

    def _connect(self):
        super(Connection, self)._connect()

        display.display('ssh connection done, starting ncclient', log_only=True)

        allow_agent = True
        if self._play_context.password is not None:
            allow_agent = False
        setattr(self._play_context, 'allow_agent', allow_agent)

        key_filename = None
        if self._play_context.private_key_file:
            key_filename = os.path.expanduser(self._play_context.private_key_file)

        network_os = self._play_context.network_os

        if not network_os:
            for cls in netconf_loader.all(class_only=True):
                network_os = cls.guess_network_os(self)
                if network_os:
                    display.display('discovered network_os %s' % network_os, log_only=True)

        device_params = {'name': (network_os_device_param_map.get(network_os) or network_os or 'default')}

        ssh_config = os.getenv('ANSIBLE_NETCONF_SSH_CONFIG', False)
        if ssh_config in BOOLEANS_TRUE:
            ssh_config = True
        else:
            ssh_config = None

        try:
            self._manager = manager.connect(
                host=self._play_context.remote_addr,
                port=self._play_context.port or 830,
                username=self._play_context.remote_user,
                password=self._play_context.password,
                key_filename=str(key_filename),
                hostkey_verify=C.HOST_KEY_CHECKING,
                look_for_keys=C.PARAMIKO_LOOK_FOR_KEYS,
                device_params=device_params,
                allow_agent=self._play_context.allow_agent,
                timeout=self._play_context.timeout,
                ssh_config=ssh_config
            )
        except SSHUnknownHostError as exc:
            raise AnsibleConnectionFailure(str(exc))
        except ImportError as exc:
            raise AnsibleError("connection=netconf is not supported on {0}".format(network_os))

        if not self._manager.connected:
            return 1, b'', b'not connected'

        display.display('ncclient manager object created successfully', log_only=True)

        self._connected = True

        self._netconf = netconf_loader.get(network_os, self)
        if self._netconf:
            display.display('loaded netconf plugin for network_os %s' % network_os, log_only=True)
        else:
            self._netconf = netconf_loader.get("default", self)
            display.display('unable to load netconf plugin for network_os %s, falling back to default plugin' % network_os)

        return 0, to_bytes(self._manager.session_id, errors='surrogate_or_strict'), b''

    def reset(self):
        '''
        Reset the connection
        '''
        if self._socket_path:
            display.vvvv('resetting persistent connection for socket_path %s' % self._socket_path, host=self._play_context.remote_addr)
            self.close()
        display.vvvv('reset call on connection instance', host=self._play_context.remote_addr)

    def close(self):
        if self._manager:
            self._manager.close_session()
            self._connected = False
        super(Connection, self).close()<|MERGE_RESOLUTION|>--- conflicted
+++ resolved
@@ -5,70 +5,6 @@
 from __future__ import (absolute_import, division, print_function)
 __metaclass__ = type
 
-<<<<<<< HEAD
-DOCUMENTATION = """
-    author: Ansible Networking Team
-    connection: netconf
-    short_description: Use netconf to run command on network appliances
-    description:
-        - Use netconf to run command on network appliances
-    version_added: "2.3"
-    options:
-      network_os:
-        description:
-            - Appliance specific OS
-        default: 'default'
-        vars:
-            - name: ansible_netconf_network_os
-      password:
-        description:
-            - Secret used to authenticate
-        vars:
-            - name: ansible_pass
-            - name: ansible_netconf_pass
-      private_key_file:
-        description:
-            - Key or certificate file used for authentication
-        vars:
-            - name: ansible_private_key_file
-            - name: ansible_netconf_private_key_file
-      ssh_config:
-        type: boolean
-        default: False
-        description:
-            - Flag to decide if we use SSH configuration options with netconf
-        vars:
-            - name: ansible_netconf_ssh_config
-        env:
-            - name: ANSIBLE_NETCONF_SSH_CONFIG
-      user:
-        description:
-          - User to authenticate as
-        vars:
-          - name: ansible_user
-          - name: ansible_netconf_user
-      port:
-        type: int
-        description:
-          - port to connect to on the remote
-        default: 830
-        vars:
-          - name: ansible_port
-          - name: ansible_netconf_port
-      timeout:
-        type: int
-        description:
-          - Connection timeout in seconds
-        default: 120
-      host_key_checking:
-        type: boolean
-        description:
-          - Flag to control wether we check for validity of the host key of the remote
-        default: True
-# TODO:
-#look_for_keys=C.PARAMIKO_LOOK_FOR_KEYS,
-#allow_agent=self.allow_agent,
-=======
 
 DOCUMENTATION = """
 ---
@@ -191,7 +127,6 @@
       key: persistent_command_timeout
     env:
       - name: ANSIBLE_PERSISTENT_COMMAND_TIMEOUT
->>>>>>> 3f8377c2
 """
 
 import os
