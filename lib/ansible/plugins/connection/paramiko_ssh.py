# (c) 2012, Michael DeHaan <michael.dehaan@gmail.com>
# (c) 2017 Ansible Project
# GNU General Public License v3.0+ (see COPYING or https://www.gnu.org/licenses/gpl-3.0.txt)
from __future__ import (absolute_import, division, print_function)
__metaclass__ = type

DOCUMENTATION = """
    author: Ansible Core Team
    connection: paramiko
    short_description: Run tasks via python ssh (paramiko)
    description:
        - Use the python ssh implementation (Paramiko) to connect to targets
        - The paramiko transport is provided because many distributions, in particular EL6 and before do not support ControlPersist
          in their SSH implementations.
        - This is needed on the Ansible control machine to be reasonably efficient with connections.
          Thus paramiko is faster for most users on these platforms.
          Users with ControlPersist capability can consider using -c ssh or configuring the transport in the configuration file.
<<<<<<< HEAD
=======
        - This plugin also borrows a lot of settings from the ssh plugin as they both cover the same protocol.
>>>>>>> 3f8377c2
    version_added: "0.1"
    options:
      remote_addr:
        description:
            - Address of the remote target
        default: inventory_hostname
        vars:
            - name: ansible_host
            - name: ansible_ssh_host
            - name: ansible_paramiko_host
      remote_user:
        description:
            - User to login/authenticate as
<<<<<<< HEAD
=======
            - Can be set from the CLI via the C(--user) or C(-u) options.
>>>>>>> 3f8377c2
        vars:
            - name: ansible_user
            - name: ansible_ssh_user
            - name: ansible_paramiko_user
<<<<<<< HEAD
# TODO:
#getattr(self._play_context, 'ssh_extra_args', '') or '',
#getattr(self._play_context, 'ssh_common_args', '') or '',
#getattr(self._play_context, 'ssh_args', '') or '',
#C.HOST_KEY_CHECKING
#C.PARAMIKO_HOST_KEY_AUTO_ADD
#C.USE_PERSISTENT_CONNECTIONS:
#            ssh.connect(
#                look_for_keys=C.PARAMIKO_LOOK_FOR_KEYS,
#                key_filename,
#                password=self._play_context.password,
#                timeout=self._play_context.timeout,
#                port=port,
#proxy_command = proxy_command or C.PARAMIKO_PROXY_COMMAND
#C.PARAMIKO_PTY
#C.PARAMIKO_RECORD_HOST_KEYS
=======
        env:
            - name: ANSIBLE_REMOTE_USER
            - name: ANSIBLE_PARAMIKO_REMOTE_USER
              version_added: '2.5'
        ini:
            - section: defaults
              key: remote_user
            - section: paramiko_connection
              key: remote_user
              version_added: '2.5'
      password:
        description:
          - Secret used to either login the ssh server or as a passphrase for ssh keys that require it
          - Can be set from the CLI via the C(--ask-pass) option.
        vars:
            - name: ansible_password
            - name: ansible_ssh_pass
            - name: ansible_paramiko_pass
              version_added: '2.5'
      host_key_auto_add:
        description: 'TODO: write it'
        env: [{name: ANSIBLE_PARAMIKO_HOST_KEY_AUTO_ADD}]
        ini:
          - {key: host_key_auto_add, section: paramiko_connection}
        type: boolean
      look_for_keys:
        default: True
        description: 'TODO: write it'
        env: [{name: ANSIBLE_PARAMIKO_LOOK_FOR_KEYS}]
        ini:
        - {key: look_for_keys, section: paramiko_connection}
        type: boolean
      proxy_command:
        default: ''
        description:
            - Proxy information for running the connection via a jumphost
            - Also this plugin will scan 'ssh_args', 'ssh_extra_args' and 'ssh_common_args' from the 'ssh' plugin settings for proxy information if set.
        env: [{name: ANSIBLE_PARAMIKO_PROXY_COMMAND}]
        ini:
          - {key: proxy_command, section: paramiko_connection}
      pty:
        default: True
        description: 'TODO: write it'
        env:
          - name: ANSIBLE_PARAMIKO_PTY
        ini:
          - section: paramiko_connection
            key: pty
        type: boolean
      record_host_keys:
        default: True
        description: 'TODO: write it'
        env: [{name: ANSIBLE_PARAMIKO_RECORD_HOST_KEYS}]
        ini:
          - section: paramiko_connection
            key: record_host_keys
        type: boolean
      host_key_checking:
        description: 'Set this to "False" if you want to avoid host key checking by the underlying tools Ansible uses to connect to the host'
        type: boolean
        default: True
        env:
          - name: ANSIBLE_HOST_KEY_CHECKING
          - name: ANSIBLE_SSH_HOST_KEY_CHECKING
            version_added: '2.5'
          - name: ANSIBLE_PARAMIKO_HOST_KEY_CHECKING
            version_added: '2.5'
        ini:
          - section: defaults
            key: host_key_checking
          - section: paramiko_connection
            key: host_key_checking
            version_added: '2.5'
        vars:
          - name: ansible_host_key_checking
            version_added: '2.5'
          - name: ansible_ssh_host_key_checking
            version_added: '2.5'
          - name: ansible_paramiko_host_key_checking
            version_added: '2.5'
# TODO:
#C.USE_PERSISTENT_CONNECTIONS:
#timeout=self._play_context.timeout,
>>>>>>> 3f8377c2
"""

import warnings
import os
import socket
import tempfile
import traceback
import fcntl
import sys
import re

from termios import tcflush, TCIFLUSH
from binascii import hexlify

from ansible import constants as C
from ansible.errors import AnsibleError, AnsibleConnectionFailure, AnsibleFileNotFound
from ansible.module_utils.six import iteritems
from ansible.module_utils.six.moves import input
from ansible.plugins.connection import ConnectionBase
from ansible.utils.path import makedirs_safe
from ansible.module_utils._text import to_bytes, to_native

try:
    from __main__ import display
except ImportError:
    from ansible.utils.display import Display
    display = Display()


AUTHENTICITY_MSG = """
paramiko: The authenticity of host '%s' can't be established.
The %s key fingerprint is %s.
Are you sure you want to continue connecting (yes/no)?
"""

# SSH Options Regex
SETTINGS_REGEX = re.compile(r'(\w+)(?:\s*=\s*|\s+)(.+)')

# prevent paramiko warning noise -- see http://stackoverflow.com/questions/3920502/
HAVE_PARAMIKO = False
with warnings.catch_warnings():
    warnings.simplefilter("ignore")
    try:
        import paramiko
        HAVE_PARAMIKO = True
    except ImportError:
        pass


class MyAddPolicy(object):
    """
    Based on AutoAddPolicy in paramiko so we can determine when keys are added

    and also prompt for input.

    Policy for automatically adding the hostname and new host key to the
    local L{HostKeys} object, and saving it.  This is used by L{SSHClient}.
    """

    def __init__(self, new_stdin, connection):
        self._new_stdin = new_stdin
        self.connection = connection
        self._options = connection._options

    def missing_host_key(self, client, hostname, key):

        if all((self._options['host_key_checking'], not self._options['host_key_auto_add'])):

            fingerprint = hexlify(key.get_fingerprint())
            ktype = key.get_name()

            if C.USE_PERSISTENT_CONNECTIONS or self.connection.force_persistence:
                # don't print the prompt string since the user cannot respond
                # to the question anyway
                raise AnsibleError(AUTHENTICITY_MSG[1:92] % (hostname, ktype, fingerprint))

            self.connection.connection_lock()

            old_stdin = sys.stdin
            sys.stdin = self._new_stdin

            # clear out any premature input on sys.stdin
            tcflush(sys.stdin, TCIFLUSH)

            inp = input(AUTHENTICITY_MSG % (hostname, ktype, fingerprint))
            sys.stdin = old_stdin

            self.connection.connection_unlock()

            if inp not in ['yes', 'y', '']:
                raise AnsibleError("host connection rejected by user")

        key._added_by_ansible_this_time = True

        # existing implementation below:
        client._host_keys.add(hostname, key.get_name(), key)

        # host keys are actually saved in close() function below
        # in order to control ordering.


# keep connection objects on a per host basis to avoid repeated attempts to reconnect

SSH_CONNECTION_CACHE = {}
SFTP_CONNECTION_CACHE = {}


class Connection(ConnectionBase):
    ''' SSH based connections with Paramiko '''

    transport = 'paramiko'

    def _cache_key(self):
        return "%s__%s__" % (self._play_context.remote_addr, self._play_context.remote_user)

    def _connect(self):
        cache_key = self._cache_key()
        if cache_key in SSH_CONNECTION_CACHE:
            self.ssh = SSH_CONNECTION_CACHE[cache_key]
        else:
            self.ssh = SSH_CONNECTION_CACHE[cache_key] = self._connect_uncached()
        return self

    def _parse_proxy_command(self, port=22):
        proxy_command = None
        # Parse ansible_ssh_common_args, specifically looking for ProxyCommand
        ssh_args = [
            getattr(self._play_context, 'ssh_extra_args', '') or '',
            getattr(self._play_context, 'ssh_common_args', '') or '',
            getattr(self._play_context, 'ssh_args', '') or '',
        ]
        if ssh_args is not None:
            args = self._split_ssh_args(' '.join(ssh_args))
            for i, arg in enumerate(args):
                if arg.lower() == 'proxycommand':
                    # _split_ssh_args split ProxyCommand from the command itself
                    proxy_command = args[i + 1]
                else:
                    # ProxyCommand and the command itself are a single string
                    match = SETTINGS_REGEX.match(arg)
                    if match:
                        if match.group(1).lower() == 'proxycommand':
                            proxy_command = match.group(2)

                if proxy_command:
                    break

        proxy_command = proxy_command or self.get_option('proxy_command')

        sock_kwarg = {}
        if proxy_command:
            replacers = {
                '%h': self._play_context.remote_addr,
                '%p': port,
                '%r': self._play_context.remote_user
            }
            for find, replace in replacers.items():
                proxy_command = proxy_command.replace(find, str(replace))
            try:
                sock_kwarg = {'sock': paramiko.ProxyCommand(proxy_command)}
                display.vvv("CONFIGURE PROXY COMMAND FOR CONNECTION: %s" % proxy_command, host=self._play_context.remote_addr)
            except AttributeError:
                display.warning('Paramiko ProxyCommand support unavailable. '
                                'Please upgrade to Paramiko 1.9.0 or newer. '
                                'Not using configured ProxyCommand')

        return sock_kwarg

    def _connect_uncached(self):
        ''' activates the connection object '''

        if not HAVE_PARAMIKO:
            raise AnsibleError("paramiko is not installed")

        port = self._play_context.port or 22
        display.vvv("ESTABLISH CONNECTION FOR USER: %s on PORT %s TO %s" % (self._play_context.remote_user, port, self._play_context.remote_addr),
                    host=self._play_context.remote_addr)

        ssh = paramiko.SSHClient()

        self.keyfile = os.path.expanduser("~/.ssh/known_hosts")

        if self.get_option('host_key_checking'):
            for ssh_known_hosts in ("/etc/ssh/ssh_known_hosts", "/etc/openssh/ssh_known_hosts"):
                try:
                    # TODO: check if we need to look at several possible locations, possible for loop
                    ssh.load_system_host_keys(ssh_known_hosts)
                    break
                except IOError:
                    pass  # file was not found, but not required to function
            ssh.load_system_host_keys()

        sock_kwarg = self._parse_proxy_command(port)

        ssh.set_missing_host_key_policy(MyAddPolicy(self._new_stdin, self))

        allow_agent = True

        if self._play_context.password is not None:
            allow_agent = False

        try:
            key_filename = None
            if self._play_context.private_key_file:
                key_filename = os.path.expanduser(self._play_context.private_key_file)

            ssh.connect(
                self._play_context.remote_addr.lower(),
                username=self._play_context.remote_user,
                allow_agent=allow_agent,
                look_for_keys=self.get_option('look_for_keys'),
                key_filename=key_filename,
                password=self._play_context.password,
                timeout=self._play_context.timeout,
                port=port,
                **sock_kwarg
            )
        except paramiko.ssh_exception.BadHostKeyException as e:
            raise AnsibleConnectionFailure('host key mismatch for %s' % e.hostname)
        except Exception as e:
            msg = str(e)
            if "PID check failed" in msg:
                raise AnsibleError("paramiko version issue, please upgrade paramiko on the machine running ansible")
            elif "Private key file is encrypted" in msg:
                msg = 'ssh %s@%s:%s : %s\nTo connect as a different user, use -u <username>.' % (
                    self._play_context.remote_user, self._play_context.remote_addr, port, msg)
                raise AnsibleConnectionFailure(msg)
            else:
                raise AnsibleConnectionFailure(msg)

        return ssh

    def exec_command(self, cmd, in_data=None, sudoable=True):
        ''' run a command on the remote host '''

        super(Connection, self).exec_command(cmd, in_data=in_data, sudoable=sudoable)

        if in_data:
            raise AnsibleError("Internal Error: this module does not support optimized module pipelining")

        bufsize = 4096

        try:
            self.ssh.get_transport().set_keepalive(5)
            chan = self.ssh.get_transport().open_session()
        except Exception as e:
            msg = "Failed to open session"
            if len(str(e)) > 0:
                msg += ": %s" % str(e)
            raise AnsibleConnectionFailure(msg)

        # sudo usually requires a PTY (cf. requiretty option), therefore
        # we give it one by default (pty=True in ansble.cfg), and we try
        # to initialise from the calling environment when sudoable is enabled
        if self.get_option('pty') and sudoable:
            chan.get_pty(term=os.getenv('TERM', 'vt100'), width=int(os.getenv('COLUMNS', 0)), height=int(os.getenv('LINES', 0)))

        display.vvv("EXEC %s" % cmd, host=self._play_context.remote_addr)

        cmd = to_bytes(cmd, errors='surrogate_or_strict')

        no_prompt_out = b''
        no_prompt_err = b''
        become_output = b''

        try:
            chan.exec_command(cmd)
            if self._play_context.prompt:
                passprompt = False
                become_sucess = False
                while not (become_sucess or passprompt):
                    display.debug('Waiting for Privilege Escalation input')

                    chunk = chan.recv(bufsize)
                    display.debug("chunk is: %s" % chunk)
                    if not chunk:
                        if b'unknown user' in become_output:
                            raise AnsibleError('user %s does not exist' % self._play_context.become_user)
                        else:
                            break
                            # raise AnsibleError('ssh connection closed waiting for password prompt')
                    become_output += chunk

                    # need to check every line because we might get lectured
                    # and we might get the middle of a line in a chunk
                    for l in become_output.splitlines(True):
                        if self.check_become_success(l):
                            become_sucess = True
                            break
                        elif self.check_password_prompt(l):
                            passprompt = True
                            break

                if passprompt:
                    if self._play_context.become and self._play_context.become_pass:
                        chan.sendall(to_bytes(self._play_context.become_pass) + b'\n')
                    else:
                        raise AnsibleError("A password is required but none was supplied")
                else:
                    no_prompt_out += become_output
                    no_prompt_err += become_output
        except socket.timeout:
            raise AnsibleError('ssh timed out waiting for privilege escalation.\n' + become_output)

        stdout = b''.join(chan.makefile('rb', bufsize))
        stderr = b''.join(chan.makefile_stderr('rb', bufsize))

        return (chan.recv_exit_status(), no_prompt_out + stdout, no_prompt_out + stderr)

    def put_file(self, in_path, out_path):
        ''' transfer a file from local to remote '''

        super(Connection, self).put_file(in_path, out_path)

        display.vvv("PUT %s TO %s" % (in_path, out_path), host=self._play_context.remote_addr)

        if not os.path.exists(to_bytes(in_path, errors='surrogate_or_strict')):
            raise AnsibleFileNotFound("file or module does not exist: %s" % in_path)

        try:
            self.sftp = self.ssh.open_sftp()
        except Exception as e:
            raise AnsibleError("failed to open a SFTP connection (%s)" % e)

        try:
            self.sftp.put(to_bytes(in_path, errors='surrogate_or_strict'), to_bytes(out_path, errors='surrogate_or_strict'))
        except IOError:
            raise AnsibleError("failed to transfer file to %s" % out_path)

    def _connect_sftp(self):

        cache_key = "%s__%s__" % (self._play_context.remote_addr, self._play_context.remote_user)
        if cache_key in SFTP_CONNECTION_CACHE:
            return SFTP_CONNECTION_CACHE[cache_key]
        else:
            result = SFTP_CONNECTION_CACHE[cache_key] = self._connect().ssh.open_sftp()
            return result

    def fetch_file(self, in_path, out_path):
        ''' save a remote file to the specified path '''

        super(Connection, self).fetch_file(in_path, out_path)

        display.vvv("FETCH %s TO %s" % (in_path, out_path), host=self._play_context.remote_addr)

        try:
            self.sftp = self._connect_sftp()
        except Exception as e:
            raise AnsibleError("failed to open a SFTP connection (%s)" % to_native(e))

        try:
            self.sftp.get(to_bytes(in_path, errors='surrogate_or_strict'), to_bytes(out_path, errors='surrogate_or_strict'))
        except IOError:
            raise AnsibleError("failed to transfer file from %s" % in_path)

    def _any_keys_added(self):

        for hostname, keys in iteritems(self.ssh._host_keys):
            for keytype, key in iteritems(keys):
                added_this_time = getattr(key, '_added_by_ansible_this_time', False)
                if added_this_time:
                    return True
        return False

    def _save_ssh_host_keys(self, filename):
        '''
        not using the paramiko save_ssh_host_keys function as we want to add new SSH keys at the bottom so folks
        don't complain about it :)
        '''

        if not self._any_keys_added():
            return False

        path = os.path.expanduser("~/.ssh")
        makedirs_safe(path)

        f = open(filename, 'w')

        for hostname, keys in iteritems(self.ssh._host_keys):

            for keytype, key in iteritems(keys):

                # was f.write
                added_this_time = getattr(key, '_added_by_ansible_this_time', False)
                if not added_this_time:
                    f.write("%s %s %s\n" % (hostname, keytype, key.get_base64()))

        for hostname, keys in iteritems(self.ssh._host_keys):

            for keytype, key in iteritems(keys):
                added_this_time = getattr(key, '_added_by_ansible_this_time', False)
                if added_this_time:
                    f.write("%s %s %s\n" % (hostname, keytype, key.get_base64()))

        f.close()

    def close(self):
        ''' terminate the connection '''

        cache_key = self._cache_key()
        SSH_CONNECTION_CACHE.pop(cache_key, None)
        SFTP_CONNECTION_CACHE.pop(cache_key, None)

        if hasattr(self, 'sftp'):
            if self.sftp is not None:
                self.sftp.close()

        if self.get_option('host_key_checking') and self.get_option('record_host_keys') and self._any_keys_added():

            # add any new SSH host keys -- warning -- this could be slow
            # (This doesn't acquire the connection lock because it needs
            # to exclude only other known_hosts writers, not connections
            # that are starting up.)
            lockfile = self.keyfile.replace("known_hosts", ".known_hosts.lock")
            dirname = os.path.dirname(self.keyfile)
            makedirs_safe(dirname)

            KEY_LOCK = open(lockfile, 'w')
            fcntl.lockf(KEY_LOCK, fcntl.LOCK_EX)

            try:
                # just in case any were added recently

                self.ssh.load_system_host_keys()
                self.ssh._host_keys.update(self.ssh._system_host_keys)

                # gather information about the current key file, so
                # we can ensure the new file has the correct mode/owner

                key_dir = os.path.dirname(self.keyfile)
                if os.path.exists(self.keyfile):
                    key_stat = os.stat(self.keyfile)
                    mode = key_stat.st_mode
                    uid = key_stat.st_uid
                    gid = key_stat.st_gid
                else:
                    mode = 33188
                    uid = os.getuid()
                    gid = os.getgid()

                # Save the new keys to a temporary file and move it into place
                # rather than rewriting the file. We set delete=False because
                # the file will be moved into place rather than cleaned up.

                tmp_keyfile = tempfile.NamedTemporaryFile(dir=key_dir, delete=False)
                os.chmod(tmp_keyfile.name, mode & 0o7777)
                os.chown(tmp_keyfile.name, uid, gid)

                self._save_ssh_host_keys(tmp_keyfile.name)
                tmp_keyfile.close()

                os.rename(tmp_keyfile.name, self.keyfile)

            except:

                # unable to save keys, including scenario when key was invalid
                # and caught earlier
                traceback.print_exc()
            fcntl.lockf(KEY_LOCK, fcntl.LOCK_UN)

        self.ssh.close()<|MERGE_RESOLUTION|>--- conflicted
+++ resolved
@@ -15,10 +15,7 @@
         - This is needed on the Ansible control machine to be reasonably efficient with connections.
           Thus paramiko is faster for most users on these platforms.
           Users with ControlPersist capability can consider using -c ssh or configuring the transport in the configuration file.
-<<<<<<< HEAD
-=======
         - This plugin also borrows a lot of settings from the ssh plugin as they both cover the same protocol.
->>>>>>> 3f8377c2
     version_added: "0.1"
     options:
       remote_addr:
@@ -32,32 +29,11 @@
       remote_user:
         description:
             - User to login/authenticate as
-<<<<<<< HEAD
-=======
             - Can be set from the CLI via the C(--user) or C(-u) options.
->>>>>>> 3f8377c2
         vars:
             - name: ansible_user
             - name: ansible_ssh_user
             - name: ansible_paramiko_user
-<<<<<<< HEAD
-# TODO:
-#getattr(self._play_context, 'ssh_extra_args', '') or '',
-#getattr(self._play_context, 'ssh_common_args', '') or '',
-#getattr(self._play_context, 'ssh_args', '') or '',
-#C.HOST_KEY_CHECKING
-#C.PARAMIKO_HOST_KEY_AUTO_ADD
-#C.USE_PERSISTENT_CONNECTIONS:
-#            ssh.connect(
-#                look_for_keys=C.PARAMIKO_LOOK_FOR_KEYS,
-#                key_filename,
-#                password=self._play_context.password,
-#                timeout=self._play_context.timeout,
-#                port=port,
-#proxy_command = proxy_command or C.PARAMIKO_PROXY_COMMAND
-#C.PARAMIKO_PTY
-#C.PARAMIKO_RECORD_HOST_KEYS
-=======
         env:
             - name: ANSIBLE_REMOTE_USER
             - name: ANSIBLE_PARAMIKO_REMOTE_USER
@@ -141,7 +117,6 @@
 # TODO:
 #C.USE_PERSISTENT_CONNECTIONS:
 #timeout=self._play_context.timeout,
->>>>>>> 3f8377c2
 """
 
 import warnings
