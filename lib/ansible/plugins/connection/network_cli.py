--- conflicted
+++ resolved
@@ -6,44 +6,6 @@
 __metaclass__ = type
 
 DOCUMENTATION = """
-<<<<<<< HEAD
-    author: Ansible Networking Team
-    connection: network_cli
-    short_description: Use network_cli to run command on network appliances
-    description:
-        - This plugin actually forces use of 'local' execution but using paramiko to establish a remote ssh shell on the appliance.
-        - Also this plugin ignores the become_method but still uses the becoe_user and become_pass to
-          do privilege escalation, method depending on network_os used.
-    version_added: "2.3"
-    options:
-      network_os:
-        description:
-            - Appliance specific OS
-        default: 'default'
-        vars:
-            - name: ansible_netconf_network_os
-      password:
-        description:
-            - Secret used to authenticate
-        vars:
-            - name: ansible_pass
-            - name: ansible_netconf_pass
-      private_key_file:
-        description:
-            - Key or certificate file used for authentication
-        ini:
-            - section: defaults
-              key: private_key_file
-        env:
-            - name: ANSIBLE_PRIVATE_KEY_FILE
-        vars:
-            - name: ansible_private_key_file
-      timeout:
-        type: int
-        description:
-          - Connection timeout in seconds
-        default: 120
-=======
 ---
 author: Ansible Networking Team
 connection: network_cli
@@ -193,7 +155,6 @@
       key: persistent_command_timeout
     env:
       - name: ANSIBLE_PERSISTENT_COMMAND_TIMEOUT
->>>>>>> 3f8377c2
 """
 
 import json
