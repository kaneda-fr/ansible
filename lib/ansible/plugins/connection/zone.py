--- conflicted
+++ resolved
@@ -19,11 +19,7 @@
     options:
       remote_addr:
         description:
-<<<<<<< HEAD
-            - Zone identifire
-=======
             - Zone identifier
->>>>>>> 3f8377c2
         default: inventory_hostname
         vars:
             - name: ansible_host
