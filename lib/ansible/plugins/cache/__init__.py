# (c) 2014, Michael DeHaan <michael.dehaan@gmail.com>
#
# This file is part of Ansible
#
# Ansible is free software: you can redistribute it and/or modify
# it under the terms of the GNU General Public License as published by
# the Free Software Foundation, either version 3 of the License, or
# (at your option) any later version.
#
# Ansible is distributed in the hope that it will be useful,
# but WITHOUT ANY WARRANTY; without even the implied warranty of
# MERCHANTABILITY or FITNESS FOR A PARTICULAR PURPOSE.  See the
# GNU General Public License for more details.
#
# You should have received a copy of the GNU General Public License
# along with Ansible.  If not, see <http://www.gnu.org/licenses/>.
from __future__ import (absolute_import, division, print_function)
__metaclass__ = type

import os
import time
import errno
from abc import ABCMeta, abstractmethod
from collections import MutableMapping

from ansible import constants as C
from ansible.errors import AnsibleError
from ansible.module_utils.six import with_metaclass
from ansible.module_utils._text import to_bytes
from ansible.plugins.loader import cache_loader

try:
    from __main__ import display
except ImportError:
    from ansible.utils.display import Display
    display = Display()


class BaseCacheModule(with_metaclass(ABCMeta, object)):

    # Backwards compat only.  Just import the global display instead
    _display = display

    @abstractmethod
    def get(self, key):
        pass

    @abstractmethod
    def set(self, key, value):
        pass

    @abstractmethod
    def keys(self):
        pass

    @abstractmethod
    def contains(self, key):
        pass

    @abstractmethod
    def delete(self, key):
        pass

    @abstractmethod
    def flush(self):
        pass

    @abstractmethod
    def copy(self):
        pass


class BaseFileCacheModule(BaseCacheModule):
    """
    A caching module backed by file based storage.
    """
    def __init__(self, *args, **kwargs):

        self.plugin_name = self.__module__.split('.')[-1]
        self._timeout = float(C.CACHE_PLUGIN_TIMEOUT)
        self._cache = {}
        self._cache_dir = self._get_cache_connection(C.CACHE_PLUGIN_CONNECTION)
        self._set_inventory_cache_override(**kwargs)
        self.validate_cache_connection()

    def _get_cache_connection(self, source):
        if source:
            try:
                return os.path.expanduser(os.path.expandvars(source))
            except TypeError:
                pass

    def _set_inventory_cache_override(self, **kwargs):
        if kwargs.get('cache_timeout'):
            self._timeout = kwargs.get('cache_timeout')
        if kwargs.get('cache_connection'):
            self._cache_dir = self._get_cache_connection(kwargs.get('cache_connection'))

    def validate_cache_connection(self):
        if not self._cache_dir:
            raise AnsibleError("error, '%s' cache plugin requires the 'fact_caching_connection' config option "
                               "to be set (to a writeable directory path)" % self.plugin_name)

        if not os.path.exists(self._cache_dir):
            try:
                os.makedirs(self._cache_dir)
            except (OSError, IOError) as e:
                raise AnsibleError("error in '%s' cache plugin while trying to create cache dir %s : %s" % (self.plugin_name, self._cache_dir, to_bytes(e)))
        else:
            for x in (os.R_OK, os.W_OK, os.X_OK):
                if not os.access(self._cache_dir, x):
                    raise AnsibleError("error in '%s' cache, configured path (%s) does not have necessary permissions (rwx), disabling plugin" % (
                        self.plugin_name, self._cache_dir))

    def get(self, key):
        """ This checks the in memory cache first as the fact was not expired at 'gather time'
        and it would be problematic if the key did expire after some long running tasks and
        user gets 'undefined' error in the same play """

        if key not in self._cache:

            if self.has_expired(key) or key == "":
                raise KeyError

            cachefile = "%s/%s" % (self._cache_dir, key)
            try:
<<<<<<< HEAD
                try:
                    value = self._load(cachefile)
                    self._cache[key] = value
                except ValueError as e:
                    display.warning("error in '%s' cache plugin while trying to read %s : %s. "
                                    "Most likely a corrupt file, so erasing and failing." % (self.plugin_name, cachefile, to_bytes(e)))
                    self.delete(key)
                    raise AnsibleError("The cache file %s was corrupt, or did not otherwise contain valid data. "
                                       "It has been removed, so you can re-run your command now." % cachefile)
=======
                value = self._load(cachefile)
                self._cache[key] = value
            except ValueError as e:
                display.warning("error in '%s' cache plugin while trying to read %s : %s. "
                                "Most likely a corrupt file, so erasing and failing." % (self.plugin_name, cachefile, to_bytes(e)))
                self.delete(key)
                raise AnsibleError("The cache file %s was corrupt, or did not otherwise contain valid data. "
                                   "It has been removed, so you can re-run your command now." % cachefile)
>>>>>>> 3f8377c2
            except (OSError, IOError) as e:
                display.warning("error in '%s' cache plugin while trying to read %s : %s" % (self.plugin_name, cachefile, to_bytes(e)))
                raise KeyError
            except Exception as e:
                raise AnsibleError("Error while decoding the cache file %s: %s" % (cachefile, to_bytes(e)))

        return self._cache.get(key)

    def set(self, key, value):

        self._cache[key] = value

        cachefile = "%s/%s" % (self._cache_dir, key)
        try:
            self._dump(value, cachefile)
        except (OSError, IOError) as e:
            display.warning("error in '%s' cache plugin while trying to write to %s : %s" % (self.plugin_name, cachefile, to_bytes(e)))

    def has_expired(self, key):

        if self._timeout == 0:
            return True

        cachefile = "%s/%s" % (self._cache_dir, key)
        try:
            st = os.stat(cachefile)
        except (OSError, IOError) as e:
            if e.errno == errno.ENOENT:
                return False
            else:
                display.warning("error in '%s' cache plugin while trying to stat %s : %s" % (self.plugin_name, cachefile, to_bytes(e)))
                return False

        if time.time() - st.st_mtime <= self._timeout:
            return False

        if key in self._cache:
            del self._cache[key]
        return True

    def keys(self):
        keys = []
        for k in os.listdir(self._cache_dir):
            if not (k.startswith('.') or self.has_expired(k)):
                keys.append(k)
        return keys

    def contains(self, key):
        cachefile = "%s/%s" % (self._cache_dir, key)

        if key in self._cache:
            return True

        if self.has_expired(key):
            return False
        try:
            os.stat(cachefile)
            return True
        except (OSError, IOError) as e:
            if e.errno == errno.ENOENT:
                return False
            else:
                display.warning("error in '%s' cache plugin while trying to stat %s : %s" % (self.plugin_name, cachefile, to_bytes(e)))

    def delete(self, key):
        try:
            del self._cache[key]
        except KeyError:
            pass
        try:
            os.remove("%s/%s" % (self._cache_dir, key))
        except (OSError, IOError):
            pass  # TODO: only pass on non existing?

    def flush(self):
        self._cache = {}
        for key in self.keys():
            self.delete(key)

    def copy(self):
        ret = dict()
        for key in self.keys():
            ret[key] = self.get(key)
        return ret

    @abstractmethod
    def _load(self, filepath):
        """
        Read data from a filepath and return it as a value

        :arg filepath: The filepath to read from.
        :returns: The value stored in the filepath

        This method reads from the file on disk and takes care of any parsing
        and transformation of the data before returning it.  The value
        returned should be what Ansible would expect if it were uncached data.

        .. note:: Filehandles have advantages but calling code doesn't know
            whether this file is text or binary, should be decoded, or accessed via
            a library function.  Therefore the API uses a filepath and opens
            the file inside of the method.
        """
        pass

    @abstractmethod
    def _dump(self, value, filepath):
        """
        Write data to a filepath

        :arg value: The value to store
        :arg filepath: The filepath to store it at
        """
        pass


class FactCache(MutableMapping):

    def __init__(self, *args, **kwargs):

        self._plugin = cache_loader.get(C.CACHE_PLUGIN)
        if not self._plugin:
            raise AnsibleError('Unable to load the facts cache plugin (%s).' % (C.CACHE_PLUGIN))

        # Backwards compat: self._display isn't really needed, just import the global display and use that.
        self._display = display

        # in memory cache so plugins don't expire keys mid run
        self._cache = {}

    def __getitem__(self, key):
        if not self._plugin.contains(key):
            raise KeyError
        return self._plugin.get(key)

    def __setitem__(self, key, value):
        self._plugin.set(key, value)

    def __delitem__(self, key):
        self._plugin.delete(key)

    def __contains__(self, key):
        return self._plugin.contains(key)

    def __iter__(self):
        return iter(self._plugin.keys())

    def __len__(self):
        return len(self._plugin.keys())

    def copy(self):
        """ Return a primitive copy of the keys and values from the cache. """
        return dict(self)

    def keys(self):
        return self._plugin.keys()

    def flush(self):
        """ Flush the fact cache of all keys. """
        self._plugin.flush()

    def update(self, key, value):
        host_cache = self._plugin.get(key)
        host_cache.update(value)
        self._plugin.set(key, host_cache)


class InventoryFileCacheModule(BaseFileCacheModule):
    """
    A caching module backed by file based storage.
    """
    def __init__(self, plugin_name, timeout, cache_dir):

        self.plugin_name = plugin_name
        self._timeout = timeout
        self._cache = {}
        self._cache_dir = self._get_cache_connection(cache_dir)
        self.validate_cache_connection()
        self._plugin = self.get_plugin(plugin_name)

    def validate_cache_connection(self):
        try:
            super(InventoryFileCacheModule, self).validate_cache_connection()
        except AnsibleError as e:
            cache_connection_set = False
        else:
            cache_connection_set = True

        if not cache_connection_set:
            raise AnsibleError("error, '%s' inventory cache plugin requires the one of the following to be set:\n"
                               "ansible.cfg:\n[default]: fact_caching_connection,\n[inventory]: cache_connection;\n"
                               "Environment:\nANSIBLE_INVENTORY_CACHE_CONNECTION,\nANSIBLE_CACHE_PLUGIN_CONNECTION."
                               "to be set to a writeable directory path" % self.plugin_name)

    def get(self, cache_key):

        if not self.contains(cache_key):
            # Check if cache file exists
            raise KeyError

        return super(InventoryFileCacheModule, self).get(cache_key)

    def get_plugin(self, plugin_name):
        plugin = cache_loader.get(plugin_name, cache_connection=self._cache_dir, cache_timeout=self._timeout)
        if not plugin:
            raise AnsibleError('Unable to load the facts cache plugin (%s).' % (plugin_name))
        self._cache = {}
        return plugin

    def _load(self, path):
        return self._plugin._load(path)

    def _dump(self, value, path):
        return self._plugin._dump(value, path)<|MERGE_RESOLUTION|>--- conflicted
+++ resolved
@@ -124,17 +124,6 @@
 
             cachefile = "%s/%s" % (self._cache_dir, key)
             try:
-<<<<<<< HEAD
-                try:
-                    value = self._load(cachefile)
-                    self._cache[key] = value
-                except ValueError as e:
-                    display.warning("error in '%s' cache plugin while trying to read %s : %s. "
-                                    "Most likely a corrupt file, so erasing and failing." % (self.plugin_name, cachefile, to_bytes(e)))
-                    self.delete(key)
-                    raise AnsibleError("The cache file %s was corrupt, or did not otherwise contain valid data. "
-                                       "It has been removed, so you can re-run your command now." % cachefile)
-=======
                 value = self._load(cachefile)
                 self._cache[key] = value
             except ValueError as e:
@@ -143,7 +132,6 @@
                 self.delete(key)
                 raise AnsibleError("The cache file %s was corrupt, or did not otherwise contain valid data. "
                                    "It has been removed, so you can re-run your command now." % cachefile)
->>>>>>> 3f8377c2
             except (OSError, IOError) as e:
                 display.warning("error in '%s' cache plugin while trying to read %s : %s" % (self.plugin_name, cachefile, to_bytes(e)))
                 raise KeyError
