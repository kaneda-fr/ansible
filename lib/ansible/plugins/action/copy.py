--- conflicted
+++ resolved
@@ -186,21 +186,13 @@
 
 class ActionModule(ActionBase):
 
-<<<<<<< HEAD
-=======
     TRANSFERS_FILES = True
 
->>>>>>> 3f8377c2
     def _create_remote_file_args(self, module_args):
         # remove action plugin only keys
         return dict((k, v) for k, v in module_args.items() if k not in ('content', 'decrypt'))
 
-<<<<<<< HEAD
-    def _copy_file(self, source_full, source_rel, content, content_tempfile,
-                   dest, task_vars, tmp, delete_remote_tmp):
-=======
     def _copy_file(self, source_full, source_rel, content, content_tempfile, dest, task_vars):
->>>>>>> 3f8377c2
         decrypt = boolean(self._task.args.get('decrypt', True), strict=False)
         follow = boolean(self._task.args.get('follow', False), strict=False)
         force = boolean(self._task.args.get('force', 'yes'), strict=False)
@@ -305,13 +297,7 @@
             if lmode:
                 new_module_args['mode'] = lmode
 
-<<<<<<< HEAD
-            module_return = self._execute_module(module_name='copy',
-                                                 module_args=new_module_args, task_vars=task_vars,
-                                                 tmp=tmp, delete_remote_tmp=delete_remote_tmp)
-=======
             module_return = self._execute_module(module_name='copy', module_args=new_module_args, task_vars=task_vars)
->>>>>>> 3f8377c2
 
         else:
             # no need to transfer the file, already correct hash, but still need to call
@@ -505,11 +491,7 @@
         for source_full, source_rel in source_files['files']:
             # copy files over.  This happens first as directories that have
             # a file do not need to be created later
-<<<<<<< HEAD
-            module_return = self._copy_file(source_full, source_rel, content, content_tempfile, dest, task_vars, tmp, delete_remote_tmp)
-=======
             module_return = self._copy_file(source_full, source_rel, content, content_tempfile, dest, task_vars)
->>>>>>> 3f8377c2
             if module_return is None:
                 continue
 
