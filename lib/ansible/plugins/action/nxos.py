--- conflicted
+++ resolved
@@ -39,39 +39,6 @@
 class ActionModule(_ActionModule):
 
     def run(self, tmp=None, task_vars=None):
-<<<<<<< HEAD
-        if self._play_context.connection != 'local':
-            return dict(
-                failed=True,
-                msg='invalid connection specified, expected connection=local, '
-                    'got %s' % self._play_context.connection
-            )
-
-        provider = self.load_provider()
-        transport = provider['transport'] or 'cli'
-
-        display.vvvv('connection transport is %s' % transport, self._play_context.remote_addr)
-
-        if transport == 'cli':
-            pc = copy.deepcopy(self._play_context)
-            pc.connection = 'network_cli'
-            pc.network_os = 'nxos'
-            pc.remote_addr = provider['host'] or self._play_context.remote_addr
-            pc.port = int(provider['port'] or self._play_context.port or 22)
-            pc.remote_user = provider['username'] or self._play_context.connection_user
-            pc.password = provider['password'] or self._play_context.password
-            pc.private_key_file = provider['ssh_keyfile'] or self._play_context.private_key_file
-            pc.timeout = int(provider['timeout'] or C.PERSISTENT_COMMAND_TIMEOUT)
-            display.vvv('using connection plugin %s' % pc.connection, pc.remote_addr)
-            connection = self._shared_loader_obj.connection_loader.get('persistent', pc, sys.stdin)
-
-            socket_path = connection.run()
-            display.vvvv('socket_path: %s' % socket_path, pc.remote_addr)
-            if not socket_path:
-                return {'failed': True,
-                        'msg': 'unable to open shell. Please see: ' +
-                               'https://docs.ansible.com/ansible/network_debug_troubleshooting.html#unable-to-open-shell'}
-=======
         del tmp  # tmp no longer has any effect
 
         socket_path = None
@@ -108,7 +75,6 @@
                                    'https://docs.ansible.com/ansible/network_debug_troubleshooting.html#unable-to-open-shell'}
 
                 task_vars['ansible_socket'] = socket_path
->>>>>>> 3f8377c2
 
             else:
                 self._task.args['provider'] = ActionModule.nxapi_implementation(provider, self._play_context)
@@ -158,35 +124,4 @@
         if provider.get('validate_certs') is None:
             provider['validate_certs'] = True
 
-<<<<<<< HEAD
-    def load_provider(self):
-        provider = self._task.args.get('provider', {})
-        for key, value in iteritems(nxos_argument_spec):
-            if key != 'provider' and key not in provider:
-                if key in self._task.args:
-                    provider[key] = self._task.args[key]
-                elif 'fallback' in value:
-                    provider[key] = self._fallback(value['fallback'])
-                elif 'default' in value:
-                    provider[key] = value['default']
-                elif key not in provider:
-                    provider[key] = None
-        return provider
-
-    def _fallback(self, fallback):
-        strategy = fallback[0]
-        args = []
-        kwargs = {}
-
-        for item in fallback[1:]:
-            if isinstance(item, dict):
-                kwargs = item
-            else:
-                args = item
-        try:
-            return strategy(*args, **kwargs)
-        except AnsibleFallbackNotFound:
-            pass
-=======
-        return provider
->>>>>>> 3f8377c2
+        return provider