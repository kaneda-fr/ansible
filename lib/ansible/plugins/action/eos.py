#
# (c) 2016 Red Hat Inc.
#
# This file is part of Ansible
#
# Ansible is free software: you can redistribute it and/or modify
# it under the terms of the GNU General Public License as published by
# the Free Software Foundation, either version 3 of the License, or
# (at your option) any later version.
#
# Ansible is distributed in the hope that it will be useful,
# but WITHOUT ANY WARRANTY; without even the implied warranty of
# MERCHANTABILITY or FITNESS FOR A PARTICULAR PURPOSE.  See the
# GNU General Public License for more details.
#
# You should have received a copy of the GNU General Public License
# along with Ansible.  If not, see <http://www.gnu.org/licenses/>.
#
from __future__ import (absolute_import, division, print_function)
__metaclass__ = type

import sys
import copy

from ansible import constants as C
from ansible.module_utils._text import to_text
from ansible.module_utils.connection import Connection
from ansible.module_utils.network.eos.eos import eos_provider_spec
from ansible.plugins.action.normal import ActionModule as _ActionModule
from ansible.module_utils.network.common.utils import load_provider

try:
    from __main__ import display
except ImportError:
    from ansible.utils.display import Display
    display = Display()


class ActionModule(_ActionModule):

    def run(self, tmp=None, task_vars=None):
        del tmp  # tmp no longer has any effect

        socket_path = None

        if self._play_context.connection == 'network_cli':
            provider = self._task.args.get('provider', {})
            if any(provider.values()):
                display.warning('provider is unnecessary when using network_cli and will be ignored')
        elif self._play_context.connection == 'local':
            provider = load_provider(eos_provider_spec, self._task.args)
            transport = provider['transport'] or 'cli'

            display.vvvv('connection transport is %s' % transport, self._play_context.remote_addr)

            if transport == 'cli':
                pc = copy.deepcopy(self._play_context)
                pc.connection = 'network_cli'
                pc.network_os = 'eos'
                pc.remote_addr = provider['host'] or self._play_context.remote_addr
                pc.port = int(provider['port'] or self._play_context.port or 22)
                pc.remote_user = provider['username'] or self._play_context.connection_user
                pc.password = provider['password'] or self._play_context.password
                pc.private_key_file = provider['ssh_keyfile'] or self._play_context.private_key_file
                pc.timeout = int(provider['timeout'] or C.PERSISTENT_COMMAND_TIMEOUT)
                pc.become = provider['authorize'] or False
                if pc.become:
                    pc.become_method = 'enable'
                pc.become_pass = provider['auth_pass']

                display.vvv('using connection plugin %s (was local)' % pc.connection, pc.remote_addr)
                connection = self._shared_loader_obj.connection_loader.get('persistent', pc, sys.stdin)

                socket_path = connection.run()
                display.vvvv('socket_path: %s' % socket_path, pc.remote_addr)
                if not socket_path:
                    return {'failed': True,
                            'msg': 'unable to open shell. Please see: ' +
                                   'https://docs.ansible.com/ansible/network_debug_troubleshooting.html#unable-to-open-shell'}

                task_vars['ansible_socket'] = socket_path

            else:
                self._task.args['provider'] = ActionModule.eapi_implementation(provider, self._play_context)
        else:
            return {'failed': True, 'msg': 'Connection type %s is not valid for this module' % self._play_context.connection}

        if (self._play_context.connection == 'local' and transport == 'cli') or self._play_context.connection == 'network_cli':
            # make sure we are in the right cli context which should be
            # enable mode and not config module
            if socket_path is None:
                socket_path = self._connection.socket_path

            conn = Connection(socket_path)
            out = conn.get_prompt()
            while '(config' in to_text(out, errors='surrogate_then_replace').strip():
                display.vvvv('wrong context, sending exit to device', self._play_context.remote_addr)
                conn.send_command('abort')
                out = conn.get_prompt()

        result = super(ActionModule, self).run(task_vars=task_vars)
        return result

    @staticmethod
    def eapi_implementation(provider, play_context):
        provider['transport'] = 'eapi'

        if provider.get('host') is None:
            provider['host'] = play_context.remote_addr

        if provider.get('port') is None:
            default_port = 443 if provider['use_ssl'] else 80
            provider['port'] = int(play_context.port or default_port)

        if provider.get('timeout') is None:
            provider['timeout'] = C.PERSISTENT_COMMAND_TIMEOUT

        if provider.get('username') is None:
            provider['username'] = play_context.connection_user

        if provider.get('password') is None:
            provider['password'] = play_context.password

        if provider.get('authorize') is None:
            provider['authorize'] = False

<<<<<<< HEAD
    def load_provider(self):
        provider = self._task.args.get('provider', {})
        for key, value in iteritems(eos_argument_spec):
            if key != 'provider' and key not in provider:
                if key in self._task.args:
                    provider[key] = self._task.args[key]
                elif 'fallback' in value:
                    provider[key] = self._fallback(value['fallback'])
                elif 'default' in value:
                    provider[key] = value['default']
                elif key not in provider:
                    provider[key] = None
        return provider

    def _fallback(self, fallback):
        strategy = fallback[0]
        args = []
        kwargs = {}

        for item in fallback[1:]:
            if isinstance(item, dict):
                kwargs = item
            else:
                args = item
        try:
            return strategy(*args, **kwargs)
        except AnsibleFallbackNotFound:
            pass
=======
        return provider
>>>>>>> 3f8377c2
<|MERGE_RESOLUTION|>--- conflicted
+++ resolved
@@ -124,35 +124,4 @@
         if provider.get('authorize') is None:
             provider['authorize'] = False
 
-<<<<<<< HEAD
-    def load_provider(self):
-        provider = self._task.args.get('provider', {})
-        for key, value in iteritems(eos_argument_spec):
-            if key != 'provider' and key not in provider:
-                if key in self._task.args:
-                    provider[key] = self._task.args[key]
-                elif 'fallback' in value:
-                    provider[key] = self._fallback(value['fallback'])
-                elif 'default' in value:
-                    provider[key] = value['default']
-                elif key not in provider:
-                    provider[key] = None
-        return provider
-
-    def _fallback(self, fallback):
-        strategy = fallback[0]
-        args = []
-        kwargs = {}
-
-        for item in fallback[1:]:
-            if isinstance(item, dict):
-                kwargs = item
-            else:
-                args = item
-        try:
-            return strategy(*args, **kwargs)
-        except AnsibleFallbackNotFound:
-            pass
-=======
-        return provider
->>>>>>> 3f8377c2
+        return provider