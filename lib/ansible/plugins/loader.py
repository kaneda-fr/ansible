# (c) 2012, Daniel Hokka Zakrisson <daniel@hozac.com>
# (c) 2012-2014, Michael DeHaan <michael.dehaan@gmail.com> and others
# (c) 2017, Toshio Kuratomi <tkuratomi@ansible.com>
# (c) 2017 Ansible Project
# GNU General Public License v3.0+ (see COPYING or https://www.gnu.org/licenses/gpl-3.0.txt)

from __future__ import (absolute_import, division, print_function)
__metaclass__ = type

import glob
import imp
import os
import os.path
import sys
import warnings

from collections import defaultdict

from ansible import constants as C
from ansible.errors import AnsibleError
from ansible.module_utils._text import to_text
from ansible.parsing.utils.yaml import from_yaml
from ansible.plugins import get_plugin_class, MODULE_CACHE, PATH_CACHE, PLUGIN_PATH_CACHE
from ansible.utils.plugin_docs import get_docstring

try:
    from __main__ import display
except ImportError:
    from ansible.utils.display import Display
    display = Display()


def get_all_plugin_loaders():
    return [(name, obj) for (name, obj) in globals().items() if isinstance(obj, PluginLoader)]


class PluginLoader:

    '''
    PluginLoader loads plugins from the configured plugin directories.

    It searches for plugins by iterating through the combined list of
    play basedirs, configured paths, and the python path.
    The first match is used.
    '''

    def __init__(self, class_name, package, config, subdir, aliases=None, required_base_class=None):
        aliases = {} if aliases is None else aliases

        self.class_name = class_name
        self.base_class = required_base_class
        self.package = package
        self.subdir = subdir

        # FIXME: remove alias dict in favor of alias by symlink?
        self.aliases = aliases

        if config and not isinstance(config, list):
            config = [config]
        elif not config:
            config = []

        self.config = config

        if class_name not in MODULE_CACHE:
            MODULE_CACHE[class_name] = {}
        if class_name not in PATH_CACHE:
            PATH_CACHE[class_name] = None
        if class_name not in PLUGIN_PATH_CACHE:
            PLUGIN_PATH_CACHE[class_name] = defaultdict(dict)

        self._module_cache = MODULE_CACHE[class_name]
        self._paths = PATH_CACHE[class_name]
        self._plugin_path_cache = PLUGIN_PATH_CACHE[class_name]

        self._extra_dirs = []
        self._searched_paths = set()

    def __setstate__(self, data):
        '''
        Deserializer.
        '''

        class_name = data.get('class_name')
        package = data.get('package')
        config = data.get('config')
        subdir = data.get('subdir')
        aliases = data.get('aliases')
        base_class = data.get('base_class')

        PATH_CACHE[class_name] = data.get('PATH_CACHE')
        PLUGIN_PATH_CACHE[class_name] = data.get('PLUGIN_PATH_CACHE')

        self.__init__(class_name, package, config, subdir, aliases, base_class)
        self._extra_dirs = data.get('_extra_dirs', [])
        self._searched_paths = data.get('_searched_paths', set())

    def __getstate__(self):
        '''
        Serializer.
        '''

        return dict(
            class_name=self.class_name,
            base_class=self.base_class,
            package=self.package,
            config=self.config,
            subdir=self.subdir,
            aliases=self.aliases,
            _extra_dirs=self._extra_dirs,
            _searched_paths=self._searched_paths,
            PATH_CACHE=PATH_CACHE[self.class_name],
            PLUGIN_PATH_CACHE=PLUGIN_PATH_CACHE[self.class_name],
        )

    def format_paths(self, paths):
        ''' Returns a string suitable for printing of the search path '''

        # Uses a list to get the order right
        ret = []
        for i in paths:
            if i not in ret:
                ret.append(i)
        return os.pathsep.join(ret)

    def print_paths(self):
        return self.format_paths(self._get_paths(subdirs=False))

    def _all_directories(self, dir):
        results = []
        results.append(dir)
        for root, subdirs, files in os.walk(dir, followlinks=True):
            if '__init__.py' in files:
                for x in subdirs:
                    results.append(os.path.join(root, x))
        return results

    def _get_package_paths(self, subdirs=True):
        ''' Gets the path of a Python package '''

        if not self.package:
            return []
        if not hasattr(self, 'package_path'):
            m = __import__(self.package)
            parts = self.package.split('.')[1:]
            for parent_mod in parts:
                m = getattr(m, parent_mod)
            self.package_path = os.path.dirname(m.__file__)
        if subdirs:
            return self._all_directories(self.package_path)
        return [self.package_path]

    def _get_paths(self, subdirs=True):
        ''' Return a list of paths to search for plugins in '''

        # FIXME: This is potentially buggy if subdirs is sometimes True and sometimes False.
        # In current usage, everything calls this with subdirs=True except for module_utils_loader and ansible-doc
        # which always calls it with subdirs=False. So there currently isn't a problem with this caching.
        if self._paths is not None:
            return self._paths

        ret = self._extra_dirs[:]

        # look in any configured plugin paths, allow one level deep for subcategories
        if self.config is not None:
            for path in self.config:
                path = os.path.realpath(os.path.expanduser(path))
                if subdirs:
                    contents = glob.glob("%s/*" % path) + glob.glob("%s/*/*" % path)
                    for c in contents:
                        if os.path.isdir(c) and c not in ret:
                            ret.append(c)
                if path not in ret:
                    ret.append(path)

        # look for any plugins installed in the package subtree
        # Note package path always gets added last so that every other type of
        # path is searched before it.
        ret.extend(self._get_package_paths(subdirs=subdirs))

        # HACK: because powershell modules are in the same directory
        # hierarchy as other modules we have to process them last.  This is
        # because powershell only works on windows but the other modules work
        # anywhere (possibly including windows if the correct language
        # interpreter is installed).  the non-powershell modules can have any
        # file extension and thus powershell modules are picked up in that.
        # The non-hack way to fix this is to have powershell modules be
        # a different PluginLoader/ModuleLoader.  But that requires changing
        # other things too (known thing to change would be PATHS_CACHE,
        # PLUGIN_PATHS_CACHE, and MODULE_CACHE.  Since those three dicts key
        # on the class_name and neither regular modules nor powershell modules
        # would have class_names, they would not work as written.
        reordered_paths = []
        win_dirs = []

        for path in ret:
            if path.endswith('windows'):
                win_dirs.append(path)
            else:
                reordered_paths.append(path)
        reordered_paths.extend(win_dirs)

        # cache and return the result
        self._paths = reordered_paths
        return reordered_paths

    def _load_config_defs(self, name, path):
        ''' Reads plugin docs to find configuration setting definitions, to push to config manager for later use '''

        # plugins w/o class name don't support config
        if self.class_name:
            type_name = get_plugin_class(self.class_name)

<<<<<<< HEAD
            # FIXME: expand from just connection and callback
            if type_name in ('connection', 'callback'):
                dstring = read_docstring(path, verbose=False, ignore_errors=False)

                if dstring.get('doc', False):
                    if 'options' in dstring['doc'] and isinstance(dstring['doc']['options'], dict):
                        C.config.initialize_plugin_configuration_definitions(type_name, name, dstring['doc']['options'])
                        display.debug('Loaded config def from plugin (%s/%s)' % (type_name, name))
=======
            # FIXME: expand to other plugins, but never doc fragments
            # if type name != 'module_doc_fragment':
            if type_name in ('callback', 'connection', 'inventory', 'lookup', 'shell'):
                dstring = get_docstring(path, fragment_loader, verbose=False, ignore_errors=True)[0]

                if dstring and 'options' in dstring and isinstance(dstring['options'], dict):
                    C.config.initialize_plugin_configuration_definitions(type_name, name, dstring['options'])
                    display.debug('Loaded config def from plugin (%s/%s)' % (type_name, name))
>>>>>>> 3f8377c2

    def add_directory(self, directory, with_subdir=False):
        ''' Adds an additional directory to the search path '''

        directory = os.path.realpath(directory)

        if directory is not None:
            if with_subdir:
                directory = os.path.join(directory, self.subdir)
            if directory not in self._extra_dirs:
                # append the directory and invalidate the path cache
                self._extra_dirs.append(directory)
                self._paths = None
                display.debug('Added %s to loader search path' % (directory))

    def find_plugin(self, name, mod_type='', ignore_deprecated=False, check_aliases=False):
        ''' Find a plugin named name '''

        global _PLUGIN_FILTERS
        if name in _PLUGIN_FILTERS[self.package]:
            return None

        if mod_type:
            suffix = mod_type
        elif self.class_name:
            # Ansible plugins that run in the controller process (most plugins)
            suffix = '.py'
        else:
            # Only Ansible Modules.  Ansible modules can be any executable so
            # they can have any suffix
            suffix = ''

        if check_aliases:
            name = self.aliases.get(name, name)

        # The particular cache to look for modules within.  This matches the
        # requested mod_type
        pull_cache = self._plugin_path_cache[suffix]
        try:
            return pull_cache[name]
        except KeyError:
            # Cache miss.  Now let's find the plugin
            pass

        # TODO: Instead of using the self._paths cache (PATH_CACHE) and
        #       self._searched_paths we could use an iterator.  Before enabling that
        #       we need to make sure we don't want to add additional directories
        #       (add_directory()) once we start using the iterator.  Currently, it
        #       looks like _get_paths() never forces a cache refresh so if we expect
        #       additional directories to be added later, it is buggy.
        for path in (p for p in self._get_paths() if p not in self._searched_paths and os.path.isdir(p)):
            try:
                full_paths = (os.path.join(path, f) for f in os.listdir(path))
            except OSError as e:
                display.warning("Error accessing plugin paths: %s" % to_text(e))

            for full_path in (f for f in full_paths if os.path.isfile(f) and not f.endswith('__init__.py')):
                full_name = os.path.basename(full_path)

                # HACK: We have no way of executing python byte compiled files as ansible modules so specifically exclude them
                # FIXME: I believe this is only correct for modules and module_utils.
                # For all other plugins we want .pyc and .pyo should be valid
                if full_path.endswith(('.pyc', '.pyo')):
                    continue

                splitname = os.path.splitext(full_name)
                base_name = splitname[0]
                try:
                    extension = splitname[1]
                except IndexError:
                    extension = ''

                # Module found, now enter it into the caches that match this file
                if base_name not in self._plugin_path_cache['']:
                    self._plugin_path_cache[''][base_name] = full_path

                if full_name not in self._plugin_path_cache['']:
                    self._plugin_path_cache[''][full_name] = full_path

                if base_name not in self._plugin_path_cache[extension]:
                    self._plugin_path_cache[extension][base_name] = full_path

                if full_name not in self._plugin_path_cache[extension]:
                    self._plugin_path_cache[extension][full_name] = full_path

            self._searched_paths.add(path)
            try:
                return pull_cache[name]
            except KeyError:
                # Didn't find the plugin in this directory. Load modules from the next one
                pass

        # if nothing is found, try finding alias/deprecated
        if not name.startswith('_'):
            alias_name = '_' + name
            # We've already cached all the paths at this point
            if alias_name in pull_cache:
                if not ignore_deprecated and not os.path.islink(pull_cache[alias_name]):
                    # FIXME: this is not always the case, some are just aliases
                    display.deprecated('%s is kept for backwards compatibility but usage is discouraged. '
                                       'The module documentation details page may explain more about this rationale.' % name.lstrip('_'))
                return pull_cache[alias_name]

        return None

    def has_plugin(self, name):
        ''' Checks if a plugin named name exists '''

        return self.find_plugin(name) is not None

    __contains__ = has_plugin

    def _load_module_source(self, name, path):

        # avoid collisions across plugins
        full_name = '.'.join([self.package, name])

        if full_name in sys.modules:
            # Avoids double loading, See https://github.com/ansible/ansible/issues/13110
            return sys.modules[full_name]

        with warnings.catch_warnings():
            warnings.simplefilter("ignore", RuntimeWarning)
            with open(path, 'rb') as module_file:
                module = imp.load_source(full_name, path, module_file)
        return module

    def _update_object(self, obj, name, path):

        # load plugin config data
        self._load_config_defs(name, path)

        # set extra info on the module, in case we want it later
        setattr(obj, '_original_path', path)
        setattr(obj, '_load_name', name)

    def get(self, name, *args, **kwargs):
        ''' instantiates a plugin of the given name using arguments '''

        found_in_cache = True
        class_only = kwargs.pop('class_only', False)
        if name in self.aliases:
            name = self.aliases[name]
        path = self.find_plugin(name)
        if path is None:
            return None

        if path not in self._module_cache:
            self._module_cache[path] = self._load_module_source(name, path)
            found_in_cache = False

        obj = getattr(self._module_cache[path], self.class_name)
        if self.base_class:
            # The import path is hardcoded and should be the right place,
            # so we are not expecting an ImportError.
            module = __import__(self.package, fromlist=[self.base_class])
            # Check whether this obj has the required base class.
            try:
                plugin_class = getattr(module, self.base_class)
            except AttributeError:
                return None
            if not issubclass(obj, plugin_class):
                return None

        self._display_plugin_load(self.class_name, name, self._searched_paths, path, found_in_cache=found_in_cache, class_only=class_only)
        if not class_only:
            try:
                obj = obj(*args, **kwargs)
            except TypeError as e:
                if "abstract" in e.args[0]:
                    # Abstract Base Class.  The found plugin file does not
                    # fully implement the defined interface.
                    return None
                raise

        self._update_object(obj, name, path)
        return obj

    def _display_plugin_load(self, class_name, name, searched_paths, path, found_in_cache=None, class_only=None):
        msg = 'Loading %s \'%s\' from %s' % (class_name, os.path.basename(name), path)

        if len(searched_paths) > 1:
            msg = '%s (searched paths: %s)' % (msg, self.format_paths(searched_paths))

        if found_in_cache or class_only:
            msg = '%s (found_in_cache=%s, class_only=%s)' % (msg, found_in_cache, class_only)

        display.debug(msg)

    def all(self, *args, **kwargs):
        ''' instantiates all plugins with the same arguments '''

        global _PLUGIN_FILTERS

        path_only = kwargs.pop('path_only', False)
        class_only = kwargs.pop('class_only', False)
        all_matches = []
        found_in_cache = True

        for i in self._get_paths():
            all_matches.extend(glob.glob(os.path.join(i, "*.py")))

        for path in sorted(all_matches, key=os.path.basename):
            name = os.path.basename(os.path.splitext(path)[0])

            if '__init__' in name or name in _PLUGIN_FILTERS[self.package]:
                continue

            if path_only:
                yield path
                continue

            if path not in self._module_cache:
                module = self._load_module_source(name, path)
                if module in self._module_cache.values():
                    # In ``_load_module_source`` if a plugin has a duplicate name, we just return the
                    # previously matched plugin from sys.modules, which means you are never getting both,
                    # just one, but cached for both paths, this isn't normally a problem, except with callbacks
                    # where it will run that single callback twice. This rejects duplicates.
                    continue
                self._module_cache[path] = module
                found_in_cache = False

            try:
                obj = getattr(self._module_cache[path], self.class_name)
            except AttributeError as e:
                display.warning("Skipping plugin (%s) as it seems to be invalid: %s" % (path, to_text(e)))
                continue

            if self.base_class:
                # The import path is hardcoded and should be the right place,
                # so we are not expecting an ImportError.
                module = __import__(self.package, fromlist=[self.base_class])
                # Check whether this obj has the required base class.
                try:
                    plugin_class = getattr(module, self.base_class)
                except AttributeError:
                    continue
                if not issubclass(obj, plugin_class):
                    continue

            self._display_plugin_load(self.class_name, name, self._searched_paths, path, found_in_cache=found_in_cache, class_only=class_only)
            if not class_only:
                try:
                    obj = obj(*args, **kwargs)
                except TypeError as e:
                    display.warning("Skipping plugin (%s) as it seems to be incomplete: %s" % (path, to_text(e)))

            self._update_object(obj, name, path)
            yield obj


def _load_plugin_filter():
    filters = defaultdict(frozenset)

    if C.PLUGIN_FILTERS_CFG is None:
        filter_cfg = '/etc/ansible/plugin_filters.yml'
        user_set = False
    else:
        filter_cfg = C.PLUGIN_FILTERS_CFG
        user_set = True

    if os.path.exists(filter_cfg):
        with open(filter_cfg, 'rb') as f:
            try:
                filter_data = from_yaml(f.read())
            except Exception as e:
                display.warning(u'The plugin filter file, {0} was not parsable.'
                                u' Skipping: {1}'.format(filter_cfg, to_text(e)))
                return filters

        try:
            version = filter_data['filter_version']
        except KeyError:
            display.warning(u'The plugin filter file, {0} was invalid.'
                            u' Skipping.'.format(filter_cfg))
            return filters

        # Try to convert for people specifying version as a float instead of string
        version = to_text(version)
        version = version.strip()

        if version == u'1.0':
            # Modules and action plugins share the same blacklist since the difference between the
            # two isn't visible to the users
            filters['ansible.modules'] = frozenset(filter_data['module_blacklist'])
            filters['ansible.plugins.action'] = filters['ansible.modules']
        else:
            display.warning(u'The plugin filter file, {0} was a version not recognized by this'
                            u' version of Ansible. Skipping.')
    else:
        if user_set:
            display.warning(u'The plugin filter file, {0} does not exist.'
                            u' Skipping.'.format(filter_cfg))

    # Specialcase the stat module as Ansible can run very few things if stat is blacklisted.
    if 'stat' in filters['ansible.modules']:
        raise AnsibleError('The stat module was specified in the module blacklist file, {0}, but'
                           ' Ansible will not function without the stat module.  Please remove stat'
                           ' from the blacklist.'.format(filter_cfg))
    return filters


# TODO: All of the following is initialization code   It should be moved inside of an initialization
# function which is called at some point early in the ansible and ansible-playbook CLI startup.

_PLUGIN_FILTERS = _load_plugin_filter()

# doc fragments first
fragment_loader = PluginLoader(
    'ModuleDocFragment',
    'ansible.utils.module_docs_fragments',
    os.path.join(os.path.dirname(__file__), 'module_docs_fragments'),
    '',
)


action_loader = PluginLoader(
    'ActionModule',
    'ansible.plugins.action',
    C.DEFAULT_ACTION_PLUGIN_PATH,
    'action_plugins',
    required_base_class='ActionBase',
)

cache_loader = PluginLoader(
    'CacheModule',
    'ansible.plugins.cache',
    C.DEFAULT_CACHE_PLUGIN_PATH,
    'cache_plugins',
)

callback_loader = PluginLoader(
    'CallbackModule',
    'ansible.plugins.callback',
    C.DEFAULT_CALLBACK_PLUGIN_PATH,
    'callback_plugins',
)

connection_loader = PluginLoader(
    'Connection',
    'ansible.plugins.connection',
    C.DEFAULT_CONNECTION_PLUGIN_PATH,
    'connection_plugins',
    aliases={'paramiko': 'paramiko_ssh'},
    required_base_class='ConnectionBase',
)

shell_loader = PluginLoader(
    'ShellModule',
    'ansible.plugins.shell',
    'shell_plugins',
    'shell_plugins',
)

module_loader = PluginLoader(
    '',
    'ansible.modules',
    C.DEFAULT_MODULE_PATH,
    'library',
)

module_utils_loader = PluginLoader(
    '',
    'ansible.module_utils',
    C.DEFAULT_MODULE_UTILS_PATH,
    'module_utils',
)

# NB: dedicated loader is currently necessary because PS module_utils expects "with subdir" lookup where
# regular module_utils doesn't. This can be revisited once we have more granular loaders.
ps_module_utils_loader = PluginLoader(
    '',
    'ansible.module_utils',
    C.DEFAULT_MODULE_UTILS_PATH,
    'module_utils',
)

lookup_loader = PluginLoader(
    'LookupModule',
    'ansible.plugins.lookup',
    C.DEFAULT_LOOKUP_PLUGIN_PATH,
    'lookup_plugins',
    required_base_class='LookupBase',
)

filter_loader = PluginLoader(
    'FilterModule',
    'ansible.plugins.filter',
    C.DEFAULT_FILTER_PLUGIN_PATH,
    'filter_plugins',
)

test_loader = PluginLoader(
    'TestModule',
    'ansible.plugins.test',
    C.DEFAULT_TEST_PLUGIN_PATH,
    'test_plugins'
)

strategy_loader = PluginLoader(
    'StrategyModule',
    'ansible.plugins.strategy',
    C.DEFAULT_STRATEGY_PLUGIN_PATH,
    'strategy_plugins',
    required_base_class='StrategyBase',
)

terminal_loader = PluginLoader(
    'TerminalModule',
    'ansible.plugins.terminal',
    'terminal_plugins',
    'terminal_plugins'
)

vars_loader = PluginLoader(
    'VarsModule',
    'ansible.plugins.vars',
    C.DEFAULT_VARS_PLUGIN_PATH,
    'vars_plugins',
)

cliconf_loader = PluginLoader(
    'Cliconf',
    'ansible.plugins.cliconf',
    'cliconf_plugins',
    'cliconf_plugins',
    required_base_class='CliconfBase'
)

netconf_loader = PluginLoader(
    'Netconf',
    'ansible.plugins.netconf',
    'netconf_plugins',
    'netconf_plugins',
    required_base_class='NetconfBase'
)

inventory_loader = PluginLoader(
    'InventoryModule',
    'ansible.plugins.inventory',
    C.DEFAULT_INVENTORY_PLUGIN_PATH,
    'inventory_plugins'
)<|MERGE_RESOLUTION|>--- conflicted
+++ resolved
@@ -211,16 +211,6 @@
         if self.class_name:
             type_name = get_plugin_class(self.class_name)
 
-<<<<<<< HEAD
-            # FIXME: expand from just connection and callback
-            if type_name in ('connection', 'callback'):
-                dstring = read_docstring(path, verbose=False, ignore_errors=False)
-
-                if dstring.get('doc', False):
-                    if 'options' in dstring['doc'] and isinstance(dstring['doc']['options'], dict):
-                        C.config.initialize_plugin_configuration_definitions(type_name, name, dstring['doc']['options'])
-                        display.debug('Loaded config def from plugin (%s/%s)' % (type_name, name))
-=======
             # FIXME: expand to other plugins, but never doc fragments
             # if type name != 'module_doc_fragment':
             if type_name in ('callback', 'connection', 'inventory', 'lookup', 'shell'):
@@ -229,7 +219,6 @@
                 if dstring and 'options' in dstring and isinstance(dstring['options'], dict):
                     C.config.initialize_plugin_configuration_definitions(type_name, name, dstring['options'])
                     display.debug('Loaded config def from plugin (%s/%s)' % (type_name, name))
->>>>>>> 3f8377c2
 
     def add_directory(self, directory, with_subdir=False):
         ''' Adds an additional directory to the search path '''
