# Copyright (c) 2017 Ansible Project
# GNU General Public License v3.0+ (see COPYING or https://www.gnu.org/licenses/gpl-3.0.txt)

from __future__ import (absolute_import, division, print_function)
__metaclass__ = type

DOCUMENTATION = '''
    inventory: yaml
    version_added: "2.4"
    short_description: Uses a specifically YAML file as inventory source.
    description:
        - "YAML based inventory, starts with the 'all' group and has hosts/vars/children entries."
        - Host entries can have sub-entries defined, which will be treated as variables.
        - Vars entries are normal group vars.
        - "Children are 'child groups', which can also have their own vars/hosts/children and so on."
        - File MUST have a valid extension, defined in configuration
    notes:
        - It takes the place of the previously hardcoded YAML inventory.
        - To function it requires being whitelisted in configuration.
    options:
<<<<<<< HEAD
        yaml_extensions:
            description: list of 'valid' extensions for files containing YAML
            type: list
            default: ['.yaml', '.yml', '.json']
=======
      yaml_extensions:
        description: list of 'valid' extensions for files containing YAML
        type: list
        default: ['.yaml', '.yml', '.json']
        env:
          - name: ANSIBLE_YAML_FILENAME_EXT
          - name: ANSIBLE_INVENTORY_PLUGIN_EXTS
        ini:
          - key: yaml_valid_extensions
            section: defaults
          - section: inventory_plugin_yaml
            key: yaml_valid_extensions

>>>>>>> 3f8377c2
'''
EXAMPLES = '''
all: # keys must be unique, i.e. only one 'hosts' per group
    hosts:
        test1:
        test2:
            var1: value1
    vars:
        group_var1: value2
    children:   # key order does not matter, indentation does
        other_group:
            children:
                group_x:
                    hosts:
                        test5
            vars:
                g2_var2: value3
            hosts:
                test4:
                    ansible_host: 127.0.0.1
        last_group:
            hosts:
                test1 # same host as above, additional group membership
            vars:
                last_var: MYVALUE
'''

import os
from collections import MutableMapping

from ansible.errors import AnsibleParserError
from ansible.module_utils.six import string_types
from ansible.module_utils._text import to_native
from ansible.parsing.utils.addresses import parse_address
from ansible.plugins.inventory import BaseFileInventoryPlugin, detect_range, expand_hostname_range


class InventoryModule(BaseFileInventoryPlugin):

    NAME = 'yaml'

    def __init__(self):

        super(InventoryModule, self).__init__()

    def verify_file(self, path):

        valid = False
        if super(InventoryModule, self).verify_file(path):
            file_name, ext = os.path.splitext(path)
<<<<<<< HEAD
            if not ext or ext in C.YAML_FILENAME_EXTENSIONS:
=======
            if not ext or ext in self.get_option('yaml_extensions'):
>>>>>>> 3f8377c2
                valid = True
        return valid

    def parse(self, inventory, loader, path, cache=True):
        ''' parses the inventory file '''

        super(InventoryModule, self).parse(inventory, loader, path)

        try:
            data = self.loader.load_from_file(path)
        except Exception as e:
            raise AnsibleParserError(e)

        if not data:
            raise AnsibleParserError('Parsed empty YAML file')
        elif not isinstance(data, MutableMapping):
            raise AnsibleParserError('YAML inventory has invalid structure, it should be a dictionary, got: %s' % type(data))
        elif data.get('plugin'):
            raise AnsibleParserError('Plugin configuration YAML file, not YAML inventory')

        # We expect top level keys to correspond to groups, iterate over them
        # to get host, vars and subgroups (which we iterate over recursivelly)
        if isinstance(data, MutableMapping):
            for group_name in data:
                self._parse_group(group_name, data[group_name])
        else:
            raise AnsibleParserError("Invalid data from file, expected dictionary and got:\n\n%s" % to_native(data))

    def _parse_group(self, group, group_data):

        self.inventory.add_group(group)

        if isinstance(group_data, MutableMapping):
            # make sure they are dicts
            for section in ['vars', 'children', 'hosts']:
                if section in group_data:
                    # convert strings to dicts as these are allowed
                    if isinstance(group_data[section], string_types):
                        group_data[section] = {group_data[section]: None}

                    if not isinstance(group_data[section], MutableMapping):
<<<<<<< HEAD
                        raise AnsibleParserError('Invalid %s entry for %s group, requires a dictionary, found %s instead.' %
                                                 (section, group, type(group_data[section])))

            if group_data.get('vars', False):
                for var in group_data['vars']:
                    self.inventory.set_variable(group, var, group_data['vars'][var])

            if group_data.get('children', False):
                for subgroup in group_data['children']:
                    self._parse_group(subgroup, group_data['children'][subgroup])
                    self.inventory.add_child(group, subgroup)

            if group_data.get('hosts', False):
                for host_pattern in group_data['hosts']:
                    hosts, port = self._parse_host(host_pattern)
                    self.populate_host_vars(hosts, group_data['hosts'][host_pattern] or {}, group, port)
=======
                        raise AnsibleParserError('Invalid "%s" entry for "%s" group, requires a dictionary, found "%s" instead.' %
                                                 (section, group, type(group_data[section])))

            for key in group_data:
                if key == 'vars':
                    for var in group_data['vars']:
                        self.inventory.set_variable(group, var, group_data['vars'][var])

                elif key == 'children':
                    for subgroup in group_data['children']:
                        self._parse_group(subgroup, group_data['children'][subgroup])
                        self.inventory.add_child(group, subgroup)

                elif key == 'hosts':
                    for host_pattern in group_data['hosts']:
                        hosts, port = self._parse_host(host_pattern)
                        self._populate_host_vars(hosts, group_data['hosts'][host_pattern] or {}, group, port)
                else:
                    self.display.warning('Skipping unexpected key (%s) in group (%s), only "vars", "children" and "hosts" are valid' % (key, group))
>>>>>>> 3f8377c2

    def _parse_host(self, host_pattern):
        '''
        Each host key can be a pattern, try to process it and add variables as needed
        '''
        (hostnames, port) = self._expand_hostpattern(host_pattern)

        return hostnames, port

    def _expand_hostpattern(self, hostpattern):
        '''
        Takes a single host pattern and returns a list of hostnames and an
        optional port number that applies to all of them.
        '''
        # Can the given hostpattern be parsed as a host with an optional port
        # specification?

        try:
            (pattern, port) = parse_address(hostpattern, allow_ranges=True)
        except:
            # not a recognizable host pattern
            pattern = hostpattern
            port = None

        # Once we have separated the pattern, we expand it into list of one or
        # more hostnames, depending on whether it contains any [x:y] ranges.

        if detect_range(pattern):
            hostnames = expand_hostname_range(pattern)
        else:
            hostnames = [pattern]

        return (hostnames, port)<|MERGE_RESOLUTION|>--- conflicted
+++ resolved
@@ -18,12 +18,6 @@
         - It takes the place of the previously hardcoded YAML inventory.
         - To function it requires being whitelisted in configuration.
     options:
-<<<<<<< HEAD
-        yaml_extensions:
-            description: list of 'valid' extensions for files containing YAML
-            type: list
-            default: ['.yaml', '.yml', '.json']
-=======
       yaml_extensions:
         description: list of 'valid' extensions for files containing YAML
         type: list
@@ -37,7 +31,6 @@
           - section: inventory_plugin_yaml
             key: yaml_valid_extensions
 
->>>>>>> 3f8377c2
 '''
 EXAMPLES = '''
 all: # keys must be unique, i.e. only one 'hosts' per group
@@ -88,11 +81,7 @@
         valid = False
         if super(InventoryModule, self).verify_file(path):
             file_name, ext = os.path.splitext(path)
-<<<<<<< HEAD
-            if not ext or ext in C.YAML_FILENAME_EXTENSIONS:
-=======
             if not ext or ext in self.get_option('yaml_extensions'):
->>>>>>> 3f8377c2
                 valid = True
         return valid
 
@@ -134,24 +123,6 @@
                         group_data[section] = {group_data[section]: None}
 
                     if not isinstance(group_data[section], MutableMapping):
-<<<<<<< HEAD
-                        raise AnsibleParserError('Invalid %s entry for %s group, requires a dictionary, found %s instead.' %
-                                                 (section, group, type(group_data[section])))
-
-            if group_data.get('vars', False):
-                for var in group_data['vars']:
-                    self.inventory.set_variable(group, var, group_data['vars'][var])
-
-            if group_data.get('children', False):
-                for subgroup in group_data['children']:
-                    self._parse_group(subgroup, group_data['children'][subgroup])
-                    self.inventory.add_child(group, subgroup)
-
-            if group_data.get('hosts', False):
-                for host_pattern in group_data['hosts']:
-                    hosts, port = self._parse_host(host_pattern)
-                    self.populate_host_vars(hosts, group_data['hosts'][host_pattern] or {}, group, port)
-=======
                         raise AnsibleParserError('Invalid "%s" entry for "%s" group, requires a dictionary, found "%s" instead.' %
                                                  (section, group, type(group_data[section])))
 
@@ -171,7 +142,6 @@
                         self._populate_host_vars(hosts, group_data['hosts'][host_pattern] or {}, group, port)
                 else:
                     self.display.warning('Skipping unexpected key (%s) in group (%s), only "vars", "children" and "hosts" are valid' % (key, group))
->>>>>>> 3f8377c2
 
     def _parse_host(self, host_pattern):
         '''
