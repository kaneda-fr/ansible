--- conflicted
+++ resolved
@@ -10,31 +10,19 @@
     version_added: "2.4"
     short_description: Uses Jinja2 to construct vars and groups based on existing inventory.
     description:
-<<<<<<< HEAD
-        - Uses a YAML configuration file with a valid YAML or ``.config`` extension to define var expressions and group conditionals
-        - The Jinja2 conditionals that qualify a host for membership.
-        - The JInja2 exprpessions are calculated and assigned to the variables
-        - Only variables already available from previous inventories can be used for templating.
-        - Failed expressions will be ignored (assumes vars were missing).
-=======
         - Uses a YAML configuration file with a valid YAML or C(.config) extension to define var expressions and group conditionals
         - The Jinja2 conditionals that qualify a host for membership.
         - The JInja2 exprpessions are calculated and assigned to the variables
         - Only variables already available from previous inventories or the fact cache can be used for templating.
         - When I(strict) is False, failed expressions will be ignored (assumes vars were missing).
->>>>>>> 3f8377c2
     extends_documentation_fragment:
       - constructed
 '''
 
 EXAMPLES = '''
     # inventory.config file in YAML format
-<<<<<<< HEAD
-    plugin: comstructed
-=======
     plugin: constructed
     strict: False
->>>>>>> 3f8377c2
     compose:
         var_sum: var1 + var2
 
@@ -66,11 +54,6 @@
 
 import os
 
-<<<<<<< HEAD
-from collections import MutableMapping
-
-=======
->>>>>>> 3f8377c2
 from ansible import constants as C
 from ansible.errors import AnsibleParserError
 from ansible.plugins.cache import FactCache
@@ -106,21 +89,7 @@
 
         super(InventoryModule, self).parse(inventory, loader, path, cache=cache)
 
-<<<<<<< HEAD
-        try:
-            data = self.loader.load_from_file(path)
-        except Exception as e:
-            raise AnsibleParserError("Unable to parse %s: %s" % (to_native(path), to_native(e)))
-
-        if not data:
-            raise AnsibleParserError("%s is empty" % (to_native(path)))
-        elif not isinstance(data, MutableMapping):
-            raise AnsibleParserError('inventory source has invalid structure, it should be a dictionary, got: %s' % type(data))
-        elif data.get('plugin') != self.NAME:
-            raise AnsibleParserError("%s is not a constructed groups config file, plugin entry must be 'constructed'" % (to_native(path)))
-=======
         self._read_config_data(path)
->>>>>>> 3f8377c2
 
         strict = self.get_option('strict')
         fact_cache = FactCache()
