# (c) 2015, Ensighten <infra@ensighten.com>
# (c) 2017 Ansible Project
# GNU General Public License v3.0+ (see COPYING or https://www.gnu.org/licenses/gpl-3.0.txt)
from __future__ import (absolute_import, division, print_function)
__metaclass__ = type

DOCUMENTATION = """
    lookup: credstash
    version_added: "2.0"
    short_description: retrieve secrets from Credstash on AWS
    requirements:
      - credstash (python library)
    description:
<<<<<<< HEAD
      - Credstash is a small utility for managing secrets using AWS's KMS and DynamoDB: https://github.com/fugue/credstash
=======
      - "Credstash is a small utility for managing secrets using AWS's KMS and DynamoDB: https://github.com/fugue/credstash"
>>>>>>> 3f8377c2
    options:
      _terms:
        description: term or list of terms to lookup in the credit store
        type: list
        required: True
      table:
        description: name of the credstash table to query
        default: 'credential-store'
        required: True
      version:
        description: Credstash version
      region:
        description: AWS region
      profile_name:
        description: AWS profile to use for authentication
        env:
          - name: AWS_PROFILE
      aws_access_key_id:
        description: AWS access key ID
        env:
          - name: AWS_ACCESS_KEY_ID
      aws_secret_access_key:
        description: AWS access key
        env:
          - name: AWS_SECRET_ACCESS_KEY
      aws_session_token:
        description: AWS session token
        env:
          - name: AWS_SESSION_TOKEN
"""

EXAMPLES = """
- name: first use credstash to store your secrets
  shell: credstash put my-github-password secure123

- name: "Test credstash lookup plugin -- get my github password"
  debug: msg="Credstash lookup! {{ lookup('credstash', 'my-github-password') }}"

- name: "Test credstash lookup plugin -- get my other password from us-west-1"
  debug: msg="Credstash lookup! {{ lookup('credstash', 'my-other-password', region='us-west-1') }}"

- name: "Test credstash lookup plugin -- get the company's github password"
  debug: msg="Credstash lookup! {{ lookup('credstash', 'company-github-password', table='company-passwords') }}"

- name: Example play using the 'context' feature
  hosts: localhost
  vars:
    context:
      app: my_app
      environment: production
  tasks:

  - name: "Test credstash lookup plugin -- get the password with a context passed as a variable"
    debug: msg="{{ lookup('credstash', 'some-password', context=context) }}"

  - name: "Test credstash lookup plugin -- get the password with a context defined here"
    debug: msg="{{ lookup('credstash', 'some-password', context=dict(app='my_app', environment='production')) }}"
"""

RETURN = """
  _raw:
    description:
      - value(s) stored in Credstash
"""

import os

from ansible.errors import AnsibleError
from ansible.plugins.lookup import LookupBase

CREDSTASH_INSTALLED = False

try:
    import credstash
    CREDSTASH_INSTALLED = True
except ImportError:
    CREDSTASH_INSTALLED = False


class LookupModule(LookupBase):
    def run(self, terms, variables, **kwargs):

        if not CREDSTASH_INSTALLED:
            raise AnsibleError('The credstash lookup plugin requires credstash to be installed.')

        ret = []
        for term in terms:
            try:
                version = kwargs.pop('version', '')
                region = kwargs.pop('region', None)
                table = kwargs.pop('table', 'credential-store')
                profile_name = kwargs.pop('profile_name', os.getenv('AWS_PROFILE', None))
                aws_access_key_id = kwargs.pop('aws_access_key_id', os.getenv('AWS_ACCESS_KEY_ID', None))
                aws_secret_access_key = kwargs.pop('aws_secret_access_key', os.getenv('AWS_SECRET_ACCESS_KEY', None))
                aws_session_token = kwargs.pop('aws_session_token', os.getenv('AWS_SESSION_TOKEN', None))
                kwargs_pass = {'profile_name': profile_name, 'aws_access_key_id': aws_access_key_id,
                               'aws_secret_access_key': aws_secret_access_key, 'aws_session_token': aws_session_token}
                val = credstash.getSecret(term, version, region, table, context=kwargs, **kwargs_pass)
            except credstash.ItemNotFound:
                raise AnsibleError('Key {0} not found'.format(term))
            except Exception as e:
                raise AnsibleError('Encountered exception while fetching {0}: {1}'.format(term, e.message))
            ret.append(val)

        return ret<|MERGE_RESOLUTION|>--- conflicted
+++ resolved
@@ -11,11 +11,7 @@
     requirements:
       - credstash (python library)
     description:
-<<<<<<< HEAD
-      - Credstash is a small utility for managing secrets using AWS's KMS and DynamoDB: https://github.com/fugue/credstash
-=======
       - "Credstash is a small utility for managing secrets using AWS's KMS and DynamoDB: https://github.com/fugue/credstash"
->>>>>>> 3f8377c2
     options:
       _terms:
         description: term or list of terms to lookup in the credit store
