--- conflicted
+++ resolved
@@ -33,8 +33,6 @@
       description: authentication user name
     password:
       description: authentication password
-<<<<<<< HEAD
-=======
     role_id:
       description: Role id for a vault AppRole auth
       env:
@@ -43,7 +41,6 @@
       description: Secret id for a vault AppRole auth
       env:
         - name: VAULT_SECRET_ID
->>>>>>> 3f8377c2
     auth_method:
       description: authentication method used
     mount_point:
@@ -58,18 +55,6 @@
 """
 
 EXAMPLES = """
-<<<<<<< HEAD
-- debug: msg="{{ lookup('hashi_vault', 'secret=secret/hello:value token=c975b780-d1be-8016-866b-01d0f9b688a5 url=http://myvault:8200')}}"
-
-- name: Vault that requires authentication via ldap
-  debug: msg="{{ lookup('hashi_vault', 'secret=secret/hello:value auth_method=ldap mount_point=ldap username=myuser password=mypas url=http://myvault:8200')}}"
-
-- name: Using an ssl vault
-  debug: msg="{{ lookup('hashi_vault', 'secret=secret/hola:value token=c975b780-d1be-8016-866b-01d0f9b688a5 url=https://myvault:8200 validate_certs=False')}}"
-
-- name: using certificate auth
-  debug: msg="{{ lookup('hashi_vault', 'secret=secret/hi:value token=xxxx-xxx-xxx url=https://myvault:8200 validate_certs=True cacert=/cacert/path/ca.pem')}}"
-=======
 - debug:
     msg: "{{ lookup('hashi_vault', 'secret=secret/hello:value token=c975b780-d1be-8016-866b-01d0f9b688a5 url=http://myvault:8200')}}"
 
@@ -92,7 +77,6 @@
 - name: authenticate with a Vault app role
   debug:
       msg: "{{ lookup('hashi_vault', 'secret=secret/hello:value auth_method=approle role_id=myroleid secret_id=mysecretid url=http://myvault:8200')}}"
->>>>>>> 3f8377c2
 """
 
 RETURN = """
