# (c) 2012, Michael DeHaan <michael.dehaan@gmail.com>
# (c) 2017 Ansible Project
# GNU General Public License v3.0+ (see COPYING or https://www.gnu.org/licenses/gpl-3.0.txt)
from __future__ import (absolute_import, division, print_function)
__metaclass__ = type

DOCUMENTATION = """
    lookup: items
    author: Michael DeHaan <michael.dehaan@gmail.com>
    version_added: historical
    short_description: list of items
    description:
      - this looup returns a list of items given to it, if any of the top level items is also a list it will flatten it, but it will not recurse
    notes:
      - this is the standard lookup used for loops in most examples
      - check out the 'flattened' lookup for recursive flattening
      - if you dont want flattening nor any other tranformation look at the 'list' lookup.
    options:
      _terms:
        description: list of items
        required: True
"""

EXAMPLES = """
- name: "loop through list"
<<<<<<< HEAD
  debug: msg="An item: {{item}}"
=======
  debug:
    msg: "An item: {{item}}"
>>>>>>> 3f8377c2
  with_items:
    - 1
    - 2
    - 3

- name: add several users
  user:
    name: "{{ item }}"
    groups: "wheel"
    state: present
  with_items:
     - testuser1
     - testuser2

- name: "loop through list from a variable"
  debug: msg="An item: {{item}}"
  with_items: "{{ somelist }}"

- name: more complex items to add several users
  user:
    name: "{{ item.name }}"
    uid: "{{ item.uid }}"
    groups: "{{ item.groups }}"
    state: present
  with_items:
     - { name: testuser1, uid: 1002, groups: "wheel, staff" }
     - { name: testuser2, uid: 1003, groups: staff }

"""

RETURN = """
  _raw:
    description:
      - once flattened list
    type: list
"""

from ansible.plugins.lookup import LookupBase


class LookupModule(LookupBase):

    def run(self, terms, **kwargs):

        return self._flatten(terms)<|MERGE_RESOLUTION|>--- conflicted
+++ resolved
@@ -23,12 +23,8 @@
 
 EXAMPLES = """
 - name: "loop through list"
-<<<<<<< HEAD
-  debug: msg="An item: {{item}}"
-=======
   debug:
     msg: "An item: {{item}}"
->>>>>>> 3f8377c2
   with_items:
     - 1
     - 2
