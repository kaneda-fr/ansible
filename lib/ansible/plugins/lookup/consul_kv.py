# (c) 2015, Steve Gargan <steve.gargan@gmail.com>
# (c) 2017 Ansible Project
# GNU General Public License v3.0+ (see COPYING or https://www.gnu.org/licenses/gpl-3.0.txt)
from __future__ import (absolute_import, division, print_function)
__metaclass__ = type

DOCUMENTATION = """
<<<<<<< HEAD
    lookup: cartesian
    version_added: "1.9"
    short_description: grab metadata from a consul key value store.
    description:
      - lookup metadata for a playbook from the key value store in a consul cluster.
        Values can be easily set in the kv store with simple rest commands
      - "curl -X PUT -d 'some-value' http://localhost:8500/v1/kv/ansible/somedata"
    requirements:
      - 'python-consul (python library http://python-consul.readthedocs.org/en/latest/#installation)'
    options:
      _raw:
        description: key(s) to retrieve
=======
    lookup: consul_kv
    version_added: "1.9"
    short_description: Fetch  metadata from a Consul key value store.
    description:
      - Lookup metadata for a playbook from the key value store in a Consul cluster.
        Values can be easily set in the kv store with simple rest commands
      - C(curl -X PUT -d 'some-value' http://localhost:8500/v1/kv/ansible/somedata)
    requirements:
      - 'python-consul python library U(http://python-consul.readthedocs.org/en/latest/#installation)'
    options:
      _raw:
        description: List of key(s) to retrieve.
>>>>>>> 3f8377c2
        type: list
        required: True
      recurse:
        type: boolean
<<<<<<< HEAD
        description: if true, will retrieve all the values that have the given key as prefix
        default: False
      index:
        description: if the key has a value with the specified index then this is returned allowing access to historical values.
      token:
        description: acl token to allow access to restricted values.
      host:
        default: localhost
        description:
           - the target to connect to, must be a resolvable address.
        env:
          - name: ANSIBLE_CONSUL_URL
      port:
        description: the port of the target host to connect to.
=======
        description: If true, will retrieve all the values that have the given key as prefix.
        default: False
      index:
        description: If the key has a value with the specified index then this is returned allowing access to historical values.
      token:
        description: The acl token to allow access to restricted values.
      host:
        default: localhost
        description:
           - The target to connect to, must be a resolvable address.
        env:
          - name: ANSIBLE_CONSUL_URL
      port:
        description: The port of the target host to connect to.
>>>>>>> 3f8377c2
        default: 8500
"""

EXAMPLES = """
<<<<<<< HEAD
  - debug: msg='key contains {{item}}'
=======
  - debug:
      msg: 'key contains {{item}}'
>>>>>>> 3f8377c2
    with_consul_kv:
      - 'key/to/retrieve'

  - name: Parameters can be provided after the key be more specific about what to retrieve
<<<<<<< HEAD
    debug: msg='key contains {{item}}'
    with_consul_kv:
      - 'key/to recurse=true token=E6C060A9-26FB-407A-B83E-12DDAFCB4D98')}}'

  - name: retrieving a KV from a remote cluster on non default port
    debug:
      msg: "{{ lookup('consul_kv', 'my/key', host='10.10.10.10', port='2000')
=======
    debug:
      msg: 'key contains {{item}}'
    with_consul_kv:
      - 'key/to recurse=true token=E6C060A9-26FB-407A-B83E-12DDAFCB4D98'

  - name: retrieving a KV from a remote cluster on non default port
    debug:
      msg: "{{ lookup('consul_kv', 'my/key', host='10.10.10.10', port='2000') }}"
>>>>>>> 3f8377c2
"""

RETURN = """
  _raw:
    description:
<<<<<<< HEAD
      - value(s) stored in consul
=======
      - Value(s) stored in consul.
>>>>>>> 3f8377c2
"""

import os
import sys
from ansible.module_utils.six.moves.urllib.parse import urlparse
from ansible.errors import AnsibleError, AnsibleAssertionError
from ansible.plugins.lookup import LookupBase

try:
    import json
except ImportError:
    import simplejson as json

try:
    import consul
    HAS_CONSUL = True
except ImportError as e:
    HAS_CONSUL = False


class LookupModule(LookupBase):

    def run(self, terms, variables=None, **kwargs):

        if not HAS_CONSUL:
            raise AnsibleError('python-consul is required for consul_kv lookup. see http://python-consul.readthedocs.org/en/latest/#installation')

        values = []
        try:
            for term in terms:
                params = self.parse_params(term)
                try:
                    url = os.environ['ANSIBLE_CONSUL_URL']
                    u = urlparse(url)
                    consul_api = consul.Consul(host=u.hostname, port=u.port)
                except KeyError:
                    port = kwargs.get('port', '8500')
                    host = kwargs.get('host', 'localhost')
                    consul_api = consul.Consul(host=host, port=port)

                results = consul_api.kv.get(params['key'],
                                            token=params['token'],
                                            index=params['index'],
                                            recurse=params['recurse'])
                if results[1]:
                    # responds with a single or list of result maps
                    if isinstance(results[1], list):
                        for r in results[1]:
                            values.append(r['Value'])
                    else:
                        values.append(results[1]['Value'])
        except Exception as e:
            raise AnsibleError(
                "Error locating '%s' in kv store. Error was %s" % (term, e))

        return values

    def parse_params(self, term):
        params = term.split(' ')

        paramvals = {
            'key': params[0],
            'token': None,
            'recurse': False,
            'index': None
        }

        # parameters specified?
        try:
            for param in params[1:]:
                if param and len(param) > 0:
                    name, value = param.split('=')
                    if name not in paramvals:
                        raise AnsibleAssertionError("%s not a valid consul lookup parameter" % name)
                    paramvals[name] = value
        except (ValueError, AssertionError) as e:
            raise AnsibleError(e)

        return paramvals<|MERGE_RESOLUTION|>--- conflicted
+++ resolved
@@ -5,20 +5,6 @@
 __metaclass__ = type
 
 DOCUMENTATION = """
-<<<<<<< HEAD
-    lookup: cartesian
-    version_added: "1.9"
-    short_description: grab metadata from a consul key value store.
-    description:
-      - lookup metadata for a playbook from the key value store in a consul cluster.
-        Values can be easily set in the kv store with simple rest commands
-      - "curl -X PUT -d 'some-value' http://localhost:8500/v1/kv/ansible/somedata"
-    requirements:
-      - 'python-consul (python library http://python-consul.readthedocs.org/en/latest/#installation)'
-    options:
-      _raw:
-        description: key(s) to retrieve
-=======
     lookup: consul_kv
     version_added: "1.9"
     short_description: Fetch  metadata from a Consul key value store.
@@ -31,27 +17,10 @@
     options:
       _raw:
         description: List of key(s) to retrieve.
->>>>>>> 3f8377c2
         type: list
         required: True
       recurse:
         type: boolean
-<<<<<<< HEAD
-        description: if true, will retrieve all the values that have the given key as prefix
-        default: False
-      index:
-        description: if the key has a value with the specified index then this is returned allowing access to historical values.
-      token:
-        description: acl token to allow access to restricted values.
-      host:
-        default: localhost
-        description:
-           - the target to connect to, must be a resolvable address.
-        env:
-          - name: ANSIBLE_CONSUL_URL
-      port:
-        description: the port of the target host to connect to.
-=======
         description: If true, will retrieve all the values that have the given key as prefix.
         default: False
       index:
@@ -66,30 +35,16 @@
           - name: ANSIBLE_CONSUL_URL
       port:
         description: The port of the target host to connect to.
->>>>>>> 3f8377c2
         default: 8500
 """
 
 EXAMPLES = """
-<<<<<<< HEAD
-  - debug: msg='key contains {{item}}'
-=======
   - debug:
       msg: 'key contains {{item}}'
->>>>>>> 3f8377c2
     with_consul_kv:
       - 'key/to/retrieve'
 
   - name: Parameters can be provided after the key be more specific about what to retrieve
-<<<<<<< HEAD
-    debug: msg='key contains {{item}}'
-    with_consul_kv:
-      - 'key/to recurse=true token=E6C060A9-26FB-407A-B83E-12DDAFCB4D98')}}'
-
-  - name: retrieving a KV from a remote cluster on non default port
-    debug:
-      msg: "{{ lookup('consul_kv', 'my/key', host='10.10.10.10', port='2000')
-=======
     debug:
       msg: 'key contains {{item}}'
     with_consul_kv:
@@ -98,17 +53,12 @@
   - name: retrieving a KV from a remote cluster on non default port
     debug:
       msg: "{{ lookup('consul_kv', 'my/key', host='10.10.10.10', port='2000') }}"
->>>>>>> 3f8377c2
 """
 
 RETURN = """
   _raw:
     description:
-<<<<<<< HEAD
-      - value(s) stored in consul
-=======
       - Value(s) stored in consul.
->>>>>>> 3f8377c2
 """
 
 import os
