--- conflicted
+++ resolved
@@ -46,32 +46,22 @@
             default: 'v1'
             env:
               - name: ANSIBLE_ETCD_VERSION
-<<<<<<< HEAD
-            yaml:
-              - key: etcd.version
-=======
         validate_certs:
             description:
                 - toggle checking that the ssl ceritificates are valid, you normally only want to turn this off with self-signed certs.
             default: True
             type: boolean
->>>>>>> 3f8377c2
 '''
 
 EXAMPLES = '''
     - name: "a value from a locally running etcd"
       debug: msg={{ lookup('etcd', 'foo/bar') }}
 
-<<<<<<< HEAD
-    - name: "a values from a folder on a locally running etcd"
-      debug: msg={{ lookup('etcd', 'foo') }}
-=======
     - name: "values from multiple folders on a locally running etcd"
       debug: msg={{ lookup('etcd', 'foo', 'bar', 'baz') }}
 
     - name: "since Ansible 2.5 you can set server options inline"
       debug: msg="{{ lookup('etcd', 'foo', version='v2', url='http://192.168.0.27:4001') }}"
->>>>>>> 3f8377c2
 '''
 
 RETURN = '''
