# (c) 2013, seth vidal <skvidal@fedoraproject.org> red hat, inc
# (c) 2017 Ansible Project
# GNU General Public License v3.0+ (see COPYING or https://www.gnu.org/licenses/gpl-3.0.txt)
from __future__ import (absolute_import, division, print_function)
__metaclass__ = type

DOCUMENTATION = """
    lookup: first_found
    author: Seth Vidal <skvidal@fedoraproject.org>
    version_added: historical
    short_description: return first file found from list
    description:
      - this lookup checks a list of files and paths and returns the full path to the first combination found.
    options:
      _terms:
        description: list of file names
        required: True
      paths:
        description: list of paths in which to look for the files
"""

EXAMPLES = """
- name: show first existin file
  debug: var=item
  with_first_found:
    - "/path/to/foo.txt"
    - "bar.txt"  # will be looked in files/ dir relative to play or in role
    - "/path/to/biz.txt"

- name: copy first existing file found to /some/file
  copy: src={{item}} dest=/some/file
  with_first_found:
    - foo
    - "{{inventory_hostname}}
    - bar

- name: same copy but specific paths
  copy: src={{item}} dest=/some/file
  with_first_found:
<<<<<<< HEAD
    files:
      - foo
      - "{{inventory_hostname}}
      - bar
    paths:
      - /tmp/production
      - /tmp/staging
=======
    - files:
        - foo
        - "{{inventory_hostname}}
        - bar
      paths:
        - /tmp/production
        - /tmp/staging
>>>>>>> 3f8377c2

- name: INTERFACES | Create Ansible header for /etc/network/interfaces
  template:
    src: "{{ item }}"
    dest: "/etc/foo.conf"
  with_first_found:
    - "{{ ansible_virtualization_type }}_foo.conf"
    - "default_foo.conf"
"""

RETURN = """
  _raw:
    description:
      - path to file found
"""
import os

from jinja2.exceptions import UndefinedError

from ansible.errors import AnsibleFileNotFound, AnsibleLookupError, AnsibleUndefinedVariable
from ansible.module_utils.six import string_types
from ansible.module_utils.parsing.convert_bool import boolean
from ansible.plugins.lookup import LookupBase


class LookupModule(LookupBase):

    def run(self, terms, variables, **kwargs):

        anydict = False
        skip = False

        for term in terms:
            if isinstance(term, dict):
                anydict = True

        total_search = []
        if anydict:
            for term in terms:
                if isinstance(term, dict):
                    files = term.get('files', [])
                    paths = term.get('paths', [])
                    skip = boolean(term.get('skip', False), strict=False)

                    filelist = files
                    if isinstance(files, string_types):
                        files = files.replace(',', ' ')
                        files = files.replace(';', ' ')
                        filelist = files.split(' ')

                    pathlist = paths
                    if paths:
                        if isinstance(paths, string_types):
                            paths = paths.replace(',', ' ')
                            paths = paths.replace(':', ' ')
                            paths = paths.replace(';', ' ')
                            pathlist = paths.split(' ')

                    if not pathlist:
                        total_search = filelist
                    else:
                        for path in pathlist:
                            for fn in filelist:
                                f = os.path.join(path, fn)
                                total_search.append(f)
                else:
                    total_search.append(term)
        else:
            total_search = self._flatten(terms)

        for fn in total_search:
            try:
                fn = self._templar.template(fn)
            except (AnsibleUndefinedVariable, UndefinedError):
                continue

            # get subdir if set by task executor, default to files otherwise
            subdir = getattr(self, '_subdir', 'files')
            path = None
            path = self.find_file_in_search_path(variables, subdir, fn, ignore_missing=True)
            if path is not None:
                return [path]
        if skip:
            return []
        raise AnsibleLookupError("No file was found when using with_first_found. Use the 'skip: true' option to allow this task to be skipped if no "
                                 "files are found")<|MERGE_RESOLUTION|>--- conflicted
+++ resolved
@@ -37,15 +37,6 @@
 - name: same copy but specific paths
   copy: src={{item}} dest=/some/file
   with_first_found:
-<<<<<<< HEAD
-    files:
-      - foo
-      - "{{inventory_hostname}}
-      - bar
-    paths:
-      - /tmp/production
-      - /tmp/staging
-=======
     - files:
         - foo
         - "{{inventory_hostname}}
@@ -53,7 +44,6 @@
       paths:
         - /tmp/production
         - /tmp/staging
->>>>>>> 3f8377c2
 
 - name: INTERFACES | Create Ansible header for /etc/network/interfaces
   template:
