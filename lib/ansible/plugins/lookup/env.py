# (c) 2012, Jan-Piet Mens <jpmens(at)gmail.com>
# (c) 2017 Ansible Project
# GNU General Public License v3.0+ (see COPYING or https://www.gnu.org/licenses/gpl-3.0.txt)
from __future__ import (absolute_import, division, print_function)
__metaclass__ = type

DOCUMENTATION = """
    lookup: env
    author: Jan-Piet Mens (@jpmens) <jpmens(at)gmail.com>
    version_added: "0.9"
    short_description: read the value of environment variables
<<<<<<< HEAD
    requirements:
      - dns/dns.resolver (python library)
=======
>>>>>>> 3f8377c2
    description:
        - Allows you to query the environment variables available on the controller when you invoked Ansible.
    options:
      _terms:
        description: Environment variable or list of them to lookup the values for
        required: True
"""

EXAMPLES = """
- debug: msg="{{ lookup('env','HOME') }} is an environment variable"
"""

RETURN = """
  _list:
    description:
<<<<<<< HEAD
      - values returned by the DNS TXT record.
=======
      - values from the environment variables.
>>>>>>> 3f8377c2
    type: list
"""
import os

from ansible.plugins.lookup import LookupBase


class LookupModule(LookupBase):

    def run(self, terms, variables, **kwargs):

        ret = []
        for term in terms:
            var = term.split()[0]
            ret.append(os.getenv(var, ''))

        return ret<|MERGE_RESOLUTION|>--- conflicted
+++ resolved
@@ -9,11 +9,6 @@
     author: Jan-Piet Mens (@jpmens) <jpmens(at)gmail.com>
     version_added: "0.9"
     short_description: read the value of environment variables
-<<<<<<< HEAD
-    requirements:
-      - dns/dns.resolver (python library)
-=======
->>>>>>> 3f8377c2
     description:
         - Allows you to query the environment variables available on the controller when you invoked Ansible.
     options:
@@ -29,11 +24,7 @@
 RETURN = """
   _list:
     description:
-<<<<<<< HEAD
-      - values returned by the DNS TXT record.
-=======
       - values from the environment variables.
->>>>>>> 3f8377c2
     type: list
 """
 import os
