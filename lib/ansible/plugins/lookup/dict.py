# (c) 2014, Kent R. Spillner <kspillner@acm.org>
# (c) 2017 Ansible Project
# GNU General Public License v3.0+ (see COPYING or https://www.gnu.org/licenses/gpl-3.0.txt)
from __future__ import (absolute_import, division, print_function)
__metaclass__ = type

DOCUMENTATION = """
    lookup: dict
    version_added: "1.5"
<<<<<<< HEAD
    short_description: returns key/value pair items from a dictionary
    description:
        - Takes a dictionary as input and returns a list with each item in the list being a dictionary with 'key' and 'value' as
          keys to the previous dictionary's structure.
    options:
        _raw:
            description:
                - A dictionary
=======
    short_description: returns key/value pair items from dictionaries
    description:
        - Takes dictionaries as input and returns a list with each item in the list being a dictionary with 'key' and 'value' as
          keys to the previous dictionary's structure.
    options:
        _terms:
            description:
                - A list of dictionaries
>>>>>>> 3f8377c2
            required: True
"""

EXAMPLES = """
tasks:
  - name: show dictionary
    debug: msg="{{item.key}}: {{item.value}}"
    with_dict: {a: 1, b: 2, c: 3}a

# with predefined vars
vars:
  users:
    alice:
      name: Alice Appleworth
      telephone: 123-456-7890
    bob:
      name: Bob Bananarama
      telephone: 987-654-3210
tasks:
  - name: Print phone records
    debug:
      msg: "User {{ item.key }} is {{ item.value.name }} ({{ item.value.telephone }})"
<<<<<<< HEAD
    with_dict: "{{ users }}"
=======
    loop: "{{ lookup('dict', users) }}"
>>>>>>> 3f8377c2
"""

RETURN = """
  _list:
    description:
      - list of composed dictonaries with key and value
    type: list
"""
import collections

from ansible.errors import AnsibleError
from ansible.plugins.lookup import LookupBase


class LookupModule(LookupBase):

    def run(self, terms, variables=None, **kwargs):

        # FIXME: can remove once with_ special case is removed
        if not isinstance(terms, list):
            terms = [terms]

        results = []
        for term in terms:
            # Expect any type of Mapping, notably hostvars
            if not isinstance(term, collections.Mapping):
                raise AnsibleError("with_dict expects a dict")

            results.extend(self._flatten_hash_to_list(term))
        return results<|MERGE_RESOLUTION|>--- conflicted
+++ resolved
@@ -7,16 +7,6 @@
 DOCUMENTATION = """
     lookup: dict
     version_added: "1.5"
-<<<<<<< HEAD
-    short_description: returns key/value pair items from a dictionary
-    description:
-        - Takes a dictionary as input and returns a list with each item in the list being a dictionary with 'key' and 'value' as
-          keys to the previous dictionary's structure.
-    options:
-        _raw:
-            description:
-                - A dictionary
-=======
     short_description: returns key/value pair items from dictionaries
     description:
         - Takes dictionaries as input and returns a list with each item in the list being a dictionary with 'key' and 'value' as
@@ -25,7 +15,6 @@
         _terms:
             description:
                 - A list of dictionaries
->>>>>>> 3f8377c2
             required: True
 """
 
@@ -48,11 +37,7 @@
   - name: Print phone records
     debug:
       msg: "User {{ item.key }} is {{ item.value.name }} ({{ item.value.telephone }})"
-<<<<<<< HEAD
-    with_dict: "{{ users }}"
-=======
     loop: "{{ lookup('dict', users) }}"
->>>>>>> 3f8377c2
 """
 
 RETURN = """
