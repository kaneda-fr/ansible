# (c) 2012-2014, Michael DeHaan <michael.dehaan@gmail.com>
#
# This file is part of Ansible
#
# Ansible is free software: you can redistribute it and/or modify
# it under the terms of the GNU General Public License as published by
# the Free Software Foundation, either version 3 of the License, or
# (at your option) any later version.
#
# Ansible is distributed in the hope that it will be useful,
# but WITHOUT ANY WARRANTY; without even the implied warranty of
# MERCHANTABILITY or FITNESS FOR A PARTICULAR PURPOSE.  See the
# GNU General Public License for more details.
#
# You should have received a copy of the GNU General Public License
# along with Ansible.  If not, see <http://www.gnu.org/licenses/>.

# Make coding more python3-ish
from __future__ import (absolute_import, division, print_function)
__metaclass__ = type

import multiprocessing
import os
import tempfile

from ansible import constants as C
from ansible.errors import AnsibleError
from ansible.executor.play_iterator import PlayIterator
from ansible.executor.stats import AggregateStats
from ansible.executor.task_result import TaskResult
from ansible.module_utils.six import string_types
from ansible.module_utils._text import to_text
from ansible.playbook.block import Block
from ansible.playbook.play_context import PlayContext
from ansible.plugins.loader import callback_loader, strategy_loader, module_loader
from ansible.plugins.callback import CallbackBase
from ansible.template import Templar
from ansible.utils.helpers import pct_to_int
from ansible.vars.hostvars import HostVars
from ansible.vars.reserved import warn_if_reserved

try:
    from __main__ import display
except ImportError:
    from ansible.utils.display import Display
    display = Display()


__all__ = ['TaskQueueManager']


class TaskQueueManager:

    '''
    This class handles the multiprocessing requirements of Ansible by
    creating a pool of worker forks, a result handler fork, and a
    manager object with shared datastructures/queues for coordinating
    work between all processes.

    The queue manager is responsible for loading the play strategy plugin,
    which dispatches the Play's tasks to hosts.
    '''

    RUN_OK = 0
    RUN_ERROR = 1
    RUN_FAILED_HOSTS = 2
    RUN_UNREACHABLE_HOSTS = 4
    RUN_FAILED_BREAK_PLAY = 8
    RUN_UNKNOWN_ERROR = 255

    def __init__(self, inventory, variable_manager, loader, options, passwords, stdout_callback=None, run_additional_callbacks=True, run_tree=False):

        self._inventory = inventory
        self._variable_manager = variable_manager
        self._loader = loader
        self._options = options
        self._stats = AggregateStats()
        self.passwords = passwords
        self._stdout_callback = stdout_callback
        self._run_additional_callbacks = run_additional_callbacks
        self._run_tree = run_tree

        self._callbacks_loaded = False
        self._callback_plugins = []
        self._start_at_done = False

        # make sure any module paths (if specified) are added to the module_loader
        if options.module_path:
            for path in options.module_path:
                if path:
                    module_loader.add_directory(path)

        # a special flag to help us exit cleanly
        self._terminated = False

        # this dictionary is used to keep track of notified handlers
        self._notified_handlers = dict()
        self._listening_handlers = dict()

        # dictionaries to keep track of failed/unreachable hosts
        self._failed_hosts = dict()
        self._unreachable_hosts = dict()

        self._final_q = multiprocessing.Queue()

        # A temporary file (opened pre-fork) used by connection
        # plugins for inter-process locking.
        self._connection_lockfile = tempfile.TemporaryFile()

    def _initialize_processes(self, num):
        self._workers = []

        for i in range(num):
            rslt_q = multiprocessing.Queue()
            self._workers.append([None, rslt_q])

    def _initialize_notified_handlers(self, play):
        '''
        Clears and initializes the shared notified handlers dict with entries
        for each handler in the play, which is an empty array that will contain
        inventory hostnames for those hosts triggering the handler.
        '''

        # Zero the dictionary first by removing any entries there.
        # Proxied dicts don't support iteritems, so we have to use keys()
        self._notified_handlers.clear()
        self._listening_handlers.clear()

        def _process_block(b):
            temp_list = []
            for t in b.block:
                if isinstance(t, Block):
                    temp_list.extend(_process_block(t))
                else:
                    temp_list.append(t)
            return temp_list

        handler_list = []
        for handler_block in play.handlers:
            handler_list.extend(_process_block(handler_block))
        # then initialize it with the given handler list
        self.update_handler_list(handler_list)

    def update_handler_list(self, handler_list):
        for handler in handler_list:
            if handler._uuid not in self._notified_handlers:
                display.debug("Adding handler %s to notified list" % handler.name)
                self._notified_handlers[handler._uuid] = []
            if handler.listen:
                listeners = handler.listen
                if not isinstance(listeners, list):
                    listeners = [listeners]
                for listener in listeners:
                    if listener not in self._listening_handlers:
                        self._listening_handlers[listener] = []
                    display.debug("Adding handler %s to listening list" % handler.name)
                    self._listening_handlers[listener].append(handler._uuid)

    def load_callbacks(self):
        '''
        Loads all available callbacks, with the exception of those which
        utilize the CALLBACK_TYPE option. When CALLBACK_TYPE is set to 'stdout',
        only one such callback plugin will be loaded.
        '''

        if self._callbacks_loaded:
            return

        stdout_callback_loaded = False
        if self._stdout_callback is None:
            self._stdout_callback = C.DEFAULT_STDOUT_CALLBACK

        if isinstance(self._stdout_callback, CallbackBase):
            stdout_callback_loaded = True
        elif isinstance(self._stdout_callback, string_types):
            if self._stdout_callback not in callback_loader:
                raise AnsibleError("Invalid callback for stdout specified: %s" % self._stdout_callback)
            else:
                self._stdout_callback = callback_loader.get(self._stdout_callback)
                try:
<<<<<<< HEAD
                    self._stdout_callback.set_options(C.config.get_plugin_options('callback', self._stdout_callback._load_name))
=======
                    self._stdout_callback.set_options()
>>>>>>> 3f8377c2
                except AttributeError:
                    display.deprecated("%s stdout callback, does not support setting 'options', it will work for now, "
                                       " but this will be required in the future and should be updated,"
                                       " see the 2.4 porting guide for details." % self._stdout_callback._load_name, version="2.9")
                stdout_callback_loaded = True
        else:
            raise AnsibleError("callback must be an instance of CallbackBase or the name of a callback plugin")

        for callback_plugin in callback_loader.all(class_only=True):
            if hasattr(callback_plugin, 'CALLBACK_VERSION') and callback_plugin.CALLBACK_VERSION >= 2.0:
                # we only allow one callback of type 'stdout' to be loaded, so check
                # the name of the current plugin and type to see if we need to skip
                # loading this callback plugin
                callback_type = getattr(callback_plugin, 'CALLBACK_TYPE', None)
                callback_needs_whitelist = getattr(callback_plugin, 'CALLBACK_NEEDS_WHITELIST', False)
                (callback_name, _) = os.path.splitext(os.path.basename(callback_plugin._original_path))
                if callback_type == 'stdout':
                    if callback_name != self._stdout_callback or stdout_callback_loaded:
                        continue
                    stdout_callback_loaded = True
                elif callback_name == 'tree' and self._run_tree:
                    pass
                elif not self._run_additional_callbacks or (callback_needs_whitelist and (
                        C.DEFAULT_CALLBACK_WHITELIST is None or callback_name not in C.DEFAULT_CALLBACK_WHITELIST)):
                    continue

            callback_obj = callback_plugin()
            try:
<<<<<<< HEAD
                callback_obj .set_options(C.config.get_plugin_options('callback', callback_plugin._load_name))
=======
                callback_obj.set_options()
>>>>>>> 3f8377c2
            except AttributeError:
                    display.deprecated("%s callback, does not support setting 'options', it will work for now, "
                                       " but this will be required in the future and should be updated, "
                                       " see the 2.4 porting guide for details." % self._stdout_callback._load_name, version="2.9")
            self._callback_plugins.append(callback_obj)

        self._callbacks_loaded = True

    def run(self, play):
        '''
        Iterates over the roles/tasks in a play, using the given (or default)
        strategy for queueing tasks. The default is the linear strategy, which
        operates like classic Ansible by keeping all hosts in lock-step with
        a given task (meaning no hosts move on to the next task until all hosts
        are done with the current task).
        '''

        if not self._callbacks_loaded:
            self.load_callbacks()

        all_vars = self._variable_manager.get_vars(play=play)
        warn_if_reserved(all_vars)
        templar = Templar(loader=self._loader, variables=all_vars)

        new_play = play.copy()
        new_play.post_validate(templar)
        new_play.handlers = new_play.compile_roles_handlers() + new_play.handlers

        self.hostvars = HostVars(
            inventory=self._inventory,
            variable_manager=self._variable_manager,
            loader=self._loader,
        )

        play_context = PlayContext(new_play, self._options, self.passwords, self._connection_lockfile.fileno())
        for callback_plugin in self._callback_plugins:
            if hasattr(callback_plugin, 'set_play_context'):
                callback_plugin.set_play_context(play_context)

        self.send_callback('v2_playbook_on_play_start', new_play)

        # initialize the shared dictionary containing the notified handlers
        self._initialize_notified_handlers(new_play)

        # build the iterator
        iterator = PlayIterator(
            inventory=self._inventory,
            play=new_play,
            play_context=play_context,
            variable_manager=self._variable_manager,
            all_vars=all_vars,
            start_at_done=self._start_at_done,
        )

        # adjust to # of workers to configured forks or size of batch, whatever is lower
        self._initialize_processes(min(self._options.forks, iterator.batch_size))

        # load the specified strategy (or the default linear one)
        strategy = strategy_loader.get(new_play.strategy, self)
        if strategy is None:
            raise AnsibleError("Invalid play strategy specified: %s" % new_play.strategy, obj=play._ds)

        # Because the TQM may survive multiple play runs, we start by marking
        # any hosts as failed in the iterator here which may have been marked
        # as failed in previous runs. Then we clear the internal list of failed
        # hosts so we know what failed this round.
        for host_name in self._failed_hosts.keys():
            host = self._inventory.get_host(host_name)
            iterator.mark_host_failed(host)

        self.clear_failed_hosts()

        # during initialization, the PlayContext will clear the start_at_task
        # field to signal that a matching task was found, so check that here
        # and remember it so we don't try to skip tasks on future plays
        if getattr(self._options, 'start_at_task', None) is not None and play_context.start_at_task is None:
            self._start_at_done = True

        # and run the play using the strategy and cleanup on way out
        play_return = strategy.run(iterator, play_context)

        # now re-save the hosts that failed from the iterator to our internal list
        for host_name in iterator.get_failed_hosts():
            self._failed_hosts[host_name] = True

        strategy.cleanup()
        self._cleanup_processes()
        return play_return

    def cleanup(self):
        display.debug("RUNNING CLEANUP")
        self.terminate()
        self._final_q.close()
        self._cleanup_processes()

    def _cleanup_processes(self):
        if hasattr(self, '_workers'):
            for (worker_prc, rslt_q) in self._workers:
                rslt_q.close()
                if worker_prc and worker_prc.is_alive():
                    try:
                        worker_prc.terminate()
                    except AttributeError:
                        pass

    def clear_failed_hosts(self):
        self._failed_hosts = dict()

    def get_inventory(self):
        return self._inventory

    def get_variable_manager(self):
        return self._variable_manager

    def get_loader(self):
        return self._loader

    def get_workers(self):
        return self._workers[:]

    def terminate(self):
        self._terminated = True

    def has_dead_workers(self):

        # [<WorkerProcess(WorkerProcess-2, stopped[SIGKILL])>,
        # <WorkerProcess(WorkerProcess-2, stopped[SIGTERM])>

        defunct = False
        for (idx, x) in enumerate(self._workers):
            if hasattr(x[0], 'exitcode'):
                if x[0].exitcode in [-9, -11, -15]:
                    defunct = True
        return defunct

    def send_callback(self, method_name, *args, **kwargs):
        for callback_plugin in [self._stdout_callback] + self._callback_plugins:
            # a plugin that set self.disabled to True will not be called
            # see osx_say.py example for such a plugin
            if getattr(callback_plugin, 'disabled', False):
                continue

            # try to find v2 method, fallback to v1 method, ignore callback if no method found
            methods = []
            for possible in [method_name, 'v2_on_any']:
                gotit = getattr(callback_plugin, possible, None)
                if gotit is None:
                    gotit = getattr(callback_plugin, possible.replace('v2_', ''), None)
                if gotit is not None:
                    methods.append(gotit)

            # send clean copies
            new_args = []
            for arg in args:
                # FIXME: add play/task cleaners
                if isinstance(arg, TaskResult):
                    new_args.append(arg.clean_copy())
                # elif isinstance(arg, Play):
                # elif isinstance(arg, Task):
                else:
                    new_args.append(arg)

            for method in methods:
                try:
                    method(*new_args, **kwargs)
                except Exception as e:
                    # TODO: add config toggle to make this fatal or not?
                    display.warning(u"Failure using method (%s) in callback plugin (%s): %s" % (to_text(method_name), to_text(callback_plugin), to_text(e)))
                    from traceback import format_tb
                    from sys import exc_info
                    display.vvv('Callback Exception: \n' + ' '.join(format_tb(exc_info()[2])))<|MERGE_RESOLUTION|>--- conflicted
+++ resolved
@@ -178,11 +178,7 @@
             else:
                 self._stdout_callback = callback_loader.get(self._stdout_callback)
                 try:
-<<<<<<< HEAD
-                    self._stdout_callback.set_options(C.config.get_plugin_options('callback', self._stdout_callback._load_name))
-=======
                     self._stdout_callback.set_options()
->>>>>>> 3f8377c2
                 except AttributeError:
                     display.deprecated("%s stdout callback, does not support setting 'options', it will work for now, "
                                        " but this will be required in the future and should be updated,"
@@ -211,11 +207,7 @@
 
             callback_obj = callback_plugin()
             try:
-<<<<<<< HEAD
-                callback_obj .set_options(C.config.get_plugin_options('callback', callback_plugin._load_name))
-=======
                 callback_obj.set_options()
->>>>>>> 3f8377c2
             except AttributeError:
                     display.deprecated("%s callback, does not support setting 'options', it will work for now, "
                                        " but this will be required in the future and should be updated, "
