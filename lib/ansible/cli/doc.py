# (c) 2014, James Tanner <tanner.jc@gmail.com>
#
# Ansible is free software: you can redistribute it and/or modify
# it under the terms of the GNU General Public License as published by
# the Free Software Foundation, either version 3 of the License, or
# (at your option) any later version.
#
# Ansible is distributed in the hope that it will be useful,
# but WITHOUT ANY WARRANTY; without even the implied warranty of
# MERCHANTABILITY or FITNESS FOR A PARTICULAR PURPOSE.  See the
# GNU General Public License for more details.
#
# You should have received a copy of the GNU General Public License
# along with Ansible.  If not, see <http://www.gnu.org/licenses/>.

from __future__ import (absolute_import, division, print_function)
__metaclass__ = type

import datetime
import os
import textwrap
import traceback
import yaml

from ansible import constants as C
from ansible.cli import CLI
from ansible.errors import AnsibleError, AnsibleOptionsError
from ansible.module_utils._text import to_native
from ansible.module_utils.six import string_types
from ansible.parsing.yaml.dumper import AnsibleDumper
from ansible.plugins.loader import module_loader, action_loader, lookup_loader, callback_loader, cache_loader, \
<<<<<<< HEAD
    vars_loader, connection_loader, strategy_loader, PluginLoader
from ansible.utils import plugin_docs
=======
    vars_loader, connection_loader, strategy_loader, inventory_loader, shell_loader, fragment_loader
from ansible.utils.plugin_docs import BLACKLIST, get_docstring

>>>>>>> 3f8377c2
try:
    from __main__ import display
except ImportError:
    from ansible.utils.display import Display
    display = Display()


class DocCLI(CLI):
    ''' displays information on modules installed in Ansible libraries.
        It displays a terse listing of plugins and their short descriptions,
        provides a printout of their DOCUMENTATION strings,
        and it can create a short "snippet" which can be pasted into a playbook.  '''

    # default ignore list for detailed views
    IGNORE = ('module', 'docuri', 'version_added', 'short_description', 'now_date', 'plainexamples', 'returndocs')

    def __init__(self, args):

        super(DocCLI, self).__init__(args)
        self.plugin_list = set()

    def parse(self):

        self.parser = CLI.base_parser(
<<<<<<< HEAD
            usage='usage: %prog [-l|-s] [options] [-t <plugin type] [plugin]',
=======
            usage='usage: %prog [-l|-F|-s] [options] [-t <plugin type> ] [plugin]',
>>>>>>> 3f8377c2
            module_opts=True,
            desc="plugin documentation tool",
            epilog="See man pages for Ansible CLI options or website for tutorials https://docs.ansible.com"
        )

        self.parser.add_option("-F", "--list_files", action="store_true", default=False, dest="list_files",
                               help='Show plugin names and their source files without summaries (implies --list)')
        self.parser.add_option("-l", "--list", action="store_true", default=False, dest='list_dir',
                               help='List available plugins')
        self.parser.add_option("-s", "--snippet", action="store_true", default=False, dest='show_snippet',
                               help='Show playbook snippet for specified plugin(s)')
        self.parser.add_option("-a", "--all", action="store_true", default=False, dest='all_plugins',
                               help='**For internal testing only** Show documentation for all plugins.')
        self.parser.add_option("-t", "--type", action="store", default='module', dest='type', type='choice',
                               help='Choose which plugin type (defaults to "module")',
<<<<<<< HEAD
                               choices=['cache', 'callback', 'connection', 'inventory', 'lookup', 'module', 'strategy', 'vars'])

        super(DocCLI, self).parse()

        if [self.options.all_plugins, self.options.list_dir, self.options.show_snippet].count(True) > 1:
            raise AnsibleOptionsError("Only one of -l, -s or -a can be used at the same time.")
=======
                               choices=['cache', 'callback', 'connection', 'inventory', 'lookup', 'module', 'shell', 'strategy', 'vars'])

        super(DocCLI, self).parse()

        if [self.options.all_plugins, self.options.list_dir, self.options.list_files, self.options.show_snippet].count(True) > 1:
            raise AnsibleOptionsError("Only one of -l, -F, -s or -a can be used at the same time.")
>>>>>>> 3f8377c2

        display.verbosity = self.options.verbosity

    def run(self):

        super(DocCLI, self).run()

        plugin_type = self.options.type

        # choose plugin type
        if plugin_type == 'cache':
            loader = cache_loader
        elif plugin_type == 'callback':
            loader = callback_loader
        elif plugin_type == 'connection':
            loader = connection_loader
        elif plugin_type == 'lookup':
            loader = lookup_loader
        elif plugin_type == 'strategy':
            loader = strategy_loader
        elif plugin_type == 'vars':
            loader = vars_loader
        elif plugin_type == 'inventory':
            loader = inventory_loader
        elif plugin_type == 'shell':
            loader = shell_loader
        else:
            loader = module_loader

        # add to plugin path from command line
        if self.options.module_path:
            for path in self.options.module_path:
                if path:
                    loader.add_directory(path)

        # save only top level paths for errors
        search_paths = DocCLI.print_paths(loader)
        loader._paths = None  # reset so we can use subdirs below

        # list plugins names and filepath for type
        if self.options.list_files:
            paths = loader._get_paths()
            for path in paths:
                self.find_plugins(path, plugin_type)

            list_text = self.get_plugin_list_filenames(loader)
            self.pager(list_text)
            return 0

        # list plugins for type
        if self.options.list_dir:
            paths = loader._get_paths()
            for path in paths:
                self.find_plugins(path, plugin_type)

            self.pager(self.get_plugin_list_text(loader))
            return 0

        # process all plugins of type
        if self.options.all_plugins:
            paths = loader._get_paths()
            for path in paths:
                self.find_plugins(path, plugin_type)
            self.args = sorted(set(self.plugin_list))

        if len(self.args) == 0:
            raise AnsibleOptionsError("Incorrect options passed")

        # process command line list
        text = ''
        for plugin in self.args:
            try:
                # if the plugin lives in a non-python file (eg, win_X.ps1), require the corresponding python file for docs
                filename = loader.find_plugin(plugin, mod_type='.py', ignore_deprecated=True, check_aliases=True)
                if filename is None:
                    display.warning("%s %s not found in:\n%s\n" % (plugin_type, plugin, search_paths))
                    continue

                if any(filename.endswith(x) for x in C.BLACKLIST_EXTS):
                    continue

                try:
                    doc, plainexamples, returndocs, metadata = get_docstring(filename, fragment_loader, verbose=(self.options.verbosity > 0))
                except:
                    display.vvv(traceback.format_exc())
                    display.error("%s %s has a documentation error formatting or is missing documentation." % (plugin_type, plugin), wrap_text=False)
                    continue

                if doc is not None:

                    # assign from other sections
                    doc['plainexamples'] = plainexamples
                    doc['returndocs'] = returndocs
                    doc['metadata'] = metadata

                    # generate extra data
                    if plugin_type == 'module':
                        # is there corresponding action plugin?
                        if plugin in action_loader:
                            doc['action'] = True
                        else:
                            doc['action'] = False
                    doc['filename'] = filename
                    doc['now_date'] = datetime.date.today().strftime('%Y-%m-%d')
                    if 'docuri' in doc:
                        doc['docuri'] = doc[plugin_type].replace('_', '-')

                    if self.options.show_snippet and plugin_type == 'module':
                        text += self.get_snippet_text(doc)
                    else:
                        text += self.get_man_text(doc)
                else:
                    # this typically means we couldn't even parse the docstring, not just that the YAML is busted,
                    # probably a quoting issue.
                    raise AnsibleError("Parsing produced an empty object.")
            except Exception as e:
                display.vvv(traceback.format_exc())
                raise AnsibleError("%s %s missing documentation (or could not parse documentation): %s\n" % (plugin_type, plugin, str(e)))

        if text:
            self.pager(text)
        return 0

    def find_plugins(self, path, ptype):

        display.vvvv("Searching %s for plugins" % path)

        if not os.path.exists(path):
            display.vvvv("%s does not exist" % path)
            return

        bkey = ptype.upper()
        for plugin in os.listdir(path):
            display.vvvv("Found %s" % plugin)
            full_path = '/'.join([path, plugin])

            if plugin.startswith('.'):
                continue
            elif os.path.isdir(full_path):
                continue
            elif any(plugin.endswith(x) for x in C.BLACKLIST_EXTS):
                continue
            elif plugin.startswith('__'):
                continue
            elif plugin in C.IGNORE_FILES:
                continue
            elif plugin .startswith('_'):
                if os.path.islink(full_path):  # avoids aliases
                    continue

            plugin = os.path.splitext(plugin)[0]  # removes the extension
            plugin = plugin.lstrip('_')  # remove underscore from deprecated plugins

            if plugin not in BLACKLIST.get(bkey, ()):
                self.plugin_list.add(plugin)
                display.vvvv("Added %s" % plugin)

    def get_plugin_list_text(self, loader):
        columns = display.columns
        displace = max(len(x) for x in self.plugin_list)
        linelimit = columns - displace - 5
        text = []
        deprecated = []
        for plugin in sorted(self.plugin_list):

            try:
                # if the module lives in a non-python file (eg, win_X.ps1), require the corresponding python file for docs
                filename = loader.find_plugin(plugin, mod_type='.py', ignore_deprecated=True, check_aliases=True)

                if filename is None:
                    continue
                if filename.endswith(".ps1"):
                    continue
                if os.path.isdir(filename):
                    continue

                doc = None
                try:
<<<<<<< HEAD
                    doc, plainexamples, returndocs, metadata = plugin_docs.get_docstring(filename)
=======
                    doc, plainexamples, returndocs, metadata = get_docstring(filename, fragment_loader)
>>>>>>> 3f8377c2
                except:
                    display.warning("%s has a documentation formatting error" % plugin)

                if not doc or not isinstance(doc, dict):
                    desc = 'UNDOCUMENTED'
                    display.warning("%s parsing did not produce documentation." % plugin)
                else:
                    desc = self.tty_ify(doc.get('short_description', 'INVALID SHORT DESCRIPTION').strip())

                if len(desc) > linelimit:
                    desc = desc[:linelimit] + '...'

                if plugin.startswith('_'):  # Handle deprecated
                    deprecated.append("%-*s %-*.*s" % (displace, plugin[1:], linelimit, len(desc), desc))
                else:
                    text.append("%-*s %-*.*s" % (displace, plugin, linelimit, len(desc), desc))
            except Exception as e:
                raise AnsibleError("Failed reading docs at %s: %s" % (plugin, to_native(e)))

        if len(deprecated) > 0:
            text.append("\nDEPRECATED:")
            text.extend(deprecated)
        return "\n".join(text)

    def get_plugin_list_filenames(self, loader):
        columns = display.columns
        displace = max(len(x) for x in self.plugin_list)
        linelimit = columns - displace - 5
        text = []

        for plugin in sorted(self.plugin_list):

            try:
                # if the module lives in a non-python file (eg, win_X.ps1), require the corresponding python file for docs
                filename = loader.find_plugin(plugin, mod_type='.py', ignore_deprecated=True, check_aliases=True)

                if filename is None:
                    continue
                if filename.endswith(".ps1"):
                    continue
                if os.path.isdir(filename):
                    continue

                text.append("%-*s %-*.*s" % (displace, plugin, linelimit, len(filename), filename))

            except Exception as e:
                raise AnsibleError("Failed reading docs at %s: %s" % (plugin, to_native(e)))

        return "\n".join(text)

    @staticmethod
    def print_paths(finder):
        ''' Returns a string suitable for printing of the search path '''

        # Uses a list to get the order right
        ret = []
        for i in finder._get_paths(subdirs=False):
            if i not in ret:
                ret.append(i)
        return os.pathsep.join(ret)

    def get_snippet_text(self, doc):

        text = []
        desc = CLI.tty_ify(doc['short_description'])
        text.append("- name: %s" % (desc))
        text.append("  %s:" % (doc['module']))
        pad = 31
        subdent = " " * pad
        limit = display.columns - pad

        for o in sorted(doc['options'].keys()):
            opt = doc['options'][o]
            if isinstance(opt['description'], string_types):
                desc = CLI.tty_ify(opt['description'])
            else:
                desc = CLI.tty_ify(" ".join(opt['description']))

            required = opt.get('required', False)
            if not isinstance(required, bool):
                raise("Incorrect value for 'Required', a boolean is needed.: %s" % required)
            if required:
                desc = "(required) %s" % desc
            o = '%s:' % o
            text.append("      %-20s   # %s" % (o, textwrap.fill(desc, limit, subsequent_indent=subdent)))
        text.append('')

        return "\n".join(text)

    def _dump_yaml(self, struct, indent):
        return CLI.tty_ify('\n'.join([indent + line for line in yaml.dump(struct, default_flow_style=False, Dumper=AnsibleDumper).split('\n')]))

    def add_fields(self, text, fields, limit, opt_indent):

        for o in sorted(fields):
            opt = fields[o]

            required = opt.pop('required', False)
            if not isinstance(required, bool):
                raise AnsibleError("Incorrect value for 'Required', a boolean is needed.: %s" % required)
            if required:
                opt_leadin = "="
            else:
                opt_leadin = "-"

            text.append("%s %s" % (opt_leadin, o))

            if isinstance(opt['description'], list):
                for entry in opt['description']:
                    text.append(textwrap.fill(CLI.tty_ify(entry), limit, initial_indent=opt_indent, subsequent_indent=opt_indent))
            else:
                text.append(textwrap.fill(CLI.tty_ify(opt['description']), limit, initial_indent=opt_indent, subsequent_indent=opt_indent))
            del opt['description']

            aliases = ''
            if 'aliases' in opt:
                if len(opt['aliases']) > 0:
                    aliases = "(Aliases: " + ", ".join(str(i) for i in opt['aliases']) + ")"
                del opt['aliases']
            choices = ''
            if 'choices' in opt:
                if len(opt['choices']) > 0:
                    choices = "(Choices: " + ", ".join(str(i) for i in opt['choices']) + ")"
                del opt['choices']
            default = ''
            if 'default' in opt or not required:
                default = "[Default: %s" % str(opt.pop('default', '(null)')) + "]"

            text.append(textwrap.fill(CLI.tty_ify(aliases + choices + default), limit, initial_indent=opt_indent, subsequent_indent=opt_indent))

            if 'options' in opt:
                text.append("%soptions:\n" % opt_indent)
                self.add_fields(text, opt.pop('options'), limit, opt_indent + opt_indent)

            if 'spec' in opt:
                text.append("%sspec:\n" % opt_indent)
                self.add_fields(text, opt.pop('spec'), limit, opt_indent + opt_indent)

            conf = {}
            for config in ('env', 'ini', 'yaml', 'vars'):
                if config in opt and opt[config]:
                    conf[config] = opt.pop(config)
                    for ignore in self.IGNORE:
                        for item in conf[config]:
                            if ignore in item:
                                del item[ignore]

            if conf:
                text.append(self._dump_yaml({'set_via': conf}, opt_indent))

            for k in sorted(opt):
                if k.startswith('_'):
                    continue
                if isinstance(opt[k], string_types):
                    text.append('%s%s: %s' % (opt_indent, k, textwrap.fill(CLI.tty_ify(opt[k]), limit - (len(k) + 2), subsequent_indent=opt_indent)))
                elif isinstance(opt[k], (list, tuple)):
                    text.append(CLI.tty_ify('%s%s: %s' % (opt_indent, k, ', '.join(opt[k]))))
                else:
                    text.append(self._dump_yaml({k: opt[k]}, opt_indent))
            text.append('')

    @staticmethod
    def get_support_block(doc):
        # Note: 'curated' is deprecated and not used in any of the modules we ship
        support_level_msg = {'core': 'The Ansible Core Team',
                             'network': 'The Ansible Network Team',
                             'certified': 'an Ansible Partner',
                             'community': 'The Ansible Community',
                             'curated': 'A Third Party',
                             }
        if doc['metadata'].get('metadata_version') in ('1.0', '1.1'):
            return ["  * This module is maintained by %s" % support_level_msg[doc['metadata']['supported_by']]]

        return []

    @staticmethod
    def get_metadata_block(doc):
        text = []
        if doc['metadata'].get('metadata_version') in ('1.0', '1.1'):
            text.append("METADATA:")
            text.append('\tSUPPORT LEVEL: %s' % doc['metadata']['supported_by'])

            for k in (m for m in doc['metadata'] if m not in ('version', 'metadata_version', 'supported_by')):
                if isinstance(k, list):
                    text.append("\t%s: %s" % (k.capitalize(), ", ".join(doc['metadata'][k])))
                else:
                    text.append("\t%s: %s" % (k.capitalize(), doc['metadata'][k]))
            return text

        return []

    def get_man_text(self, doc):

<<<<<<< HEAD
        IGNORE = frozenset(['module', 'docuri', 'version_added', 'short_description', 'now_date', 'plainexamples', 'returndocs', self.options.type])
=======
        self.IGNORE = self.IGNORE + (self.options.type,)
>>>>>>> 3f8377c2
        opt_indent = "        "
        text = []
        pad = display.columns * 0.20
        limit = max(display.columns - int(pad), 70)

        text.append("> %s    (%s)\n" % (doc.get(self.options.type, doc.get('plugin_type')).upper(), doc.pop('filename')))

        if isinstance(doc['description'], list):
            desc = " ".join(doc.pop('description'))
        else:
            desc = doc.pop('description')

        text.append("%s\n" % textwrap.fill(CLI.tty_ify(desc), limit, initial_indent=opt_indent, subsequent_indent=opt_indent))

        if 'deprecated' in doc and doc['deprecated'] is not None and len(doc['deprecated']) > 0:
            text.append("DEPRECATED: \n")
            if isinstance(doc['deprecated'], dict):
<<<<<<< HEAD
                text.append("\tReason: %(why)s\n\tScheduled removal: Ansible %(version)s\n\tAlternatives: %(alternative)s" % doc.pop('deprecated'))
=======
                text.append("\tReason: %(why)s\n\tWill be removed in: Ansible %(removed_in)s\n\tAlternatives: %(alternative)s" % doc.pop('deprecated'))
>>>>>>> 3f8377c2
            else:
                text.append("%s" % doc.pop('deprecated'))
            text.append("\n")

        try:
            support_block = self.get_support_block(doc)
            if support_block:
                text.extend(support_block)
        except:
            pass  # FIXME: not suported by plugins

        if doc.pop('action', False):
            text.append("  * note: %s\n" % "This module has a corresponding action plugin.")

        if 'options' in doc and doc['options']:
            text.append("OPTIONS (= is mandatory):\n")
            self.add_fields(text, doc.pop('options'), limit, opt_indent)
            text.append('')

        if 'notes' in doc and doc['notes'] and len(doc['notes']) > 0:
            text.append("NOTES:")
            for note in doc['notes']:
                text.append(textwrap.fill(CLI.tty_ify(note), limit - 6, initial_indent=opt_indent[:-2] + "* ", subsequent_indent=opt_indent))
            text.append('')
            del doc['notes']

        if 'requirements' in doc and doc['requirements'] is not None and len(doc['requirements']) > 0:
            req = ", ".join(doc.pop('requirements'))
            text.append("REQUIREMENTS:%s\n" % textwrap.fill(CLI.tty_ify(req), limit - 16, initial_indent="  ", subsequent_indent=opt_indent))

        # Generic handler
        for k in sorted(doc):
            if k in self.IGNORE or not doc[k]:
                continue
            if isinstance(doc[k], string_types):
                text.append('%s: %s' % (k.upper(), textwrap.fill(CLI.tty_ify(doc[k]), limit - (len(k) + 2), subsequent_indent=opt_indent)))
            elif isinstance(doc[k], (list, tuple)):
                text.append('%s: %s' % (k.upper(), ', '.join(doc[k])))
            else:
                text.append(self._dump_yaml({k.upper(): doc[k]}, opt_indent))
            del doc[k]
        text.append('')

        if 'plainexamples' in doc and doc['plainexamples'] is not None:
            text.append("EXAMPLES:")
            if isinstance(doc['plainexamples'], string_types):
                text.append(doc.pop('plainexamples').strip())
            else:
                text.append(yaml.dump(doc.pop('plainexamples'), indent=2, default_flow_style=False))
            text.append('')

        if 'returndocs' in doc and doc['returndocs'] is not None:
            text.append("RETURN VALUES:\n")
            if isinstance(doc['returndocs'], string_types):
                text.append(doc.pop('returndocs'))
            else:
                text.append(yaml.dump(doc.pop('returndocs'), indent=2, default_flow_style=False))
        text.append('')

        try:
            metadata_block = self.get_metadata_block(doc)
            if metadata_block:
                text.extend(metadata_block)
                text.append('')
        except:
            pass  # metadata is optional

        return "\n".join(text)<|MERGE_RESOLUTION|>--- conflicted
+++ resolved
@@ -29,14 +29,9 @@
 from ansible.module_utils.six import string_types
 from ansible.parsing.yaml.dumper import AnsibleDumper
 from ansible.plugins.loader import module_loader, action_loader, lookup_loader, callback_loader, cache_loader, \
-<<<<<<< HEAD
-    vars_loader, connection_loader, strategy_loader, PluginLoader
-from ansible.utils import plugin_docs
-=======
     vars_loader, connection_loader, strategy_loader, inventory_loader, shell_loader, fragment_loader
 from ansible.utils.plugin_docs import BLACKLIST, get_docstring
 
->>>>>>> 3f8377c2
 try:
     from __main__ import display
 except ImportError:
@@ -61,11 +56,7 @@
     def parse(self):
 
         self.parser = CLI.base_parser(
-<<<<<<< HEAD
-            usage='usage: %prog [-l|-s] [options] [-t <plugin type] [plugin]',
-=======
             usage='usage: %prog [-l|-F|-s] [options] [-t <plugin type> ] [plugin]',
->>>>>>> 3f8377c2
             module_opts=True,
             desc="plugin documentation tool",
             epilog="See man pages for Ansible CLI options or website for tutorials https://docs.ansible.com"
@@ -81,21 +72,12 @@
                                help='**For internal testing only** Show documentation for all plugins.')
         self.parser.add_option("-t", "--type", action="store", default='module', dest='type', type='choice',
                                help='Choose which plugin type (defaults to "module")',
-<<<<<<< HEAD
-                               choices=['cache', 'callback', 'connection', 'inventory', 'lookup', 'module', 'strategy', 'vars'])
-
-        super(DocCLI, self).parse()
-
-        if [self.options.all_plugins, self.options.list_dir, self.options.show_snippet].count(True) > 1:
-            raise AnsibleOptionsError("Only one of -l, -s or -a can be used at the same time.")
-=======
                                choices=['cache', 'callback', 'connection', 'inventory', 'lookup', 'module', 'shell', 'strategy', 'vars'])
 
         super(DocCLI, self).parse()
 
         if [self.options.all_plugins, self.options.list_dir, self.options.list_files, self.options.show_snippet].count(True) > 1:
             raise AnsibleOptionsError("Only one of -l, -F, -s or -a can be used at the same time.")
->>>>>>> 3f8377c2
 
         display.verbosity = self.options.verbosity
 
@@ -274,11 +256,7 @@
 
                 doc = None
                 try:
-<<<<<<< HEAD
-                    doc, plainexamples, returndocs, metadata = plugin_docs.get_docstring(filename)
-=======
                     doc, plainexamples, returndocs, metadata = get_docstring(filename, fragment_loader)
->>>>>>> 3f8377c2
                 except:
                     display.warning("%s has a documentation formatting error" % plugin)
 
@@ -472,11 +450,7 @@
 
     def get_man_text(self, doc):
 
-<<<<<<< HEAD
-        IGNORE = frozenset(['module', 'docuri', 'version_added', 'short_description', 'now_date', 'plainexamples', 'returndocs', self.options.type])
-=======
         self.IGNORE = self.IGNORE + (self.options.type,)
->>>>>>> 3f8377c2
         opt_indent = "        "
         text = []
         pad = display.columns * 0.20
@@ -494,11 +468,7 @@
         if 'deprecated' in doc and doc['deprecated'] is not None and len(doc['deprecated']) > 0:
             text.append("DEPRECATED: \n")
             if isinstance(doc['deprecated'], dict):
-<<<<<<< HEAD
-                text.append("\tReason: %(why)s\n\tScheduled removal: Ansible %(version)s\n\tAlternatives: %(alternative)s" % doc.pop('deprecated'))
-=======
                 text.append("\tReason: %(why)s\n\tWill be removed in: Ansible %(removed_in)s\n\tAlternatives: %(alternative)s" % doc.pop('deprecated'))
->>>>>>> 3f8377c2
             else:
                 text.append("%s" % doc.pop('deprecated'))
             text.append("\n")
