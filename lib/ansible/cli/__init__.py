# (c) 2012-2014, Michael DeHaan <michael.dehaan@gmail.com>
# (c) 2016, Toshio Kuratomi <tkuratomi@ansible.com>
#
# This file is part of Ansible
#
# Ansible is free software: you can redistribute it and/or modify
# it under the terms of the GNU General Public License as published by
# the Free Software Foundation, either version 3 of the License, or
# (at your option) any later version.
#
# Ansible is distributed in the hope that it will be useful,
# but WITHOUT ANY WARRANTY; without even the implied warranty of
# MERCHANTABILITY or FITNESS FOR A PARTICULAR PURPOSE.  See the
# GNU General Public License for more details.
#
# You should have received a copy of the GNU General Public License
# along with Ansible.  If not, see <http://www.gnu.org/licenses/>.

# Make coding more python3-ish
from __future__ import (absolute_import, division, print_function)
__metaclass__ = type

import getpass
import operator
import optparse
import os
import subprocess
import re
import sys
import time
import yaml

from abc import ABCMeta, abstractmethod

import ansible
from ansible import constants as C
from ansible.errors import AnsibleOptionsError, AnsibleError
from ansible.inventory.manager import InventoryManager
from ansible.module_utils.six import with_metaclass, string_types
from ansible.module_utils._text import to_bytes, to_text
from ansible.parsing.dataloader import DataLoader
from ansible.release import __version__
from ansible.utils.path import unfrackpath
from ansible.utils.vars import load_extra_vars, load_options_vars
from ansible.vars.manager import VariableManager
from ansible.parsing.vault import PromptVaultSecret, get_file_vault_secret

try:
    from __main__ import display
except ImportError:
    from ansible.utils.display import Display
    display = Display()


class SortedOptParser(optparse.OptionParser):
    '''Optparser which sorts the options by opt before outputting --help'''

    def format_help(self, formatter=None, epilog=None):
        self.option_list.sort(key=operator.methodcaller('get_opt_string'))
        return optparse.OptionParser.format_help(self, formatter=None)


# Note: Inherit from SortedOptParser so that we get our format_help method
class InvalidOptsParser(SortedOptParser):
    '''Ignore invalid options.

    Meant for the special case where we need to take care of help and version
    but may not know the full range of options yet.  (See it in use in set_action)
    '''
    def __init__(self, parser):
        # Since this is special purposed to just handle help and version, we
        # take a pre-existing option parser here and set our options from
        # that.  This allows us to give accurate help based on the given
        # option parser.
        SortedOptParser.__init__(self, usage=parser.usage,
                                 option_list=parser.option_list,
                                 option_class=parser.option_class,
                                 conflict_handler=parser.conflict_handler,
                                 description=parser.description,
                                 formatter=parser.formatter,
                                 add_help_option=False,
                                 prog=parser.prog,
                                 epilog=parser.epilog)
        self.version = parser.version

    def _process_long_opt(self, rargs, values):
        try:
            optparse.OptionParser._process_long_opt(self, rargs, values)
        except optparse.BadOptionError:
            pass

    def _process_short_opts(self, rargs, values):
        try:
            optparse.OptionParser._process_short_opts(self, rargs, values)
        except optparse.BadOptionError:
            pass


class CLI(with_metaclass(ABCMeta, object)):
    ''' code behind bin/ansible* programs '''

    VALID_ACTIONS = []

    _ITALIC = re.compile(r"I\(([^)]+)\)")
    _BOLD = re.compile(r"B\(([^)]+)\)")
    _MODULE = re.compile(r"M\(([^)]+)\)")
    _URL = re.compile(r"U\(([^)]+)\)")
    _CONST = re.compile(r"C\(([^)]+)\)")

    PAGER = 'less'

    # -F (quit-if-one-screen) -R (allow raw ansi control chars)
    # -S (chop long lines) -X (disable termcap init and de-init)
    LESS_OPTS = 'FRSX'
    SKIP_INVENTORY_DEFAULTS = False

    def __init__(self, args, callback=None):
        """
        Base init method for all command line programs
        """

        self.args = args
        self.options = None
        self.parser = None
        self.action = None
        self.callback = callback

    def set_action(self):
        """
        Get the action the user wants to execute from the sys argv list.
        """
        for i in range(0, len(self.args)):
            arg = self.args[i]
            if arg in self.VALID_ACTIONS:
                self.action = arg
                del self.args[i]
                break

        if not self.action:
            # if we're asked for help or version, we don't need an action.
            # have to use a special purpose Option Parser to figure that out as
            # the standard OptionParser throws an error for unknown options and
            # without knowing action, we only know of a subset of the options
            # that could be legal for this command
            tmp_parser = InvalidOptsParser(self.parser)
            tmp_options, tmp_args = tmp_parser.parse_args(self.args)
            if not(hasattr(tmp_options, 'help') and tmp_options.help) or (hasattr(tmp_options, 'version') and tmp_options.version):
                raise AnsibleOptionsError("Missing required action")

    def execute(self):
        """
        Actually runs a child defined method using the execute_<action> pattern
        """
        fn = getattr(self, "execute_%s" % self.action)
        fn()

    @abstractmethod
    def run(self):
        """Run the ansible command

        Subclasses must implement this method.  It does the actual work of
        running an Ansible command.
        """

        display.vv(to_text(self.parser.get_version()))

        if C.CONFIG_FILE:
            display.v(u"Using %s as config file" % to_text(C.CONFIG_FILE))
        else:
            display.v(u"No config file found; using defaults")

        # warn about deprecated config options
        for deprecated in C.config.DEPRECATED:
            name = deprecated[0]
            why = deprecated[1]['why']
<<<<<<< HEAD
            if 'alternative' in deprecated[1]:
                alt = ', use %s instead' % deprecated[1]['alternative']
=======
            if 'alternatives' in deprecated[1]:
                alt = ', use %s instead' % deprecated[1]['alternatives']
>>>>>>> 3f8377c2
            else:
                alt = ''
            ver = deprecated[1]['version']
            display.deprecated("%s option, %s %s" % (name, why, alt), version=ver)

        # warn about typing issues with configuration entries
        for unable in C.config.UNABLE:
            display.warning("Unable to set correct type for configuration entry: %s" % unable)

    @staticmethod
    def split_vault_id(vault_id):
        # return (before_@, after_@)
        # if no @, return whole string as after_
        if '@' not in vault_id:
            return (None, vault_id)

        parts = vault_id.split('@', 1)
        ret = tuple(parts)
        return ret

    @staticmethod
    def build_vault_ids(vault_ids, vault_password_files=None,
                        ask_vault_pass=None, create_new_password=None,
                        auto_prompt=True):
        vault_password_files = vault_password_files or []
        vault_ids = vault_ids or []

        # convert vault_password_files into vault_ids slugs
        for password_file in vault_password_files:
            id_slug = u'%s@%s' % (C.DEFAULT_VAULT_IDENTITY, password_file)

            # note this makes --vault-id higher precendence than --vault-password-file
            # if we want to intertwingle them in order probably need a cli callback to populate vault_ids
            # used by --vault-id and --vault-password-file
            vault_ids.append(id_slug)

        # if an action needs an encrypt password (create_new_password=True) and we dont
        # have other secrets setup, then automatically add a password prompt as well.
<<<<<<< HEAD
        if ask_vault_pass or (auto_prompt and not vault_ids):
=======
        # prompts cant/shouldnt work without a tty, so dont add prompt secrets
        if ask_vault_pass or (not vault_ids and auto_prompt):

>>>>>>> 3f8377c2
            id_slug = u'%s@%s' % (C.DEFAULT_VAULT_IDENTITY, u'prompt_ask_vault_pass')
            vault_ids.append(id_slug)

        return vault_ids

    # TODO: remove the now unused args
    @staticmethod
    def setup_vault_secrets(loader, vault_ids, vault_password_files=None,
                            ask_vault_pass=None, create_new_password=False,
                            auto_prompt=True):
        # list of tuples
        vault_secrets = []

        # Depending on the vault_id value (including how --ask-vault-pass / --vault-password-file create a vault_id)
        # we need to show different prompts. This is for compat with older Towers that expect a
        # certain vault password prompt format, so 'promp_ask_vault_pass' vault_id gets the old format.
        prompt_formats = {}

        # If there are configured default vault identities, they are considered 'first'
        # so we prepend them to vault_ids (from cli) here

        vault_password_files = vault_password_files or []
        if C.DEFAULT_VAULT_PASSWORD_FILE:
            vault_password_files.append(C.DEFAULT_VAULT_PASSWORD_FILE)

        if create_new_password:
            prompt_formats['prompt'] = ['New vault password (%(vault_id)s): ',
                                        'Confirm vew vault password (%(vault_id)s): ']
            # 2.3 format prompts for --ask-vault-pass
            prompt_formats['prompt_ask_vault_pass'] = ['New Vault password: ',
                                                       'Confirm New Vault password: ']
        else:
            prompt_formats['prompt'] = ['Vault password (%(vault_id)s): ']
            # The format when we use just --ask-vault-pass needs to match 'Vault password:\s*?$'
            prompt_formats['prompt_ask_vault_pass'] = ['Vault password: ']

        vault_ids = CLI.build_vault_ids(vault_ids,
                                        vault_password_files,
                                        ask_vault_pass,
                                        create_new_password,
                                        auto_prompt=auto_prompt)

        for vault_id_slug in vault_ids:
            vault_id_name, vault_id_value = CLI.split_vault_id(vault_id_slug)
            if vault_id_value in ['prompt', 'prompt_ask_vault_pass']:

                # --vault-id some_name@prompt_ask_vault_pass --vault-id other_name@prompt_ask_vault_pass will be a little
                # confusing since it will use the old format without the vault id in the prompt
                built_vault_id = vault_id_name or C.DEFAULT_VAULT_IDENTITY

                # choose the prompt based on --vault-id=prompt or --ask-vault-pass. --ask-vault-pass
                # always gets the old format for Tower compatibility.
                # ie, we used --ask-vault-pass, so we need to use the old vault password prompt
                # format since Tower needs to match on that format.
                prompted_vault_secret = PromptVaultSecret(prompt_formats=prompt_formats[vault_id_value],
                                                          vault_id=built_vault_id)

                # a empty or invalid password from the prompt will warn and continue to the next
                # without erroring globablly
                try:
                    prompted_vault_secret.load()
                except AnsibleError as exc:
                    display.warning('Error in vault password prompt (%s): %s' % (vault_id_name, exc))
                    raise

                vault_secrets.append((built_vault_id, prompted_vault_secret))

                # update loader with new secrets incrementally, so we can load a vault password
                # that is encrypted with a vault secret provided earlier
                loader.set_vault_secrets(vault_secrets)
                continue

            # assuming anything else is a password file
            display.vvvvv('Reading vault password file: %s' % vault_id_value)
            # read vault_pass from a file
            file_vault_secret = get_file_vault_secret(filename=vault_id_value,
                                                      vault_id=vault_id_name,
                                                      loader=loader)

            # an invalid password file will error globally
            try:
                file_vault_secret.load()
            except AnsibleError as exc:
                display.warning('Error in vault password file loading (%s): %s' % (vault_id_name, exc))
                raise

            if vault_id_name:
                vault_secrets.append((vault_id_name, file_vault_secret))
            else:
                vault_secrets.append((C.DEFAULT_VAULT_IDENTITY, file_vault_secret))

            # update loader with as-yet-known vault secrets
            loader.set_vault_secrets(vault_secrets)

        return vault_secrets

    def ask_passwords(self):
        ''' prompt for connection and become passwords if needed '''

        op = self.options
        sshpass = None
        becomepass = None
        become_prompt = ''

        become_prompt_method = "BECOME" if C.AGNOSTIC_BECOME_PROMPT else op.become_method.upper()

        try:
            if op.ask_pass:
                sshpass = getpass.getpass(prompt="SSH password: ")
                become_prompt = "%s password[defaults to SSH password]: " % become_prompt_method
                if sshpass:
                    sshpass = to_bytes(sshpass, errors='strict', nonstring='simplerepr')
            else:
                become_prompt = "%s password: " % become_prompt_method

            if op.become_ask_pass:
                becomepass = getpass.getpass(prompt=become_prompt)
                if op.ask_pass and becomepass == '':
                    becomepass = sshpass
                if becomepass:
                    becomepass = to_bytes(becomepass)
        except EOFError:
            pass

        return (sshpass, becomepass)

    def normalize_become_options(self):
        ''' this keeps backwards compatibility with sudo/su self.options '''
        self.options.become_ask_pass = self.options.become_ask_pass or self.options.ask_sudo_pass or self.options.ask_su_pass or C.DEFAULT_BECOME_ASK_PASS
        self.options.become_user = self.options.become_user or self.options.sudo_user or self.options.su_user or C.DEFAULT_BECOME_USER

        def _dep(which):
            display.deprecated('The %s command line option has been deprecated in favor of the "become" command line arguments' % which, '2.6')

        if self.options.become:
            pass
        elif self.options.sudo:
            self.options.become = True
            self.options.become_method = 'sudo'
            _dep('sudo')
        elif self.options.su:
            self.options.become = True
            self.options.become_method = 'su'
            _dep('su')

        # other deprecations:
        if self.options.ask_sudo_pass or self.options.sudo_user:
            _dep('sudo')
        if self.options.ask_su_pass or self.options.su_user:
            _dep('su')

    def validate_conflicts(self, vault_opts=False, runas_opts=False, fork_opts=False, vault_rekey_opts=False):
        ''' check for conflicting options '''

        op = self.options

        if vault_opts:
            # Check for vault related conflicts
            if (op.ask_vault_pass and op.vault_password_files):
                self.parser.error("--ask-vault-pass and --vault-password-file are mutually exclusive")

        if vault_rekey_opts:
            if (op.new_vault_id and op.new_vault_password_file):
                self.parser.error("--new-vault-password-file and --new-vault-id are mutually exclusive")

        if runas_opts:
            # Check for privilege escalation conflicts
            if ((op.su or op.su_user) and (op.sudo or op.sudo_user) or
                    (op.su or op.su_user) and (op.become or op.become_user) or
                    (op.sudo or op.sudo_user) and (op.become or op.become_user)):

                self.parser.error("Sudo arguments ('--sudo', '--sudo-user', and '--ask-sudo-pass') and su arguments ('--su', '--su-user', and '--ask-su-pass') "
                                  "and become arguments ('--become', '--become-user', and '--ask-become-pass') are exclusive of each other")

        if fork_opts:
            if op.forks < 1:
                self.parser.error("The number of processes (--forks) must be >= 1")

    @staticmethod
    def unfrack_paths(option, opt, value, parser):
        paths = getattr(parser.values, option.dest)
        if paths is None:
            paths = []

        if isinstance(value, string_types):
            paths[:0] = [unfrackpath(x) for x in value.split(os.pathsep) if x]
        elif isinstance(value, list):
            paths[:0] = [unfrackpath(x) for x in value if x]
        else:
            pass  # FIXME: should we raise options error?

        setattr(parser.values, option.dest, paths)

    @staticmethod
    def unfrack_path(option, opt, value, parser):
        if value != '-':
            setattr(parser.values, option.dest, unfrackpath(value))
        else:
            setattr(parser.values, option.dest, value)

    @staticmethod
    def base_parser(usage="", output_opts=False, runas_opts=False, meta_opts=False, runtask_opts=False, vault_opts=False, module_opts=False,
                    async_opts=False, connect_opts=False, subset_opts=False, check_opts=False, inventory_opts=False, epilog=None, fork_opts=False,
                    runas_prompt_opts=False, desc=None, basedir_opts=False, vault_rekey_opts=False):
        ''' create an options parser for most ansible scripts '''

        # base opts
        parser = SortedOptParser(usage, version=CLI.version("%prog"), description=desc, epilog=epilog)
        parser.add_option('-v', '--verbose', dest='verbosity', default=C.DEFAULT_VERBOSITY, action="count",
                          help="verbose mode (-vvv for more, -vvvv to enable connection debugging)")

        if inventory_opts:
            parser.add_option('-i', '--inventory', '--inventory-file', dest='inventory', action="append",
                              help="specify inventory host path or comma separated host list. --inventory-file is deprecated")
            parser.add_option('--list-hosts', dest='listhosts', action='store_true',
                              help='outputs a list of matching hosts; does not execute anything else')
            parser.add_option('-l', '--limit', default=C.DEFAULT_SUBSET, dest='subset',
                              help='further limit selected hosts to an additional pattern')

        if module_opts:
            parser.add_option('-M', '--module-path', dest='module_path', default=None,
                              help="prepend colon-separated path(s) to module library (default=%s)" % C.DEFAULT_MODULE_PATH,
                              action="callback", callback=CLI.unfrack_paths, type='str')
        if runtask_opts:
            parser.add_option('-e', '--extra-vars', dest="extra_vars", action="append",
                              help="set additional variables as key=value or YAML/JSON, if filename prepend with @", default=[])

        if fork_opts:
            parser.add_option('-f', '--forks', dest='forks', default=C.DEFAULT_FORKS, type='int',
                              help="specify number of parallel processes to use (default=%s)" % C.DEFAULT_FORKS)

        if vault_opts:
            parser.add_option('--ask-vault-pass', default=C.DEFAULT_ASK_VAULT_PASS, dest='ask_vault_pass', action='store_true',
                              help='ask for vault password')
            parser.add_option('--vault-password-file', default=[], dest='vault_password_files',
                              help="vault password file", action="callback", callback=CLI.unfrack_paths, type='string')
<<<<<<< HEAD
            parser.add_option('--new-vault-password-file', default=[], dest='new_vault_password_files',
                              help="new vault password file for rekey", action="callback", callback=CLI.unfrack_paths, type='string')
=======
>>>>>>> 3f8377c2
            parser.add_option('--vault-id', default=[], dest='vault_ids', action='append', type='string',
                              help='the vault identity to use')

        if vault_rekey_opts:
            parser.add_option('--new-vault-password-file', default=None, dest='new_vault_password_file',
                              help="new vault password file for rekey", action="callback", callback=CLI.unfrack_path, type='string')
            parser.add_option('--new-vault-id', default=None, dest='new_vault_id', type='string',
                              help='the new vault identity to use for rekey')

        if subset_opts:
            parser.add_option('-t', '--tags', dest='tags', default=C.TAGS_RUN, action='append',
                              help="only run plays and tasks tagged with these values")
            parser.add_option('--skip-tags', dest='skip_tags', default=C.TAGS_SKIP, action='append',
                              help="only run plays and tasks whose tags do not match these values")

        if output_opts:
            parser.add_option('-o', '--one-line', dest='one_line', action='store_true',
                              help='condense output')
            parser.add_option('-t', '--tree', dest='tree', default=None,
                              help='log output to this directory')

        if connect_opts:
            connect_group = optparse.OptionGroup(parser, "Connection Options", "control as whom and how to connect to hosts")
            connect_group.add_option('-k', '--ask-pass', default=C.DEFAULT_ASK_PASS, dest='ask_pass', action='store_true',
                                     help='ask for connection password')
            connect_group.add_option('--private-key', '--key-file', default=C.DEFAULT_PRIVATE_KEY_FILE, dest='private_key_file',
                                     help='use this file to authenticate the connection', action="callback", callback=CLI.unfrack_path, type='string')
            connect_group.add_option('-u', '--user', default=C.DEFAULT_REMOTE_USER, dest='remote_user',
                                     help='connect as this user (default=%s)' % C.DEFAULT_REMOTE_USER)
            connect_group.add_option('-c', '--connection', dest='connection', default=C.DEFAULT_TRANSPORT,
                                     help="connection type to use (default=%s)" % C.DEFAULT_TRANSPORT)
            connect_group.add_option('-T', '--timeout', default=C.DEFAULT_TIMEOUT, type='int', dest='timeout',
                                     help="override the connection timeout in seconds (default=%s)" % C.DEFAULT_TIMEOUT)
            connect_group.add_option('--ssh-common-args', default='', dest='ssh_common_args',
                                     help="specify common arguments to pass to sftp/scp/ssh (e.g. ProxyCommand)")
            connect_group.add_option('--sftp-extra-args', default='', dest='sftp_extra_args',
                                     help="specify extra arguments to pass to sftp only (e.g. -f, -l)")
            connect_group.add_option('--scp-extra-args', default='', dest='scp_extra_args',
                                     help="specify extra arguments to pass to scp only (e.g. -l)")
            connect_group.add_option('--ssh-extra-args', default='', dest='ssh_extra_args',
                                     help="specify extra arguments to pass to ssh only (e.g. -R)")

            parser.add_option_group(connect_group)

        runas_group = None
        rg = optparse.OptionGroup(parser, "Privilege Escalation Options", "control how and which user you become as on target hosts")
        if runas_opts:
            runas_group = rg
            # priv user defaults to root later on to enable detecting when this option was given here
            runas_group.add_option("-s", "--sudo", default=C.DEFAULT_SUDO, action="store_true", dest='sudo',
                                   help="run operations with sudo (nopasswd) (deprecated, use become)")
            runas_group.add_option('-U', '--sudo-user', dest='sudo_user', default=None,
                                   help='desired sudo user (default=root) (deprecated, use become)')
            runas_group.add_option('-S', '--su', default=C.DEFAULT_SU, action='store_true',
                                   help='run operations with su (deprecated, use become)')
            runas_group.add_option('-R', '--su-user', default=None,
                                   help='run operations with su as this user (default=%s) (deprecated, use become)' % C.DEFAULT_SU_USER)

            # consolidated privilege escalation (become)
            runas_group.add_option("-b", "--become", default=C.DEFAULT_BECOME, action="store_true", dest='become',
                                   help="run operations with become (does not imply password prompting)")
            runas_group.add_option('--become-method', dest='become_method', default=C.DEFAULT_BECOME_METHOD, type='choice', choices=C.BECOME_METHODS,
                                   help="privilege escalation method to use (default=%s), valid choices: [ %s ]" %
                                   (C.DEFAULT_BECOME_METHOD, ' | '.join(C.BECOME_METHODS)))
            runas_group.add_option('--become-user', default=None, dest='become_user', type='string',
                                   help='run operations as this user (default=%s)' % C.DEFAULT_BECOME_USER)

        if runas_opts or runas_prompt_opts:
            if not runas_group:
                runas_group = rg
            runas_group.add_option('--ask-sudo-pass', default=C.DEFAULT_ASK_SUDO_PASS, dest='ask_sudo_pass', action='store_true',
                                   help='ask for sudo password (deprecated, use become)')
            runas_group.add_option('--ask-su-pass', default=C.DEFAULT_ASK_SU_PASS, dest='ask_su_pass', action='store_true',
                                   help='ask for su password (deprecated, use become)')
            runas_group.add_option('-K', '--ask-become-pass', default=False, dest='become_ask_pass', action='store_true',
                                   help='ask for privilege escalation password')

        if runas_group:
            parser.add_option_group(runas_group)

        if async_opts:
            parser.add_option('-P', '--poll', default=C.DEFAULT_POLL_INTERVAL, type='int', dest='poll_interval',
                              help="set the poll interval if using -B (default=%s)" % C.DEFAULT_POLL_INTERVAL)
            parser.add_option('-B', '--background', dest='seconds', type='int', default=0,
                              help='run asynchronously, failing after X seconds (default=N/A)')

        if check_opts:
            parser.add_option("-C", "--check", default=False, dest='check', action='store_true',
                              help="don't make any changes; instead, try to predict some of the changes that may occur")
            parser.add_option('--syntax-check', dest='syntax', action='store_true',
                              help="perform a syntax check on the playbook, but do not execute it")
            parser.add_option("-D", "--diff", default=C.DIFF_ALWAYS, dest='diff', action='store_true',
                              help="when changing (small) files and templates, show the differences in those files; works great with --check")

        if meta_opts:
            parser.add_option('--force-handlers', default=C.DEFAULT_FORCE_HANDLERS, dest='force_handlers', action='store_true',
                              help="run handlers even if a task fails")
            parser.add_option('--flush-cache', dest='flush_cache', action='store_true',
                              help="clear the fact cache for every host in inventory")

        if basedir_opts:
            parser.add_option('--playbook-dir', default=None, dest='basedir', action='store',
                              help="Since this tool does not use playbooks, use this as a subsitute playbook directory."
                                   "This sets the relative path for many features including roles/ group_vars/ etc.")
        return parser

    @abstractmethod
    def parse(self):
        """Parse the command line args

        This method parses the command line arguments.  It uses the parser
        stored in the self.parser attribute and saves the args and options in
        self.args and self.options respectively.

        Subclasses need to implement this method.  They will usually create
        a base_parser, add their own options to the base_parser, and then call
        this method to do the actual parsing.  An implementation will look
        something like this::

            def parse(self):
                parser = super(MyCLI, self).base_parser(usage="My Ansible CLI", inventory_opts=True)
                parser.add_option('--my-option', dest='my_option', action='store')
                self.parser = parser
                super(MyCLI, self).parse()
                # If some additional transformations are needed for the
                # arguments and options, do it here.
        """

        self.options, self.args = self.parser.parse_args(self.args[1:])

        # process tags
        if hasattr(self.options, 'tags') and not self.options.tags:
            # optparse defaults does not do what's expected
            self.options.tags = ['all']
        if hasattr(self.options, 'tags') and self.options.tags:
            if not C.MERGE_MULTIPLE_CLI_TAGS:
                if len(self.options.tags) > 1:
                    display.deprecated('Specifying --tags multiple times on the command line currently uses the last specified value. '
                                       'In 2.4, values will be merged instead.  Set merge_multiple_cli_tags=True in ansible.cfg to get this behavior now.',
                                       version=2.5, removed=False)
                    self.options.tags = [self.options.tags[-1]]

            tags = set()
            for tag_set in self.options.tags:
                for tag in tag_set.split(u','):
                    tags.add(tag.strip())
            self.options.tags = list(tags)

        # process skip_tags
        if hasattr(self.options, 'skip_tags') and self.options.skip_tags:
            if not C.MERGE_MULTIPLE_CLI_TAGS:
                if len(self.options.skip_tags) > 1:
                    display.deprecated('Specifying --skip-tags multiple times on the command line currently uses the last specified value. '
                                       'In 2.4, values will be merged instead.  Set merge_multiple_cli_tags=True in ansible.cfg to get this behavior now.',
                                       version=2.5, removed=False)
                    self.options.skip_tags = [self.options.skip_tags[-1]]

            skip_tags = set()
            for tag_set in self.options.skip_tags:
                for tag in tag_set.split(u','):
                    skip_tags.add(tag.strip())
            self.options.skip_tags = list(skip_tags)

        # process inventory options except for CLIs that require their own processing
        if hasattr(self.options, 'inventory') and not self.SKIP_INVENTORY_DEFAULTS:

            if self.options.inventory:

                # should always be list
                if isinstance(self.options.inventory, string_types):
                    self.options.inventory = [self.options.inventory]

                # Ensure full paths when needed
                self.options.inventory = [unfrackpath(opt, follow=False) if ',' not in opt else opt for opt in self.options.inventory]
<<<<<<< HEAD

=======
>>>>>>> 3f8377c2
            else:
                self.options.inventory = C.DEFAULT_HOST_LIST

    @staticmethod
    def version(prog):
        ''' return ansible version '''
        result = "{0} {1}".format(prog, __version__)
        gitinfo = CLI._gitinfo()
        if gitinfo:
            result = result + " {0}".format(gitinfo)
        result += "\n  config file = %s" % C.CONFIG_FILE
        if C.DEFAULT_MODULE_PATH is None:
            cpath = "Default w/o overrides"
        else:
            cpath = C.DEFAULT_MODULE_PATH
        result = result + "\n  configured module search path = %s" % cpath
        result = result + "\n  ansible python module location = %s" % ':'.join(ansible.__path__)
        result = result + "\n  executable location = %s" % sys.argv[0]
        result = result + "\n  python version = %s" % ''.join(sys.version.splitlines())
        return result

    @staticmethod
    def version_info(gitinfo=False):
        ''' return full ansible version info '''
        if gitinfo:
            # expensive call, user with care
            ansible_version_string = CLI.version('')
        else:
            ansible_version_string = __version__
        ansible_version = ansible_version_string.split()[0]
        ansible_versions = ansible_version.split('.')
        for counter in range(len(ansible_versions)):
            if ansible_versions[counter] == "":
                ansible_versions[counter] = 0
            try:
                ansible_versions[counter] = int(ansible_versions[counter])
            except:
                pass
        if len(ansible_versions) < 3:
            for counter in range(len(ansible_versions), 3):
                ansible_versions.append(0)
        return {'string': ansible_version_string.strip(),
                'full': ansible_version,
                'major': ansible_versions[0],
                'minor': ansible_versions[1],
                'revision': ansible_versions[2]}

    @staticmethod
    def _git_repo_info(repo_path):
        ''' returns a string containing git branch, commit id and commit date '''
        result = None
        if os.path.exists(repo_path):
            # Check if the .git is a file. If it is a file, it means that we are in a submodule structure.
            if os.path.isfile(repo_path):
                try:
                    gitdir = yaml.safe_load(open(repo_path)).get('gitdir')
                    # There is a possibility the .git file to have an absolute path.
                    if os.path.isabs(gitdir):
                        repo_path = gitdir
                    else:
                        repo_path = os.path.join(repo_path[:-4], gitdir)
                except (IOError, AttributeError):
                    return ''
            f = open(os.path.join(repo_path, "HEAD"))
            line = f.readline().rstrip("\n")
            if line.startswith("ref:"):
                branch_path = os.path.join(repo_path, line[5:])
            else:
                branch_path = None
            f.close()
            if branch_path and os.path.exists(branch_path):
                branch = '/'.join(line.split('/')[2:])
                f = open(branch_path)
                commit = f.readline()[:10]
                f.close()
            else:
                # detached HEAD
                commit = line[:10]
                branch = 'detached HEAD'
                branch_path = os.path.join(repo_path, "HEAD")

            date = time.localtime(os.stat(branch_path).st_mtime)
            if time.daylight == 0:
                offset = time.timezone
            else:
                offset = time.altzone
            result = "({0} {1}) last updated {2} (GMT {3:+04d})".format(branch, commit, time.strftime("%Y/%m/%d %H:%M:%S", date), int(offset / -36))
        else:
            result = ''
        return result

    @staticmethod
    def _gitinfo():
        basedir = os.path.join(os.path.dirname(__file__), '..', '..', '..')
        repo_path = os.path.join(basedir, '.git')
        result = CLI._git_repo_info(repo_path)
        submodules = os.path.join(basedir, '.gitmodules')
        if not os.path.exists(submodules):
            return result
        f = open(submodules)
        for line in f:
            tokens = line.strip().split(' ')
            if tokens[0] == 'path':
                submodule_path = tokens[2]
                submodule_info = CLI._git_repo_info(os.path.join(basedir, submodule_path, '.git'))
                if not submodule_info:
                    submodule_info = ' not found - use git submodule update --init ' + submodule_path
                result += "\n  {0}: {1}".format(submodule_path, submodule_info)
        f.close()
        return result

    def pager(self, text):
        ''' find reasonable way to display text '''
        # this is a much simpler form of what is in pydoc.py
        if not sys.stdout.isatty():
            display.display(text, screen_only=True)
        elif 'PAGER' in os.environ:
            if sys.platform == 'win32':
                display.display(text, screen_only=True)
            else:
                self.pager_pipe(text, os.environ['PAGER'])
        else:
            p = subprocess.Popen('less --version', shell=True, stdout=subprocess.PIPE, stderr=subprocess.PIPE)
            p.communicate()
            if p.returncode == 0:
                self.pager_pipe(text, 'less')
            else:
                display.display(text, screen_only=True)

    @staticmethod
    def pager_pipe(text, cmd):
        ''' pipe text through a pager '''
        if 'LESS' not in os.environ:
            os.environ['LESS'] = CLI.LESS_OPTS
        try:
            cmd = subprocess.Popen(cmd, shell=True, stdin=subprocess.PIPE, stdout=sys.stdout)
            cmd.communicate(input=to_bytes(text))
        except IOError:
            pass
        except KeyboardInterrupt:
            pass

    @classmethod
    def tty_ify(cls, text):

        t = cls._ITALIC.sub("`" + r"\1" + "'", text)    # I(word) => `word'
        t = cls._BOLD.sub("*" + r"\1" + "*", t)         # B(word) => *word*
        t = cls._MODULE.sub("[" + r"\1" + "]", t)       # M(word) => [word]
        t = cls._URL.sub(r"\1", t)                      # U(word) => word
        t = cls._CONST.sub("`" + r"\1" + "'", t)        # C(word) => `word'

        return t

    @staticmethod
    def _play_prereqs(options):

        # all needs loader
        loader = DataLoader()

        basedir = getattr(options, 'basedir', False)
        if basedir:
            loader.set_basedir(basedir)

        vault_ids = options.vault_ids
        default_vault_ids = C.DEFAULT_VAULT_IDENTITY_LIST
        vault_ids = default_vault_ids + vault_ids

        vault_secrets = CLI.setup_vault_secrets(loader,
                                                vault_ids=vault_ids,
                                                vault_password_files=options.vault_password_files,
                                                ask_vault_pass=options.ask_vault_pass,
                                                auto_prompt=False)
        loader.set_vault_secrets(vault_secrets)

        # create the inventory, and filter it based on the subset specified (if any)
        inventory = InventoryManager(loader=loader, sources=options.inventory)

        # create the variable manager, which will be shared throughout
        # the code, ensuring a consistent view of global variables
        variable_manager = VariableManager(loader=loader, inventory=inventory)

        # load vars from cli options
        variable_manager.extra_vars = load_extra_vars(loader=loader, options=options)
        variable_manager.options_vars = load_options_vars(options, CLI.version_info(gitinfo=False))

        return loader, inventory, variable_manager

    @staticmethod
    def get_host_list(inventory, subset, pattern='all'):

        no_hosts = False
        if len(inventory.list_hosts()) == 0:
            # Empty inventory
            display.warning("provided hosts list is empty, only localhost is available. Note that the implicit localhost does not match 'all'")
            no_hosts = True

        inventory.subset(subset)

        hosts = inventory.list_hosts(pattern)
        if len(hosts) == 0 and no_hosts is False:
            raise AnsibleError("Specified hosts and/or --limit does not match any hosts")

        return hosts<|MERGE_RESOLUTION|>--- conflicted
+++ resolved
@@ -173,13 +173,8 @@
         for deprecated in C.config.DEPRECATED:
             name = deprecated[0]
             why = deprecated[1]['why']
-<<<<<<< HEAD
-            if 'alternative' in deprecated[1]:
-                alt = ', use %s instead' % deprecated[1]['alternative']
-=======
             if 'alternatives' in deprecated[1]:
                 alt = ', use %s instead' % deprecated[1]['alternatives']
->>>>>>> 3f8377c2
             else:
                 alt = ''
             ver = deprecated[1]['version']
@@ -218,13 +213,9 @@
 
         # if an action needs an encrypt password (create_new_password=True) and we dont
         # have other secrets setup, then automatically add a password prompt as well.
-<<<<<<< HEAD
-        if ask_vault_pass or (auto_prompt and not vault_ids):
-=======
         # prompts cant/shouldnt work without a tty, so dont add prompt secrets
         if ask_vault_pass or (not vault_ids and auto_prompt):
 
->>>>>>> 3f8377c2
             id_slug = u'%s@%s' % (C.DEFAULT_VAULT_IDENTITY, u'prompt_ask_vault_pass')
             vault_ids.append(id_slug)
 
@@ -461,11 +452,6 @@
                               help='ask for vault password')
             parser.add_option('--vault-password-file', default=[], dest='vault_password_files',
                               help="vault password file", action="callback", callback=CLI.unfrack_paths, type='string')
-<<<<<<< HEAD
-            parser.add_option('--new-vault-password-file', default=[], dest='new_vault_password_files',
-                              help="new vault password file for rekey", action="callback", callback=CLI.unfrack_paths, type='string')
-=======
->>>>>>> 3f8377c2
             parser.add_option('--vault-id', default=[], dest='vault_ids', action='append', type='string',
                               help='the vault identity to use')
 
@@ -640,10 +626,6 @@
 
                 # Ensure full paths when needed
                 self.options.inventory = [unfrackpath(opt, follow=False) if ',' not in opt else opt for opt in self.options.inventory]
-<<<<<<< HEAD
-
-=======
->>>>>>> 3f8377c2
             else:
                 self.options.inventory = C.DEFAULT_HOST_LIST
 
