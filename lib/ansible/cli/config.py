--- conflicted
+++ resolved
@@ -29,11 +29,7 @@
 class ConfigCLI(CLI):
     """ Config command line class """
 
-<<<<<<< HEAD
-    VALID_ACTIONS = ("view", "dump", "list") # TODO: edit, update, search
-=======
     VALID_ACTIONS = ("view", "dump", "list")  # TODO: edit, update, search
->>>>>>> 3f8377c2
 
     def __init__(self, args, callback=None):
 
@@ -44,13 +40,8 @@
     def parse(self):
 
         self.parser = CLI.base_parser(
-<<<<<<< HEAD
-            usage = "usage: %%prog [%s] [--help] [options] [ansible.cfg]" % "|".join(self.VALID_ACTIONS),
-            epilog = "\nSee '%s <command> --help' for more information on a specific command.\n\n" % os.path.basename(sys.argv[0]),
-=======
             usage="usage: %%prog [%s] [--help] [options] [ansible.cfg]" % "|".join(self.VALID_ACTIONS),
             epilog="\nSee '%s <command> --help' for more information on a specific command.\n\n" % os.path.basename(sys.argv[0]),
->>>>>>> 3f8377c2
             desc="View, edit, and manage ansible configuration.",
         )
         self.parser.add_option('-c', '--config', dest='config_file', help="path to configuration file, defaults to first file found in precedence.")
