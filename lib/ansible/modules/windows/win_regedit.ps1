--- conflicted
+++ resolved
@@ -415,21 +415,8 @@
             $result.changed = $true
     
             if ($diff_mode) {
-<<<<<<< HEAD
-                if ($result.diff.prepared) {
-                    $key_prefix = "+"
-                } else {
-                    $key_prefix = ""
-                }
-                
-                $result.diff.prepared = @"
-$key_prefix[$path]
--"$name" = "$(Get-DiffValueString -type $existing_type -value $existing_data)"
-+"$name" = "$(Get-DiffValueString -type $type -value $data)"
-=======
                 $result.diff.prepared += @"
 +[$path]            
->>>>>>> 3f8377c2
 "@
             }
         }
@@ -456,19 +443,6 @@
                     $result.data_changed = $true
                 }
             }
-<<<<<<< HEAD
-        }
-        $result.changed = $true
-        if ($diff_mode) {
-            if ($result.diff.prepared) {
-                $key_prefix = "+"
-            } else {
-                $key_prefix = ""
-            }
-            
-            $result.diff.prepared = @"
-$key_prefix[$path]
-=======
     
             if ($change_value) {
                 if (-not $check_mode) {
@@ -498,7 +472,6 @@
                     $result.diff.prepared = @"
 $key_prefix[$path]
 -"$name" = "$(Get-DiffValueString -type $existing_type -value $existing_data)"
->>>>>>> 3f8377c2
 +"$name" = "$(Get-DiffValueString -type $type -value $data)"
 "@
                 }
