#!powershell
# This file is part of Ansible

# Copyright (c) 2017 Ansible Project
# GNU General Public License v3.0+ (see COPYING or https://www.gnu.org/licenses/gpl-3.0.txt)

<<<<<<< HEAD
#Requires -Module Ansible.ModuleUtils.Legacy.psm1
#Requires -Module Ansible.ModuleUtils.CommandUtil.psm1
=======
#Requires -Module Ansible.ModuleUtils.Legacy
#Requires -Module Ansible.ModuleUtils.CommandUtil
#Requires -Module Ansible.ModuleUtils.FileUtil
>>>>>>> 3f8377c2

# TODO: add check mode support

Set-StrictMode -Version 2
$ErrorActionPreference = "Stop"

# Cleanse CLIXML from stderr (sift out error stream data, discard others for now)
Function Cleanse-Stderr($raw_stderr) {
    Try {
        # NB: this regex isn't perfect, but is decent at finding CLIXML amongst other stderr noise
        If($raw_stderr -match "(?s)(?<prenoise1>.*)#< CLIXML(?<prenoise2>.*)(?<clixml><Objs.+</Objs>)(?<postnoise>.*)") {
            $clixml = [xml]$matches["clixml"]

            $merged_stderr = "{0}{1}{2}{3}" -f @(
               $matches["prenoise1"],
               $matches["prenoise2"],
               # filter out just the Error-tagged strings for now, and zap embedded CRLF chars
               ($clixml.Objs.ChildNodes | ? { $_.Name -eq 'S' } | ? { $_.S -eq 'Error' } | % { $_.'#text'.Replace('_x000D__x000A_','') } | Out-String),
               $matches["postnoise"]) | Out-String

            return $merged_stderr.Trim()

            # FUTURE: parse/return other streams
        }
        Else {
            $raw_stderr
        }
    }
    Catch {
        "***EXCEPTION PARSING CLIXML: $_***" + $raw_stderr
    }
}

$params = Parse-Args $args -supports_check_mode $false

$raw_command_line = Get-AnsibleParam -obj $params -name "_raw_params" -type "str" -failifempty $true
$chdir = Get-AnsibleParam -obj $params -name "chdir" -type "path"
$executable = Get-AnsibleParam -obj $params -name "executable" -type "path"
$creates = Get-AnsibleParam -obj $params -name "creates" -type "path"
$removes = Get-AnsibleParam -obj $params -name "removes" -type "path"
$stdin = Get-AnsibleParam -obj $params -name "stdin" -type "str"

$raw_command_line = $raw_command_line.Trim()

$result = @{
    changed = $true
    cmd = $raw_command_line
}

if ($creates -and $(Test-AnsiblePath -Path $creates)) {
    Exit-Json @{msg="skipped, since $creates exists";cmd=$raw_command_line;changed=$false;skipped=$true;rc=0}
}

if ($removes -and -not $(Test-AnsiblePath -Path $removes)) {
    Exit-Json @{msg="skipped, since $removes does not exist";cmd=$raw_command_line;changed=$false;skipped=$true;rc=0}
}

$exec_args = $null
If(-not $executable -or $executable -eq "powershell") {
    $exec_application = "powershell.exe"

    # force input encoding to preamble-free UTF8 so PS sub-processes (eg, Start-Job) don't blow up
    $raw_command_line = "[Console]::InputEncoding = New-Object Text.UTF8Encoding `$false; " + $raw_command_line

    # Base64 encode the command so we don't have to worry about the various levels of escaping
    $encoded_command = [Convert]::ToBase64String([System.Text.Encoding]::Unicode.GetBytes($raw_command_line))

<<<<<<< HEAD
    $exec_args = "-noninteractive -encodedcommand $encoded_command"
=======
    if ($stdin) {
        $exec_args = "-encodedcommand $encoded_command"
    } else {
        $exec_args = "-noninteractive -encodedcommand $encoded_command"
    }
>>>>>>> 3f8377c2
}
Else {
    # FUTURE: support arg translation from executable (or executable_args?) to process arguments for arbitrary interpreter?
    $exec_application = $executable
    if (-not ($exec_application.EndsWith(".exe"))) {
        $exec_application = "$($exec_application).exe"
    }
    $exec_args = "/c $raw_command_line"
<<<<<<< HEAD
}

$command = "$exec_application $exec_args"
$start_datetime = [DateTime]::UtcNow
try {
    $command_result = Run-Command -command $command -working_directory $chdir
} catch {
    $result.changed = $false
    try {
        $result.rc = $_.Exception.NativeErrorCode
    } catch {
        $result.rc = 2
    }
    Fail-Json -obj $result -message $_.Exception.Message
}

=======
}

$command = "$exec_application $exec_args"
$run_command_arg = @{
    command = $command
}
if ($chdir) {
    $run_command_arg['working_directory'] = $chdir
}
if ($stdin) {
    $run_command_arg['stdin'] = $stdin
}

$start_datetime = [DateTime]::UtcNow
try {
    $command_result = Run-Command @run_command_arg
} catch {
    $result.changed = $false
    try {
        $result.rc = $_.Exception.NativeErrorCode
    } catch {
        $result.rc = 2
    }
    Fail-Json -obj $result -message $_.Exception.Message
}

>>>>>>> 3f8377c2
# TODO: decode CLIXML stderr output (and other streams?)
$result.stdout = $command_result.stdout
$result.stderr = Cleanse-Stderr $command_result.stderr 
$result.rc = $command_result.rc

$end_datetime = [DateTime]::UtcNow
$result.start = $start_datetime.ToString("yyyy-MM-dd hh:mm:ss.ffffff")
$result.end = $end_datetime.ToString("yyyy-MM-dd hh:mm:ss.ffffff")
$result.delta = $($end_datetime - $start_datetime).ToString("h\:mm\:ss\.ffffff")

If ($result.rc -ne 0) {
    Fail-Json -obj $result -message "non-zero return code"
}

Exit-Json $result<|MERGE_RESOLUTION|>--- conflicted
+++ resolved
@@ -4,14 +4,9 @@
 # Copyright (c) 2017 Ansible Project
 # GNU General Public License v3.0+ (see COPYING or https://www.gnu.org/licenses/gpl-3.0.txt)
 
-<<<<<<< HEAD
-#Requires -Module Ansible.ModuleUtils.Legacy.psm1
-#Requires -Module Ansible.ModuleUtils.CommandUtil.psm1
-=======
 #Requires -Module Ansible.ModuleUtils.Legacy
 #Requires -Module Ansible.ModuleUtils.CommandUtil
 #Requires -Module Ansible.ModuleUtils.FileUtil
->>>>>>> 3f8377c2
 
 # TODO: add check mode support
 
@@ -79,15 +74,11 @@
     # Base64 encode the command so we don't have to worry about the various levels of escaping
     $encoded_command = [Convert]::ToBase64String([System.Text.Encoding]::Unicode.GetBytes($raw_command_line))
 
-<<<<<<< HEAD
-    $exec_args = "-noninteractive -encodedcommand $encoded_command"
-=======
     if ($stdin) {
         $exec_args = "-encodedcommand $encoded_command"
     } else {
         $exec_args = "-noninteractive -encodedcommand $encoded_command"
     }
->>>>>>> 3f8377c2
 }
 Else {
     # FUTURE: support arg translation from executable (or executable_args?) to process arguments for arbitrary interpreter?
@@ -96,24 +87,6 @@
         $exec_application = "$($exec_application).exe"
     }
     $exec_args = "/c $raw_command_line"
-<<<<<<< HEAD
-}
-
-$command = "$exec_application $exec_args"
-$start_datetime = [DateTime]::UtcNow
-try {
-    $command_result = Run-Command -command $command -working_directory $chdir
-} catch {
-    $result.changed = $false
-    try {
-        $result.rc = $_.Exception.NativeErrorCode
-    } catch {
-        $result.rc = 2
-    }
-    Fail-Json -obj $result -message $_.Exception.Message
-}
-
-=======
 }
 
 $command = "$exec_application $exec_args"
@@ -140,7 +113,6 @@
     Fail-Json -obj $result -message $_.Exception.Message
 }
 
->>>>>>> 3f8377c2
 # TODO: decode CLIXML stderr output (and other streams?)
 $result.stdout = $command_result.stdout
 $result.stderr = Cleanse-Stderr $command_result.stderr 
