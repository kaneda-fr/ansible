--- conflicted
+++ resolved
@@ -4,11 +4,7 @@
 
 # GNU General Public License v3.0+ (see COPYING or https://www.gnu.org/licenses/gpl-3.0.txt)
 
-<<<<<<< HEAD
-#Requires -Module Ansible.ModuleUtils.Legacy.psm1
-=======
 #Requires -Module Ansible.ModuleUtils.Legacy
->>>>>>> 3f8377c2
 
 $ErrorActionPreference = "Stop"
 
