#!powershell

# Copyright (c) 2018 Ansible Project
# GNU General Public License v3.0+ (see COPYING or https://www.gnu.org/licenses/gpl-3.0.txt)

#Requires -Module Ansible.ModuleUtils.Legacy

Function Get-CustomFacts {
  [cmdletBinding()]
  param (
    [Parameter(mandatory=$false)]
    $factpath = $null
  )

  if (-not (Test-Path -Path $factpath)) {
    Fail-Json $result "The path $factpath does not exist. Typo?"
  }

  $FactsFiles = Get-ChildItem -Path $factpath | Where-Object -FilterScript {($PSItem.PSIsContainer -eq $false) -and ($PSItem.Extension -eq '.ps1')}

  foreach ($FactsFile in $FactsFiles) {
      $out = & $($FactsFile.FullName)
      $result.ansible_facts.Add("ansible_$(($FactsFile.Name).Split('.')[0])", $out)
  }
}

Function Get-MachineSid {
    # The Machine SID is stored in HKLM:\SECURITY\SAM\Domains\Account and is
    # only accessible by the Local System account. This method get's the local
    # admin account (ends with -500) and lops it off to get the machine sid.

    Add-Type -AssemblyName System.DirectoryServices.AccountManagement
    $principal_context = New-Object -TypeName System.DirectoryServices.AccountManagement.PrincipalContext([System.DirectoryServices.AccountManagement.ContextType]::Machine)
    $user_principal = New-Object -TypeName System.DirectoryServices.AccountManagement.UserPrincipal($principal_context)
    $searcher = New-Object -TypeName System.DirectoryServices.AccountManagement.PrincipalSearcher($user_principal)
    $users = $searcher.FindAll() | Where-Object { $_.Sid -like "*-500" }
<<<<<<< HEAD
    
=======

>>>>>>> 3f8377c2
    $machine_sid = $null
    if ($users -ne $null) {
        $machine_sid = $users.Sid.AccountDomainSid.Value
    }
    return $machine_sid
}

<<<<<<< HEAD
=======
$cim_instances = @{}

Function Get-LazyCimInstance([string]$instance_name) {
    if(-not $cim_instances.ContainsKey($instance_name)) {
        $cim_instances[$instance_name] = $(Get-CimInstance $instance_name)    
    }

    return $cim_instances[$instance_name]
}

>>>>>>> 3f8377c2
$result = @{
    ansible_facts = @{ }
    changed = $false
}

$grouped_subsets = @{
    min=[System.Collections.Generic.List[string]]@('date_time','distribution','dns','env','local','platform','powershell_version','user')
    network=[System.Collections.Generic.List[string]]@('all_ipv4_addresses','all_ipv6_addresses','interfaces','windows_domain', 'winrm')
    hardware=[System.Collections.Generic.List[string]]@('bios','memory','processor','uptime')
    external=[System.Collections.Generic.List[string]]@('facter')
}

# build "all" set from everything mentioned in the group- this means every value must be in at least one subset to be considered legal
$all_set = [System.Collections.Generic.HashSet[string]]@()

foreach($kv in $grouped_subsets.GetEnumerator()) {
    [void] $all_set.UnionWith($kv.Value)
}

# dynamically create an "all" subset now that we know what should be in it
$grouped_subsets['all'] = [System.Collections.Generic.List[string]]$all_set

# start with all, build up gather and exclude subsets
$gather_subset = [System.Collections.Generic.HashSet[string]]$grouped_subsets.all
$explicit_subset = [System.Collections.Generic.HashSet[string]]@()
$exclude_subset = [System.Collections.Generic.HashSet[string]]@()

$params = Parse-Args $args -supports_check_mode $true
$factpath = Get-AnsibleParam -obj $params -name "fact_path" -type "path"
$gather_subset_source = Get-AnsibleParam -obj $params -name "gather_subset" -type "list" -default "all"

foreach($item in $gather_subset_source) {
    if(([string]$item).StartsWith("!")) {
        $item = ([string]$item).Substring(1)
        if($item -eq "all") {
            $all_minus_min = [System.Collections.Generic.HashSet[string]]@($all_set)
            [void] $all_minus_min.ExceptWith($grouped_subsets.min)
            [void] $exclude_subset.UnionWith($all_minus_min)
        }
        elseif($grouped_subsets.ContainsKey($item)) {
            [void] $exclude_subset.UnionWith($grouped_subsets[$item])
        }
        elseif($all_set.Contains($item)) {
            [void] $exclude_subset.Add($item)
        }
        # NB: invalid exclude values are ignored, since that's what posix setup does
    }
    else {
        if($grouped_subsets.ContainsKey($item)) {
            [void] $explicit_subset.UnionWith($grouped_subsets[$item])
        }
        elseif($all_set.Contains($item)) {
            [void] $explicit_subset.Add($item)
        }
        else {
            # NB: POSIX setup fails on invalid value; we warn, because we don't implement the same set as POSIX
            # and we don't have platform-specific config for this...
            Add-Warning $result "invalid value $item specified in gather_subset"
        }
    }
}

[void] $gather_subset.ExceptWith($exclude_subset)
[void] $gather_subset.UnionWith($explicit_subset)

$ansible_facts = @{
    gather_subset=@($gather_subset_source)
    module_setup=$true
}

$osversion = [Environment]::OSVersion

if($gather_subset.Contains('all_ipv4_addresses') -or $gather_subset.Contains('all_ipv6_addresses')) {
    $netcfg = Get-LazyCimInstance Win32_NetworkAdapterConfiguration
    
    # TODO: split v4/v6 properly, return in separate keys
    $ips = @()
    Foreach ($ip in $netcfg.IPAddress) {
        If ($ip) {
            $ips += $ip
        }
    }

    $ansible_facts += @{
        ansible_ip_addresses = $ips
    }
}

if($gather_subset.Contains('bios')) {
    $win32_bios = Get-LazyCimInstance Win32_Bios
    $win32_cs = Get-LazyCimInstance Win32_ComputerSystem
    $ansible_facts += @{
        ansible_bios_date = $win32_bios.ReleaseDate.ToString("MM/dd/yyyy")
        ansible_bios_version = $win32_bios.SMBIOSBIOSVersion
        ansible_product_name = $win32_cs.Model.Trim()
        ansible_product_serial = $win32_bios.SerialNumber
        # ansible_product_version = ([string] $win32_cs.SystemFamily)
    }
}

if($gather_subset.Contains('date_time')) {
    $datetime = (Get-Date)
    $datetime_utc = $datetime.ToUniversalTime()
    $date = @{
        date = $datetime.ToString("yyyy-MM-dd")
        day = $datetime.ToString("dd")
        epoch = (Get-Date -UFormat "%s")
        hour = $datetime.ToString("HH")
        iso8601 = $datetime_utc.ToString("yyyy-MM-ddTHH:mm:ssZ")
        iso8601_basic = $datetime.ToString("yyyyMMddTHHmmssffffff")
        iso8601_basic_short = $datetime.ToString("yyyyMMddTHHmmss")
        iso8601_micro = $datetime_utc.ToString("yyyy-MM-ddTHH:mm:ss.ffffffZ")
        minute = $datetime.ToString("mm")
        month = $datetime.ToString("MM")
        second = $datetime.ToString("ss")
        time = $datetime.ToString("HH:mm:ss")
        tz = ([System.TimeZoneInfo]::Local.Id)
        tz_offset = $datetime.ToString("zzzz")
        # Ensure that the weekday is in English
        weekday = $datetime.ToString("dddd", [System.Globalization.CultureInfo]::InvariantCulture)
        weekday_number = (Get-Date -UFormat "%w")
        weeknumber = (Get-Date -UFormat "%W")
        year = $datetime.ToString("yyyy")
    }

    $ansible_facts += @{
        ansible_date_time = $date
    }
}

if($gather_subset.Contains('distribution')) {
    $win32_os = Get-LazyCimInstance Win32_OperatingSystem
    $ansible_facts += @{
        ansible_distribution = $win32_os.Caption
        ansible_distribution_version = $osversion.Version.ToString()
        ansible_distribution_major_version = $osversion.Version.Major.ToString()
        ansible_os_family = "Windows"
        ansible_os_name = ($win32_os.Name.Split('|')[0]).Trim()
    }
}

if($gather_subset.Contains('env')) {
    $env_vars = @{ }
    foreach ($item in Get-ChildItem Env:) {
        $name = $item | select -ExpandProperty Name
        # Powershell ConvertTo-Json fails if string ends with \
        $value = ($item | select -ExpandProperty Value).TrimEnd("\")
        $env_vars.Add($name, $value)
    }

    $ansible_facts += @{
        ansible_env = $env_vars
    }
}

if($gather_subset.Contains('facter')) {
    # See if Facter is on the System Path
    Try {
        $facter_exe = Get-Command facter -ErrorAction Stop
        $facter_installed = $true
    } Catch {
        $facter_installed = $false
    }

    # Get JSON from Facter, and parse it out.
    if ($facter_installed) {
        &facter -j | Tee-Object  -Variable facter_output | Out-Null
        $facts = "$facter_output" | ConvertFrom-Json
        ForEach($fact in $facts.PSObject.Properties) {
            $fact_name = $fact.Name
            $ansible_facts.Add("facter_$fact_name", $fact.Value)
        }
    }
}

if($gather_subset.Contains('interfaces')) {
    $netcfg = Get-LazyCimInstance Win32_NetworkAdapterConfiguration

    $ActiveNetcfg = @()
    $ActiveNetcfg += $netcfg | where {$_.ipaddress -ne $null}

    $formattednetcfg = @()
    foreach ($adapter in $ActiveNetcfg)
    {
        $thisadapter = @{
            default_gateway = $null
            dns_domain = $adapter.dnsdomain
            interface_index = $adapter.InterfaceIndex
            interface_name = $adapter.description
            macaddress = $adapter.macaddress
        }

        if ($adapter.defaultIPGateway)
        {
            $thisadapter.default_gateway = $adapter.DefaultIPGateway[0].ToString()
        }

        $formattednetcfg += $thisadapter
    }

    $ansible_facts += @{
        ansible_interfaces = $formattednetcfg
    }
}

if ($gather_subset.Contains("local") -and $factpath -ne $null) {
    # Get any custom facts; results are updated in the
    Get-CustomFacts -factpath $factpath
}

if($gather_subset.Contains('memory')) {
    $win32_cs = Get-LazyCimInstance Win32_ComputerSystem
    $win32_os = Get-LazyCimInstance Win32_OperatingSystem
    $ansible_facts += @{
        # Win32_PhysicalMemory is empty on some virtual platforms
        ansible_memtotal_mb = ([math]::round($win32_cs.TotalPhysicalMemory / 1024 / 1024))
        ansible_swaptotal_mb = ([math]::round($win32_os.TotalSwapSpaceSize / 1024 / 1024))
    }
}


if($gather_subset.Contains('platform')) {
    $win32_cs = Get-LazyCimInstance Win32_ComputerSystem
    $win32_os = Get-LazyCimInstance Win32_OperatingSystem
    $ip_props = [System.Net.NetworkInformation.IPGlobalProperties]::GetIPGlobalProperties()

    $ansible_facts += @{
        ansible_architecture = $win32_os.OSArchitecture
        ansible_domain = $ip_props.DomainName
        ansible_fqdn = ($ip_props.Hostname + "." + $ip_props.DomainName)
        ansible_hostname = $env:COMPUTERNAME
        ansible_kernel = $osversion.Version.ToString()
        ansible_nodename = ($ip_props.HostName + "." + $ip_props.DomainName)
        ansible_machine_id = Get-MachineSid
        ansible_owner_contact = ([string] $win32_cs.PrimaryOwnerContact)
        ansible_owner_name = ([string] $win32_cs.PrimaryOwnerName)
        # FUTURE: should this live in its own subset?
        ansible_reboot_pending = (Get-PendingRebootStatus)
        ansible_system = $osversion.Platform.ToString()
        ansible_system_description = ([string] $win32_os.Description)
        ansible_system_vendor = $win32_cs.Manufacturer
    }
}

if($gather_subset.Contains('powershell_version')) {
    $ansible_facts += @{
        ansible_powershell_version = ($PSVersionTable.PSVersion.Major)
    }
}

if($gather_subset.Contains('processor')) {
    $win32_cs = Get-LazyCimInstance Win32_ComputerSystem
    $win32_cpu = Get-LazyCimInstance Win32_Processor
    if ($win32_cpu -is [array]) {
        # multi-socket, pick first
        $win32_cpu = $win32_cpu[0]
    }

    $cpu_list = @( )
    for ($i=1; $i -le ($win32_cpu.NumberOfLogicalProcessors / $win32_cs.NumberOfProcessors); $i++) {
        $cpu_list += $win32_cpu.Manufacturer
        $cpu_list += $win32_cpu.Name
    }

    $ansible_facts += @{
        ansible_processor = $cpu_list
        ansible_processor_cores = $win32_cpu.NumberOfCores
        ansible_processor_count = $win32_cs.NumberOfProcessors
        ansible_processor_threads_per_core = ($win32_cpu.NumberOfLogicalProcessors / $win32_cs.NumberOfProcessors / $win32_cpu.NumberOfCores)
        ansible_processor_vcpus = ($win32_cpu.NumberOfLogicalProcessors / $win32_cs.NumberOfProcessors)
    }
}

<<<<<<< HEAD
$ansible_facts = @{
    ansible_architecture = $win32_os.OSArchitecture
    ansible_bios_date = $win32_bios.ReleaseDate.ToString("MM/dd/yyyy")
    ansible_bios_version = $win32_bios.SMBIOSBIOSVersion
    ansible_date_time = $date
    ansible_distribution = $win32_os.Caption
    ansible_distribution_version = $osversion.Version.ToString()
    ansible_distribution_major_version = $osversion.Version.Major.ToString()
    ansible_domain = $ip_props.DomainName
    ansible_env = $env_vars
    ansible_fqdn = ($ip_props.Hostname + "." + $ip_props.DomainName)
    ansible_hostname = $env:COMPUTERNAME
    ansible_interfaces = $formattednetcfg
    ansible_ip_addresses = $ips
    ansible_kernel = $osversion.Version.ToString()
    ansible_lastboot = $win32_os.lastbootuptime.ToString("u")
    ansible_machine_id = Get-MachineSid
    ansible_nodename = ($ip_props.HostName + "." + $ip_props.DomainName)
    ansible_os_family = "Windows"
    ansible_os_name = ($win32_os.Name.Split('|')[0]).Trim()
    ansible_owner_contact = ([string] $win32_cs.PrimaryOwnerContact)
    ansible_owner_name = ([string] $win32_cs.PrimaryOwnerName)
    ansible_powershell_version = ($PSVersionTable.PSVersion.Major)
    ansible_processor = $cpu_list
    ansible_processor_cores = $win32_cpu.NumberOfCores
    ansible_processor_count = $win32_cs.NumberOfProcessors
    ansible_processor_threads_per_core = ($win32_cpu.NumberOfLogicalProcessors / $win32_cs.NumberOfProcessors / $win32_cpu.NumberOfCores)
    ansible_processor_vcpus = ($win32_cpu.NumberOfLogicalProcessors / $win32_cs.NumberOfProcessors)
    ansible_product_name = $win32_cs.Model.Trim()
    ansible_product_serial = $win32_bios.SerialNumber
#    ansible_product_version = ([string] $win32_cs.SystemFamily)
    ansible_reboot_pending = (Get-PendingRebootStatus)
    ansible_system = $osversion.Platform.ToString()
    ansible_system_description = ([string] $win32_os.Description)
    ansible_system_vendor = $win32_cs.Manufacturer
    ansible_uptime_seconds = $([System.Convert]::ToInt64($(Get-Date).Subtract($win32_os.lastbootuptime).TotalSeconds))

    ansible_user_dir = $env:userprofile
    # Win32_UserAccount.FullName is probably the right thing here, but it can be expensive to get on large domains
    ansible_user_gecos = ""
    ansible_user_id = $env:username
    ansible_user_sid = $user.User.Value
    ansible_windows_domain = $win32_cs.Domain

    # Win32_PhysicalMemory is empty on some virtual platforms
    ansible_memtotal_mb = ([math]::round($win32_cs.TotalPhysicalMemory / 1024 / 1024))
    ansible_swaptotal_mb = ([math]::round($win32_os.TotalSwapSpaceSize / 1024 / 1024))

    module_setup = $true
}

$winrm_https_listener_parent_paths = Get-ChildItem -Path WSMan:\localhost\Listener -Recurse | Where-Object {$_.PSChildName -eq "Transport" -and $_.Value -eq "HTTPS"} | select PSParentPath
if ($winrm_https_listener_parent_paths -isnot [array]) {
   $winrm_https_listener_parent_paths = @($winrm_https_listener_parent_paths)
}

$winrm_https_listener_paths = @()
foreach ($winrm_https_listener_parent_path in $winrm_https_listener_parent_paths) {
    $winrm_https_listener_paths += $winrm_https_listener_parent_path.PSParentPath.Substring($winrm_https_listener_parent_path.PSParentPath.LastIndexOf("\"))
}

$https_listeners = @()
foreach ($winrm_https_listener_path in $winrm_https_listener_paths) {
    $https_listeners += Get-ChildItem -Path "WSMan:\localhost\Listener$winrm_https_listener_path"
}

$winrm_cert_thumbprints = @()
foreach ($https_listener in $https_listeners) {
    $winrm_cert_thumbprints += $https_listener | where {$_.Name -EQ "CertificateThumbprint" } | select Value
}

$winrm_cert_expiry = @()
foreach ($winrm_cert_thumbprint in $winrm_cert_thumbprints) {
    Try {
        $winrm_cert_expiry += Get-ChildItem -Path Cert:\LocalMachine\My | where Thumbprint -EQ $winrm_cert_thumbprint.Value.ToString().ToUpper() | select NotAfter
    } Catch {}
=======
if($gather_subset.Contains('uptime')) {
    $win32_os = Get-LazyCimInstance Win32_OperatingSystem
    $ansible_facts += @{
        ansible_lastboot = $win32_os.lastbootuptime.ToString("u")
        ansible_uptime_seconds = $([System.Convert]::ToInt64($(Get-Date).Subtract($win32_os.lastbootuptime).TotalSeconds))
    }
>>>>>>> 3f8377c2
}

if($gather_subset.Contains('user')) {
    $user = [Security.Principal.WindowsIdentity]::GetCurrent()
    $ansible_facts += @{
        ansible_user_dir = $env:userprofile
        # Win32_UserAccount.FullName is probably the right thing here, but it can be expensive to get on large domains
        ansible_user_gecos = ""
        ansible_user_id = $env:username
        ansible_user_sid = $user.User.Value
    }
}

if($gather_subset.Contains('windows_domain')) {
    $win32_cs = Get-LazyCimInstance Win32_ComputerSystem
    $domain_roles = @{
        0 = "Stand-alone workstation"
        1 = "Member workstation"
        2 = "Stand-alone server"
        3 = "Member server"
        4 = "Backup domain controller"
        5 = "Primary domain controller"
    }

    $domain_role = $domain_roles.Get_Item([Int32]$win32_cs.DomainRole)

    $ansible_facts += @{
        ansible_windows_domain = $win32_cs.Domain
        ansible_windows_domain_member = $win32_cs.PartOfDomain
        ansible_windows_domain_role = $domain_role
    }
}

if($gather_subset.Contains('winrm')) {

    $winrm_https_listener_parent_paths = Get-ChildItem -Path WSMan:\localhost\Listener -Recurse | Where-Object {$_.PSChildName -eq "Transport" -and $_.Value -eq "HTTPS"} | select PSParentPath
    if ($winrm_https_listener_parent_paths -isnot [array]) {
       $winrm_https_listener_parent_paths = @($winrm_https_listener_parent_paths)
    }

    $winrm_https_listener_paths = @()
    foreach ($winrm_https_listener_parent_path in $winrm_https_listener_parent_paths) {
        $winrm_https_listener_paths += $winrm_https_listener_parent_path.PSParentPath.Substring($winrm_https_listener_parent_path.PSParentPath.LastIndexOf("\"))
    }

    $https_listeners = @()
    foreach ($winrm_https_listener_path in $winrm_https_listener_paths) {
        $https_listeners += Get-ChildItem -Path "WSMan:\localhost\Listener$winrm_https_listener_path"
    }

    $winrm_cert_thumbprints = @()
    foreach ($https_listener in $https_listeners) {
        $winrm_cert_thumbprints += $https_listener | where {$_.Name -EQ "CertificateThumbprint" } | select Value
    }

    $winrm_cert_expiry = @()
    foreach ($winrm_cert_thumbprint in $winrm_cert_thumbprints) {
        Try {
            $winrm_cert_expiry += Get-ChildItem -Path Cert:\LocalMachine\My | where Thumbprint -EQ $winrm_cert_thumbprint.Value.ToString().ToUpper() | select NotAfter
        } Catch {}
    }

    $winrm_cert_expirations = $winrm_cert_expiry | Sort-Object NotAfter
    if ($winrm_cert_expirations) {
        # this fact was renamed from ansible_winrm_certificate_expires due to collision with ansible_winrm_X connection var pattern
        $ansible_facts.Add("ansible_win_rm_certificate_expires", $winrm_cert_expirations[0].NotAfter.ToString("yyyy-MM-dd HH:mm:ss"))
    }
}

$result.ansible_facts += $ansible_facts

Exit-Json $result<|MERGE_RESOLUTION|>--- conflicted
+++ resolved
@@ -34,11 +34,7 @@
     $user_principal = New-Object -TypeName System.DirectoryServices.AccountManagement.UserPrincipal($principal_context)
     $searcher = New-Object -TypeName System.DirectoryServices.AccountManagement.PrincipalSearcher($user_principal)
     $users = $searcher.FindAll() | Where-Object { $_.Sid -like "*-500" }
-<<<<<<< HEAD
-    
-=======
-
->>>>>>> 3f8377c2
+
     $machine_sid = $null
     if ($users -ne $null) {
         $machine_sid = $users.Sid.AccountDomainSid.Value
@@ -46,8 +42,6 @@
     return $machine_sid
 }
 
-<<<<<<< HEAD
-=======
 $cim_instances = @{}
 
 Function Get-LazyCimInstance([string]$instance_name) {
@@ -58,7 +52,6 @@
     return $cim_instances[$instance_name]
 }
 
->>>>>>> 3f8377c2
 $result = @{
     ansible_facts = @{ }
     changed = $false
@@ -332,91 +325,12 @@
     }
 }
 
-<<<<<<< HEAD
-$ansible_facts = @{
-    ansible_architecture = $win32_os.OSArchitecture
-    ansible_bios_date = $win32_bios.ReleaseDate.ToString("MM/dd/yyyy")
-    ansible_bios_version = $win32_bios.SMBIOSBIOSVersion
-    ansible_date_time = $date
-    ansible_distribution = $win32_os.Caption
-    ansible_distribution_version = $osversion.Version.ToString()
-    ansible_distribution_major_version = $osversion.Version.Major.ToString()
-    ansible_domain = $ip_props.DomainName
-    ansible_env = $env_vars
-    ansible_fqdn = ($ip_props.Hostname + "." + $ip_props.DomainName)
-    ansible_hostname = $env:COMPUTERNAME
-    ansible_interfaces = $formattednetcfg
-    ansible_ip_addresses = $ips
-    ansible_kernel = $osversion.Version.ToString()
-    ansible_lastboot = $win32_os.lastbootuptime.ToString("u")
-    ansible_machine_id = Get-MachineSid
-    ansible_nodename = ($ip_props.HostName + "." + $ip_props.DomainName)
-    ansible_os_family = "Windows"
-    ansible_os_name = ($win32_os.Name.Split('|')[0]).Trim()
-    ansible_owner_contact = ([string] $win32_cs.PrimaryOwnerContact)
-    ansible_owner_name = ([string] $win32_cs.PrimaryOwnerName)
-    ansible_powershell_version = ($PSVersionTable.PSVersion.Major)
-    ansible_processor = $cpu_list
-    ansible_processor_cores = $win32_cpu.NumberOfCores
-    ansible_processor_count = $win32_cs.NumberOfProcessors
-    ansible_processor_threads_per_core = ($win32_cpu.NumberOfLogicalProcessors / $win32_cs.NumberOfProcessors / $win32_cpu.NumberOfCores)
-    ansible_processor_vcpus = ($win32_cpu.NumberOfLogicalProcessors / $win32_cs.NumberOfProcessors)
-    ansible_product_name = $win32_cs.Model.Trim()
-    ansible_product_serial = $win32_bios.SerialNumber
-#    ansible_product_version = ([string] $win32_cs.SystemFamily)
-    ansible_reboot_pending = (Get-PendingRebootStatus)
-    ansible_system = $osversion.Platform.ToString()
-    ansible_system_description = ([string] $win32_os.Description)
-    ansible_system_vendor = $win32_cs.Manufacturer
-    ansible_uptime_seconds = $([System.Convert]::ToInt64($(Get-Date).Subtract($win32_os.lastbootuptime).TotalSeconds))
-
-    ansible_user_dir = $env:userprofile
-    # Win32_UserAccount.FullName is probably the right thing here, but it can be expensive to get on large domains
-    ansible_user_gecos = ""
-    ansible_user_id = $env:username
-    ansible_user_sid = $user.User.Value
-    ansible_windows_domain = $win32_cs.Domain
-
-    # Win32_PhysicalMemory is empty on some virtual platforms
-    ansible_memtotal_mb = ([math]::round($win32_cs.TotalPhysicalMemory / 1024 / 1024))
-    ansible_swaptotal_mb = ([math]::round($win32_os.TotalSwapSpaceSize / 1024 / 1024))
-
-    module_setup = $true
-}
-
-$winrm_https_listener_parent_paths = Get-ChildItem -Path WSMan:\localhost\Listener -Recurse | Where-Object {$_.PSChildName -eq "Transport" -and $_.Value -eq "HTTPS"} | select PSParentPath
-if ($winrm_https_listener_parent_paths -isnot [array]) {
-   $winrm_https_listener_parent_paths = @($winrm_https_listener_parent_paths)
-}
-
-$winrm_https_listener_paths = @()
-foreach ($winrm_https_listener_parent_path in $winrm_https_listener_parent_paths) {
-    $winrm_https_listener_paths += $winrm_https_listener_parent_path.PSParentPath.Substring($winrm_https_listener_parent_path.PSParentPath.LastIndexOf("\"))
-}
-
-$https_listeners = @()
-foreach ($winrm_https_listener_path in $winrm_https_listener_paths) {
-    $https_listeners += Get-ChildItem -Path "WSMan:\localhost\Listener$winrm_https_listener_path"
-}
-
-$winrm_cert_thumbprints = @()
-foreach ($https_listener in $https_listeners) {
-    $winrm_cert_thumbprints += $https_listener | where {$_.Name -EQ "CertificateThumbprint" } | select Value
-}
-
-$winrm_cert_expiry = @()
-foreach ($winrm_cert_thumbprint in $winrm_cert_thumbprints) {
-    Try {
-        $winrm_cert_expiry += Get-ChildItem -Path Cert:\LocalMachine\My | where Thumbprint -EQ $winrm_cert_thumbprint.Value.ToString().ToUpper() | select NotAfter
-    } Catch {}
-=======
 if($gather_subset.Contains('uptime')) {
     $win32_os = Get-LazyCimInstance Win32_OperatingSystem
     $ansible_facts += @{
         ansible_lastboot = $win32_os.lastbootuptime.ToString("u")
         ansible_uptime_seconds = $([System.Convert]::ToInt64($(Get-Date).Subtract($win32_os.lastbootuptime).TotalSeconds))
     }
->>>>>>> 3f8377c2
 }
 
 if($gather_subset.Contains('user')) {
