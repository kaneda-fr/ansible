#!/usr/bin/python
# -*- coding: utf-8 -*-
# Copyright: Ansible Project
# GNU General Public License v3.0+ (see COPYING or https://www.gnu.org/licenses/gpl-3.0.txt)

from __future__ import absolute_import, division, print_function
__metaclass__ = type


ANSIBLE_METADATA = {
    'metadata_version': '1.1',
    'status': ['preview'],
    'supported_by': 'core'
}


DOCUMENTATION = '''
---
author: Ansible Core Team (@ansible)
module: include_role
short_description: Load and execute a role
description:
  - Loads and executes a role as a task dynamically. This frees roles from the `roles:` directive and allows them to be
    treated more as tasks.
  - Unlike M(import_role), most keywords, including loops and conditionals, apply to this statement.
  - This module is also supported for Windows targets.
version_added: "2.2"
options:
  name:
    description:
      - The name of the role to be executed.
    required: True
  tasks_from:
    description:
      - File to load from a role's C(tasks/) directory.
    required: False
    default: main
  vars_from:
    description:
      - File to load from a role's C(vars/) directory.
    required: False
    default: main
  defaults_from:
    description:
      - File to load from a role's C(defaults/) directory.
    required: False
    default: main
  allow_duplicates:
    description:
      - Overrides the role's metadata setting to allow using a role more than once with the same parameters.
    required: False
    default: True
  private:
    description:
      - If C(True) the variables from C(defaults/) and C(vars/) in a role will not be made available to the rest of the
        play.
    default: None
notes:
<<<<<<< HEAD
    - Handlers are made available to the whole play.
    - Before 2.4, as with C(include), this task could be static or dynamic, If static it implied that it won't need templating nor loops nor conditionals
      and will show included tasks in the --list options.
      Ansible would try to autodetect what is needed, but you can set `static` to `yes` or `no` at task level to control this.
    - After 2.4, you can use M(import_role) for 'static' behaviour and this action for 'dynamic' one.
=======
  - Handlers are made available to the whole play.
  - Before Ansible 2.4, as with C(include), this task could be static or dynamic, If static, it implied that it won't
    need templating, loops or conditionals and will show included tasks in the `--list` options. Ansible would try to
    autodetect what is needed, but you can set `static` to `yes` or `no` at task level to control this.
  - After Ansible 2.4, you can use M(import_role) for 'static' behaviour and this action for 'dynamic' one.
>>>>>>> 3f8377c2
'''

EXAMPLES = """
- include_role:
    name: myrole

- name: Run tasks/other.yaml instead of 'main'
  include_role:
    name: myrole
    tasks_from: other

- name: Pass variables to role
  include_role:
    name: myrole
  vars:
    rolevar1: value from task

- name: Use role in loop
  include_role:
    name: myrole
  with_items:
    - '{{ roleinput1 }}'
    - '{{ roleinput2 }}'
  loop_control:
    loop_var: roleinputvar

- name: Conditional role
  include_role:
    name: myrole
  when: not idontwanttorun
"""

RETURN = """
# This module does not return anything except tasks to execute.
"""<|MERGE_RESOLUTION|>--- conflicted
+++ resolved
@@ -56,19 +56,11 @@
         play.
     default: None
 notes:
-<<<<<<< HEAD
-    - Handlers are made available to the whole play.
-    - Before 2.4, as with C(include), this task could be static or dynamic, If static it implied that it won't need templating nor loops nor conditionals
-      and will show included tasks in the --list options.
-      Ansible would try to autodetect what is needed, but you can set `static` to `yes` or `no` at task level to control this.
-    - After 2.4, you can use M(import_role) for 'static' behaviour and this action for 'dynamic' one.
-=======
   - Handlers are made available to the whole play.
   - Before Ansible 2.4, as with C(include), this task could be static or dynamic, If static, it implied that it won't
     need templating, loops or conditionals and will show included tasks in the `--list` options. Ansible would try to
     autodetect what is needed, but you can set `static` to `yes` or `no` at task level to control this.
   - After Ansible 2.4, you can use M(import_role) for 'static' behaviour and this action for 'dynamic' one.
->>>>>>> 3f8377c2
 '''
 
 EXAMPLES = """
