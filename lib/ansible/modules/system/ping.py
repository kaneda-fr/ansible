#!/usr/bin/python
# -*- coding: utf-8 -*-

# (c) 2012, Michael DeHaan <michael.dehaan@gmail.com>
# (c) 2016, Toshio Kuratomi <tkuratomi@ansible.com>
# GNU General Public License v3.0+ (see COPYING or https://www.gnu.org/licenses/gpl-3.0.txt)

from __future__ import absolute_import, division, print_function
__metaclass__ = type


ANSIBLE_METADATA = {'metadata_version': '1.1',
                    'status': ['stableinterface'],
                    'supported_by': 'core'}

DOCUMENTATION = '''
---
module: ping
version_added: historical
short_description: Try to connect to host, verify a usable python and return C(pong) on success
description:
   - A trivial test module, this module always returns C(pong) on successful
     contact. It does not make sense in playbooks, but it is useful from
<<<<<<< HEAD
     C(/usr/bin/ansible) to verify the ability to login and that a usable python is configured.
   - This is NOT ICMP ping, this is just a trivial test module.
   - For Windows targets, use the M(win_ping) module instead.
notes:
   - For Windows targets, use the M(win_ping) module instead.
=======
     C(/usr/bin/ansible) to verify the ability to login and that a usable Python is configured.
   - This is NOT ICMP ping, this is just a trivial test module that requires Python on the remote-node.
   - For Windows targets, use the M(win_ping) module instead.
   - For Network targets, use the M(net_ping) module instead.
notes:
   - For Windows targets, use the M(win_ping) module instead.
   - For Network targets, use the M(net_ping) module instead.
>>>>>>> 3f8377c2
options:
  data:
    description:
      - Data to return for the C(ping) return value.
      - If this parameter is set to C(crash), the module will cause an exception.
    default: pong
author:
    - Ansible Core Team
    - Michael DeHaan
'''

EXAMPLES = '''
# Test we can logon to 'webservers' and execute python with json lib.
# ansible webservers -m ping

# Example from an Ansible Playbook
- ping:

# Induce an exception to see what happens
- ping:
    data: crash
'''

RETURN = '''
ping:
    description: value provided with the data parameter
    returned: success
    type: string
    sample: pong
'''

from ansible.module_utils.basic import AnsibleModule


def main():
    module = AnsibleModule(
        argument_spec=dict(
            data=dict(type='str', default='pong'),
        ),
        supports_check_mode=True
    )

    if module.params['data'] == 'crash':
        raise Exception("boom")

    result = dict(
        ping=module.params['data'],
    )

    module.exit_json(**result)


if __name__ == '__main__':
    main()<|MERGE_RESOLUTION|>--- conflicted
+++ resolved
@@ -21,13 +21,6 @@
 description:
    - A trivial test module, this module always returns C(pong) on successful
      contact. It does not make sense in playbooks, but it is useful from
-<<<<<<< HEAD
-     C(/usr/bin/ansible) to verify the ability to login and that a usable python is configured.
-   - This is NOT ICMP ping, this is just a trivial test module.
-   - For Windows targets, use the M(win_ping) module instead.
-notes:
-   - For Windows targets, use the M(win_ping) module instead.
-=======
      C(/usr/bin/ansible) to verify the ability to login and that a usable Python is configured.
    - This is NOT ICMP ping, this is just a trivial test module that requires Python on the remote-node.
    - For Windows targets, use the M(win_ping) module instead.
@@ -35,7 +28,6 @@
 notes:
    - For Windows targets, use the M(win_ping) module instead.
    - For Network targets, use the M(net_ping) module instead.
->>>>>>> 3f8377c2
 options:
   data:
     description:
