--- conflicted
+++ resolved
@@ -163,10 +163,7 @@
 
     from firewall.client import Rich_Rule
     from firewall.client import FirewallClient
-<<<<<<< HEAD
-=======
     from firewall.client import FirewallClientZoneSettings
->>>>>>> 3f8377c2
     fw = None
     fw_offline = False
     import_failure = False
@@ -176,29 +173,17 @@
         fw.getDefaultZone()
     except AttributeError:
         # Firewalld is not currently running, permanent-only operations
-<<<<<<< HEAD
-=======
         fw_offline = True
->>>>>>> 3f8377c2
 
         # Import other required parts of the firewalld API
         #
         # NOTE:
         #  online and offline operations do not share a common firewalld API
         from firewall.core.fw_test import Firewall_test
-<<<<<<< HEAD
-        from firewall.client import FirewallClientZoneSettings
         fw = Firewall_test()
         fw.start()
-        fw_offline = True
-
-except ImportError as e:
-=======
-        fw = Firewall_test()
-        fw.start()
 
 except ImportError:
->>>>>>> 3f8377c2
     import_failure = True
 
 
@@ -212,25 +197,12 @@
     global module
 
     def __init__(self, fw, action_args=(), zone=None, desired_state=None,
-<<<<<<< HEAD
-                 permanent=False, immediate=False, fw_offline=False):
-=======
                  permanent=False, immediate=False, fw_offline=False,
                  enabled_values=None, disabled_values=None):
->>>>>>> 3f8377c2
         # type: (firewall.client, tuple, str, bool, bool, bool)
         """
         initializer the transaction
 
-<<<<<<< HEAD
-        :fw:            firewall client instance
-        :action_args:   tuple, args to pass for the action to take place
-        :zone:          str,  firewall zone
-        :desired_state: str,  the desired state (enabled, disabled, etc)
-        :permanent:     bool, action should be permanent
-        :immediate:     bool, action should take place immediately
-        :fw_offline:    bool, action takes place as if the firewall were offline
-=======
         :fw:              firewall client instance
         :action_args:     tuple, args to pass for the action to take place
         :zone:            str,  firewall zone
@@ -240,7 +212,6 @@
         :fw_offline:      bool, action takes place as if the firewall were offline
         :enabled_values:  str[], acceptable values for enabling something (default: enabled)
         :disabled_values: str[], acceptable values for disabling something (default: disabled)
->>>>>>> 3f8377c2
         """
 
         self.fw = fw
@@ -250,11 +221,8 @@
         self.permanent = permanent
         self.immediate = immediate
         self.fw_offline = fw_offline
-<<<<<<< HEAD
-=======
         self.enabled_values = enabled_values or ["enabled"]
         self.disabled_values = disabled_values or ["disabled"]
->>>>>>> 3f8377c2
 
         # List of messages that we'll call module.fail_json or module.exit_json
         # with.
@@ -265,15 +233,6 @@
         self.enabled_msg = None
         self.disabled_msg = None
 
-<<<<<<< HEAD
-        # List of acceptable values to enable/diable something
-        # Right now these are only 1 each but in the event we want to add more
-        # later, this will make it easy.
-        self.enabled_values = ["enabled"]
-        self.disabled_values = ["disabled"]
-
-=======
->>>>>>> 3f8377c2
     #####################
     # exception handling
     #
@@ -452,7 +411,6 @@
                 if is_enabled:
                     if module.check_mode:
                         module.exit_json(changed=True)
-<<<<<<< HEAD
 
                     self.action_handler(
                         self.set_disabled_immediate,
@@ -485,40 +443,6 @@
     def get_enabled_permanent(self, service, timeout):
         fw_zone, fw_settings = self.get_fw_zone_settings()
 
-=======
-
-                    self.action_handler(
-                        self.set_disabled_immediate,
-                        self.action_args
-                    )
-                    self.changed = True
-                if self.changed and self.disabled_msg:
-                    self.msgs.append(self.disabled_msg)
-
-        return (self.changed, self.msgs)
-
-
-class ServiceTransaction(FirewallTransaction):
-    """
-    ServiceTransaction
-    """
-
-    def __init__(self, fw, action_args=None, zone=None, desired_state=None,
-                 permanent=False, immediate=False, fw_offline=False):
-        super(ServiceTransaction, self).__init__(
-            fw, action_args=action_args, desired_state=desired_state, zone=zone,
-            permanent=permanent, immediate=immediate, fw_offline=fw_offline)
-
-    def get_enabled_immediate(self, service, timeout):
-        if service in self.fw.getServices(self.zone):
-            return True
-        else:
-            return False
-
-    def get_enabled_permanent(self, service, timeout):
-        fw_zone, fw_settings = self.get_fw_zone_settings()
-
->>>>>>> 3f8377c2
         if service in fw_settings.getServices():
             return True
         else:
@@ -755,21 +679,12 @@
 
     def set_enabled_immediate(self, rule, timeout):
         self.fw.addRichRule(self.zone, rule, timeout)
-<<<<<<< HEAD
 
     def set_enabled_permanent(self, rule, timeout):
         fw_zone, fw_settings = self.get_fw_zone_settings()
         fw_settings.addRichRule(rule)
         self.update_fw_settings(fw_zone, fw_settings)
 
-=======
-
-    def set_enabled_permanent(self, rule, timeout):
-        fw_zone, fw_settings = self.get_fw_zone_settings()
-        fw_settings.addRichRule(rule)
-        self.update_fw_settings(fw_zone, fw_settings)
-
->>>>>>> 3f8377c2
     def set_disabled_immediate(self, rule, timeout):
         fw.removeRichRule(self.zone, rule)
 
@@ -824,8 +739,6 @@
         fw_zone, fw_settings = self.get_fw_zone_settings()
         fw_settings.removeSource(source)
         self.update_fw_settings(fw_zone, fw_settings)
-<<<<<<< HEAD
-=======
 
 
 class ZoneTransaction(FirewallTransaction):
@@ -872,7 +785,6 @@
     def set_disabled_permanent(self):
         zone_obj = self.fw.config().getZoneByName(self.zone)
         zone_obj.remove()
->>>>>>> 3f8377c2
 
 
 def main():
@@ -887,11 +799,7 @@
             immediate=dict(type='bool', default=False),
             source=dict(required=False, default=None),
             permanent=dict(type='bool', required=False, default=None),
-<<<<<<< HEAD
-            state=dict(choices=['enabled', 'disabled'], required=True),
-=======
             state=dict(choices=['enabled', 'disabled', 'present', 'absent'], required=True),
->>>>>>> 3f8377c2
             timeout=dict(type='int', required=False, default=0),
             interface=dict(required=False, default=None),
             masquerade=dict(required=False, default=None),
@@ -900,15 +808,6 @@
         supports_check_mode=True
     )
 
-<<<<<<< HEAD
-    if import_failure:
-        module.fail_json(
-            msg='firewalld and its python 2 module are required for this module, version 2.0.11 or newer required (3.0.9 or newer for offline operations) \n %s'
-            % e
-        )
-
-=======
->>>>>>> 3f8377c2
     if fw_offline:
         # Pre-run version checking
         if FW_VERSION < "0.3.9":
@@ -926,7 +825,11 @@
             module.fail_json(msg="firewalld connection can't be established,\
                     installed version (%s) likely too old. Requires firewalld >= 0.2.11" % FW_VERSION)
 
-<<<<<<< HEAD
+    if import_failure:
+        module.fail_json(
+            msg='firewalld and its python module are required for this module, version 0.2.11 or newer required (0.3.9 or newer for offline operations)'
+        )
+
     permanent = module.params['permanent']
     desired_state = module.params['state']
     immediate = module.params['immediate']
@@ -934,20 +837,6 @@
     interface = module.params['interface']
     masquerade = module.params['masquerade']
 
-=======
-    if import_failure:
-        module.fail_json(
-            msg='firewalld and its python module are required for this module, version 0.2.11 or newer required (0.3.9 or newer for offline operations)'
-        )
-
-    permanent = module.params['permanent']
-    desired_state = module.params['state']
-    immediate = module.params['immediate']
-    timeout = module.params['timeout']
-    interface = module.params['interface']
-    masquerade = module.params['masquerade']
-
->>>>>>> 3f8377c2
     # If neither permanent or immediate is provided, assume immediate (as
     # written in the module's docs)
     if not permanent and not immediate:
@@ -995,13 +884,10 @@
         module.fail_json(
             msg='can only operate on port, service, rich_rule, or interface at once'
         )
-<<<<<<< HEAD
-=======
     elif modification_count > 0 and desired_state in ['absent', 'present']:
         module.fail_json(
             msg='absent and present state can only be used in zone level operations'
         )
->>>>>>> 3f8377c2
 
     if service is not None:
 
@@ -1031,17 +917,10 @@
             immediate=immediate,
             fw_offline=fw_offline
         )
-<<<<<<< HEAD
 
         changed, transaction_msgs = transaction.run()
         msgs = msgs + transaction_msgs
 
-=======
-
-        changed, transaction_msgs = transaction.run()
-        msgs = msgs + transaction_msgs
-
->>>>>>> 3f8377c2
     if port is not None:
 
         transaction = PortTransaction(
@@ -1106,11 +985,6 @@
             immediate=immediate,
             fw_offline=fw_offline
         )
-<<<<<<< HEAD
-
-        changed, transaction_msgs = transaction.run()
-        msgs = msgs + transaction_msgs
-=======
 
         changed, transaction_msgs = transaction.run()
         msgs = msgs + transaction_msgs
@@ -1132,7 +1006,6 @@
         msgs = msgs + transaction_msgs
         if changed is True:
             msgs.append("Changed zone %s to %s" % (zone, desired_state))
->>>>>>> 3f8377c2
 
     if fw_offline:
         msgs.append("(offline operation: only on-disk configs were altered)")
