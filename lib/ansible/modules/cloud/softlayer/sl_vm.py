--- conflicted
+++ resolved
@@ -98,15 +98,9 @@
     default: present
   wait:
     description:
-<<<<<<< HEAD
-      - Flag used to wait for active status before returning
-    required: false
-    default: true
-=======
       - Flag used to wait for active status before returning.
     type: bool
     default: 'yes'
->>>>>>> 3f8377c2
   wait_time:
     description:
       - Time in seconds before wait returns.
