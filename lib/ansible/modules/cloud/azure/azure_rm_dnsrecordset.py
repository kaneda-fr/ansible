#!/usr/bin/python
#
# Copyright (c) 2017 Obezimnaka Boms, <t-ozboms@microsoft.com>
# Copyright (c) 2017 Ansible Project
#
# GNU General Public License v3.0+ (see COPYING or https://www.gnu.org/licenses/gpl-3.0.txt)

from __future__ import absolute_import, division, print_function
__metaclass__ = type

ANSIBLE_METADATA = {'metadata_version': '1.1',
                    'status': ['preview'],
                    'supported_by': 'community'}

DOCUMENTATION = '''
---
module: azure_rm_dnsrecordset

version_added: "2.4"

short_description: Create, delete and update DNS record sets and records.

description:
    - Creates, deletes, and updates DNS records sets and records within an existing Azure DNS Zone.

options:
    resource_group:
        description:
            - name of resource group
        required: true
    zone_name:
        description:
            - name of the existing DNS zone in which to manage the record set
        required: true
    relative_name:
        description:
            - relative name of the record set
        required: true
    record_type:
        description:
            - the type of record set to create or delete
        choices:
            - A
            - AAAA
            - CNAME
            - MX
            - NS
            - SRV
            - TXT
            - PTR
        required: true
    record_mode:
        description:
            - whether existing record values not sent to the module should be purged
        default: purge
        choices:
            - append
            - purge
    state:
        description:
<<<<<<< HEAD
            - Assert the state of the record set. Use 'present' to create or update and
              'absent' to delete.
=======
            - Assert the state of the record set. Use C(present) to create or update and
              C(absent) to delete.
>>>>>>> 3f8377c2
        default: present
        choices:
            - absent
            - present
    time_to_live:
        description:
            - time to live of the record set in seconds
        default: 3600
    records:
        description:
            - list of records to be created depending on the type of record (set)
        suboptions:
            preference:
                description:
                    - used for creating an MX record set/records
            priority:
                description:
                   - used for creating an SRV record set/records
            weight:
                description:
                    - used for creating an SRV record set/records
            port:
                description:
                    - used for creating an SRV record set/records
            entry:
                description:
                    - primary data value for all record types.

extends_documentation_fragment:
    - azure

author:
    - "Obezimnaka Boms (@ozboms)"
    - "Matt Davis (@nitzmahone)"
'''

EXAMPLES = '''

- name: ensure an "A" record set with multiple records
  azure_rm_dnsrecordset:
    resource_group: Testing
    relative_name: www
    zone_name: testing.com
    record_type: A
    state: present
    records:
      - entry: 192.168.100.101
      - entry: 192.168.100.102
      - entry: 192.168.100.103

- name: delete a record set
  azure_rm_dnsrecordset:
    resource_group: Testing
    record_type: A
    relative_name: www
    zone_name: testing.com
    state: absent

- name: create multiple "A" record sets with multiple records
  azure_rm_dnsrecordset:
    resource_group: Testing
    zone_name: testing.com
    state: present
    relative_name: "{{ item.name }}"
    record_type: "{{ item.type }}"
    records: "{{ item.records }}"
  with_items:
    - { name: 'servera', type: 'A', records: [ { entry: '10.10.10.20' }, { entry: '10.10.10.21' }] }
    - { name: 'serverb', type: 'A', records: [ { entry: '10.10.10.30' }, { entry: '10.10.10.41' }] }
    - { name: 'serverc', type: 'A', records: [ { entry: '10.10.10.40' }, { entry: '10.10.10.41' }] }

- name: create SRV records in a new record set
  azure_rm_dnsrecordset:
    resource_group: Testing
    relative_name: _sip._tcp.testing.com
    zone_name: testing.com
    time_to_live: 7200
    record_type: SRV
    state: present
    records:
    - entry: sip.testing.com
      preference: 10
      priority: 20
      weight: 10
      port: 5060

- name: create PTR record in a new record set
  azure_rm_dnsrecordset:
    resource_group: Testing
    relative_name: 192.168.100.101.in-addr.arpa
    zone_name: testing.com
    record_type: PTR
    records:
    - entry: servera.testing.com

- name: create TXT record in a new record set
  azure_rm_dnsrecordset:
    resource_group: Testing
    relative_name: mail.testing.com
    zone_name: testing.com
    record_type: TXT
    records:
    - entry: 'v=spf1 a -all'

'''

RETURN = '''
'''

import inspect
import sys

from ansible.module_utils.basic import _load_params
from ansible.module_utils.six import iteritems
<<<<<<< HEAD
from ansible.module_utils.azure_rm_common import AzureRMModuleBase
=======
from ansible.module_utils.azure_rm_common import AzureRMModuleBase, HAS_AZURE
>>>>>>> 3f8377c2

try:
    from msrestazure.azure_exceptions import CloudError
    from azure.mgmt.dns.models import Zone, RecordSet, ARecord, AaaaRecord, MxRecord, NsRecord, PtrRecord, SrvRecord, TxtRecord, CnameRecord, SoaRecord
except ImportError:
    # This is handled in azure_rm_common
    pass

base_record = dict(
    entry=dict(type='str', required=True)
)

RECORD_ARGSPECS = dict(
    A=dict(
        ipv4_address=dict(type='str', required=True, aliases=['entry'])
    ),
    AAAA=dict(
        ipv6_address=dict(type='str', required=True, aliases=['entry'])
    ),
    CNAME=dict(
        cname=dict(type='str', required=True, aliases=['entry'])
    ),
    MX=dict(
        preference=dict(type='int', required=True),
        exchange=dict(type='str', required=True, aliases=['entry'])
    ),
    NS=dict(
        nsdname=dict(type='str', required=True, aliases=['entry'])
    ),
    PTR=dict(
        ptrdname=dict(type='str', required=True, aliases=['entry'])
    ),
    SRV=dict(
        priority=dict(type='int', required=True),
        port=dict(type='int', required=True),
        weight=dict(type='int', required=True),
        target=dict(type='str', required=True, aliases=['entry'])
    ),
    TXT=dict(
        value=dict(type='str', required=True, aliases=['entry'])
    ),
    # FUTURE: ensure all record types are supported (see https://github.com/Azure/azure-sdk-for-python/tree/master/azure-mgmt-dns/azure/mgmt/dns/models)
)

RECORDSET_VALUE_MAP = dict(
    A=dict(attrname='arecords', classobj=ARecord, is_list=True),
    AAAA=dict(attrname='aaaa_records', classobj=AaaaRecord, is_list=True),
    CNAME=dict(attrname='cname_record', classobj=CnameRecord, is_list=False),
    MX=dict(attrname='mx_records', classobj=MxRecord, is_list=True),
    NS=dict(attrname='ns_records', classobj=NsRecord, is_list=True),
    PTR=dict(attrname='ptr_records', classobj=PtrRecord, is_list=True),
    SRV=dict(attrname='srv_records', classobj=SrvRecord, is_list=True),
    TXT=dict(attrname='txt_records', classobj=TxtRecord, is_list=True),
    # FUTURE: add missing record types from https://github.com/Azure/azure-sdk-for-python/blob/master/azure-mgmt-dns/azure/mgmt/dns/models/record_set.py
)


RECORD_ARGSPECS = dict(
    A=dict(
        ipv4_address=dict(type='str', required=True, aliases=['entry'])
    ),
    AAAA=dict(
        ipv6_address=dict(type='str', required=True, aliases=['entry'])
    ),
    CNAME=dict(
        cname=dict(type='str', required=True, aliases=['entry'])
    ),
    MX=dict(
        preference=dict(type='int', required=True),
        exchange=dict(type='str', required=True, aliases=['entry'])
    ),
    NS=dict(
        nsdname=dict(type='str', required=True, aliases=['entry'])
    ),
    PTR=dict(
        ptrdname=dict(type='str', required=True, aliases=['entry'])
    ),
    SRV=dict(
        priority=dict(type='int', required=True),
        port=dict(type='int', required=True),
        weight=dict(type='int', required=True),
        target=dict(type='str', required=True, aliases=['entry'])
    ),
    TXT=dict(
        value=dict(type='str', required=True, aliases=['entry'])
    ),
    # FUTURE: ensure all record types are supported (see https://github.com/Azure/azure-sdk-for-python/tree/master/azure-mgmt-dns/azure/mgmt/dns/models)
)

RECORDSET_VALUE_MAP = dict(
    A=dict(attrname='arecords', classobj=ARecord, is_list=True),
    AAAA=dict(attrname='aaaa_records', classobj=AaaaRecord, is_list=True),
    CNAME=dict(attrname='cname_record', classobj=CnameRecord, is_list=False),
    MX=dict(attrname='mx_records', classobj=MxRecord, is_list=True),
    NS=dict(attrname='ns_records', classobj=NsRecord, is_list=True),
    PTR=dict(attrname='ptr_records', classobj=PtrRecord, is_list=True),
    SRV=dict(attrname='srv_records', classobj=SrvRecord, is_list=True),
    TXT=dict(attrname='txt_records', classobj=TxtRecord, is_list=True),
    # FUTURE: add missing record types from https://github.com/Azure/azure-sdk-for-python/blob/master/azure-mgmt-dns/azure/mgmt/dns/models/record_set.py
) if HAS_AZURE else {}


class AzureRMRecordSet(AzureRMModuleBase):

    def __init__(self):

        # we're doing two-pass arg validation, sample and store the args internally to allow this
        _load_params()

        self.module_arg_spec = dict(
            resource_group=dict(type='str', required=True),
            relative_name=dict(type='str', required=True),
            zone_name=dict(type='str', required=True),
            record_type=dict(choices=RECORD_ARGSPECS.keys(), required=True, type='str'),
            record_mode=dict(choices=['append', 'purge'], default='purge'),
            state=dict(choices=['present', 'absent'], default='present', type='str'),
            time_to_live=dict(type='int', default=3600),
            records=dict(type='list', elements='dict')
        )

        required_if = [
            ('state', 'present', ['records'])
        ]

        self.results = dict(
            changed=False
        )

        # first-pass arg validation so we can get the record type- skip exec_module
        super(AzureRMRecordSet, self).__init__(self.module_arg_spec, required_if=required_if, supports_check_mode=True, skip_exec=True)

        # look up the right subspec and metadata
        record_subspec = RECORD_ARGSPECS.get(self.module.params['record_type'])
        self.record_type_metadata = RECORDSET_VALUE_MAP.get(self.module.params['record_type'])
<<<<<<< HEAD

        # patch the right record shape onto the argspec
        self.module_arg_spec['records']['options'] = record_subspec

        # monkeypatch __hash__ on SDK model objects so we can safely use them in sets
        for rvm in RECORDSET_VALUE_MAP.values():
            rvm['classobj'].__hash__ = gethash

=======

        # patch the right record shape onto the argspec
        self.module_arg_spec['records']['options'] = record_subspec

        # monkeypatch __hash__ on SDK model objects so we can safely use them in sets
        for rvm in RECORDSET_VALUE_MAP.values():
            rvm['classobj'].__hash__ = gethash

>>>>>>> 3f8377c2
        # rerun validation and actually run the module this time
        super(AzureRMRecordSet, self).__init__(self.module_arg_spec, required_if=required_if, supports_check_mode=True)

    def exec_module(self, **kwargs):
        for key in self.module_arg_spec.keys():
            setattr(self, key, kwargs[key])

<<<<<<< HEAD
        # get resource group and zone
        resource_group = self.get_resource_group(self.resource_group)
=======
        # retrieve resource group to make sure it exists
        self.get_resource_group(self.resource_group)
>>>>>>> 3f8377c2
        zone = self.dns_client.zones.get(self.resource_group, self.zone_name)
        if not zone:
            self.fail('The zone {0} does not exist in the resource group {1}'.format(self.zone_name, self.resource_group))

        try:
            self.log('Fetching Record Set {0}'.format(self.relative_name))
            record_set = self.dns_client.record_sets.get(self.resource_group, self.zone_name, self.relative_name, self.record_type)
        except CloudError as ce:
            record_set = None
            # FUTURE: fail on anything other than ResourceNotFound

        # FUTURE: implement diff mode
<<<<<<< HEAD

        if self.state == 'present':
            # convert the input records to SDK objects
            self.input_sdk_records = self.create_sdk_records(self.records)

=======

        if self.state == 'present':
            # convert the input records to SDK objects
            self.input_sdk_records = self.create_sdk_records(self.records)

>>>>>>> 3f8377c2
            if not record_set:
                changed = True
            else:
                # and use it to get the type-specific records
                server_records = getattr(record_set, self.record_type_metadata['attrname'])

                # compare the input records to the server records
                changed = self.records_changed(self.input_sdk_records, server_records)

                # also check top-level recordset properties
                changed |= record_set.ttl != self.time_to_live
<<<<<<< HEAD

                # FUTURE: add metadata/tag check on recordset

            self.results['changed'] |= changed

=======

                # FUTURE: add metadata/tag check on recordset

            self.results['changed'] |= changed

>>>>>>> 3f8377c2
        elif self.state == 'absent':
            if record_set:
                self.results['changed'] = True

        if self.check_mode:
            return self.results

        if self.results['changed']:
            if self.state == 'present':
                record_set_args = dict(
<<<<<<< HEAD
                    type=self.record_type,
=======
>>>>>>> 3f8377c2
                    ttl=self.time_to_live
                )

                if not self.record_type_metadata['is_list']:
                    records_to_create_or_update = self.input_sdk_records[0]
                elif self.record_mode == 'append' and record_set:  # append mode, merge with existing values before update
                    records_to_create_or_update = set(self.input_sdk_records).union(set(server_records))
                else:
                    records_to_create_or_update = self.input_sdk_records

                record_set_args[self.record_type_metadata['attrname']] = records_to_create_or_update

                record_set = RecordSet(**record_set_args)

                rsout = self.dns_client.record_sets.create_or_update(self.resource_group, self.zone_name, self.relative_name, self.record_type, record_set)

            elif self.state == 'absent':
                # delete record set
                self.delete_record_set()

        return self.results

    def delete_record_set(self):
        try:
            # delete the record set
            self.dns_client.record_sets.delete(self.resource_group, self.zone_name, self.relative_name, self.record_type)
        except Exception as exc:
            self.fail("Error deleting record set {0} - {1}".format(self.relative_name, str(exc)))
        return None

    def create_sdk_records(self, input_records):
        record_sdk_class = self.record_type_metadata['classobj']
        record_argspec = inspect.getargspec(record_sdk_class.__init__)
        return [record_sdk_class(**dict([(k, v) for k, v in iteritems(x) if k in record_argspec.args])) for x in input_records]

    def records_changed(self, input_records, server_records):
        # ensure we're always comparing a list, even for the single-valued types
        if not isinstance(server_records, list):
            server_records = [server_records]

        input_set = set(input_records)
        server_set = set(server_records)

        if self.record_mode == 'append':  # only a difference if the server set is missing something from the input set
            return len(input_set.difference(server_set)) > 0

        # non-append mode; any difference in the sets is a change
        return input_set != server_set


# Quick 'n dirty hash impl suitable for monkeypatching onto SDK model objects (so we can use set comparisons)
def gethash(self):
    if not getattr(self, '_cachedhash', None):
        spec = inspect.getargspec(self.__init__)
        valuetuple = tuple([getattr(self, x, None) for x in spec.args if x != 'self'])
        self._cachedhash = hash(valuetuple)
    return self._cachedhash


def main():
    AzureRMRecordSet()

if __name__ == '__main__':
    main()<|MERGE_RESOLUTION|>--- conflicted
+++ resolved
@@ -58,13 +58,8 @@
             - purge
     state:
         description:
-<<<<<<< HEAD
-            - Assert the state of the record set. Use 'present' to create or update and
-              'absent' to delete.
-=======
             - Assert the state of the record set. Use C(present) to create or update and
               C(absent) to delete.
->>>>>>> 3f8377c2
         default: present
         choices:
             - absent
@@ -179,11 +174,7 @@
 
 from ansible.module_utils.basic import _load_params
 from ansible.module_utils.six import iteritems
-<<<<<<< HEAD
-from ansible.module_utils.azure_rm_common import AzureRMModuleBase
-=======
 from ansible.module_utils.azure_rm_common import AzureRMModuleBase, HAS_AZURE
->>>>>>> 3f8377c2
 
 try:
     from msrestazure.azure_exceptions import CloudError
@@ -318,7 +309,6 @@
         # look up the right subspec and metadata
         record_subspec = RECORD_ARGSPECS.get(self.module.params['record_type'])
         self.record_type_metadata = RECORDSET_VALUE_MAP.get(self.module.params['record_type'])
-<<<<<<< HEAD
 
         # patch the right record shape onto the argspec
         self.module_arg_spec['records']['options'] = record_subspec
@@ -327,16 +317,6 @@
         for rvm in RECORDSET_VALUE_MAP.values():
             rvm['classobj'].__hash__ = gethash
 
-=======
-
-        # patch the right record shape onto the argspec
-        self.module_arg_spec['records']['options'] = record_subspec
-
-        # monkeypatch __hash__ on SDK model objects so we can safely use them in sets
-        for rvm in RECORDSET_VALUE_MAP.values():
-            rvm['classobj'].__hash__ = gethash
-
->>>>>>> 3f8377c2
         # rerun validation and actually run the module this time
         super(AzureRMRecordSet, self).__init__(self.module_arg_spec, required_if=required_if, supports_check_mode=True)
 
@@ -344,13 +324,8 @@
         for key in self.module_arg_spec.keys():
             setattr(self, key, kwargs[key])
 
-<<<<<<< HEAD
-        # get resource group and zone
-        resource_group = self.get_resource_group(self.resource_group)
-=======
         # retrieve resource group to make sure it exists
         self.get_resource_group(self.resource_group)
->>>>>>> 3f8377c2
         zone = self.dns_client.zones.get(self.resource_group, self.zone_name)
         if not zone:
             self.fail('The zone {0} does not exist in the resource group {1}'.format(self.zone_name, self.resource_group))
@@ -363,19 +338,11 @@
             # FUTURE: fail on anything other than ResourceNotFound
 
         # FUTURE: implement diff mode
-<<<<<<< HEAD
 
         if self.state == 'present':
             # convert the input records to SDK objects
             self.input_sdk_records = self.create_sdk_records(self.records)
 
-=======
-
-        if self.state == 'present':
-            # convert the input records to SDK objects
-            self.input_sdk_records = self.create_sdk_records(self.records)
-
->>>>>>> 3f8377c2
             if not record_set:
                 changed = True
             else:
@@ -387,19 +354,11 @@
 
                 # also check top-level recordset properties
                 changed |= record_set.ttl != self.time_to_live
-<<<<<<< HEAD
 
                 # FUTURE: add metadata/tag check on recordset
 
             self.results['changed'] |= changed
 
-=======
-
-                # FUTURE: add metadata/tag check on recordset
-
-            self.results['changed'] |= changed
-
->>>>>>> 3f8377c2
         elif self.state == 'absent':
             if record_set:
                 self.results['changed'] = True
@@ -410,10 +369,6 @@
         if self.results['changed']:
             if self.state == 'present':
                 record_set_args = dict(
-<<<<<<< HEAD
-                    type=self.record_type,
-=======
->>>>>>> 3f8377c2
                     ttl=self.time_to_live
                 )
 
