--- conflicted
+++ resolved
@@ -1358,11 +1358,7 @@
 
         # TODO: parallelize nic, vhd, and public ip deletions with begin_deleting
         # TODO: best-effort to keep deleting other linked resources if we encounter an error
-<<<<<<< HEAD
-        if self.remove_on_absent.intersection(set(['all','virtual_storage'])):
-=======
         if self.remove_on_absent.intersection(set(['all', 'virtual_storage'])):
->>>>>>> 3f8377c2
             self.log('Deleting VHDs')
             self.delete_vm_storage(vhd_uris)
             self.log('Deleting managed disks')
