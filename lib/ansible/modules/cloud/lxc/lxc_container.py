--- conflicted
+++ resolved
@@ -723,11 +723,7 @@
 
         container_config_file = self.container.config_file_name
         with open(container_config_file, 'rb') as f:
-<<<<<<< HEAD
-            container_config = to_text(f.read(), errors='surrogate_or_strict').splitlines()
-=======
             container_config = to_text(f.read(), errors='surrogate_or_strict').splitlines(True)
->>>>>>> 3f8377c2
 
         # Note used ast literal_eval because AnsibleModule does not provide for
         # adequate dictionary parsing.
