--- conflicted
+++ resolved
@@ -992,28 +992,16 @@
                 tgs_to_detach = has_tgs.difference(wanted_tgs)
                 if tgs_to_detach:
                     changed = True
-<<<<<<< HEAD
-                    detach_lb_target_groups(connection, group_name, list(tgs_to_detach))
-=======
                     try:
                         detach_lb_target_groups(connection, group_name, list(tgs_to_detach))
                     except (botocore.exceptions.ClientError, botocore.exceptions.BotoCoreError) as e:
                         module.fail_json(msg="Failed to detach load balancer target groups %s: %s" % (tgs_to_detach, to_native(e)),
                                          exception=traceback.format_exc())
->>>>>>> 3f8377c2
             if wanted_tgs.issuperset(has_tgs):
                 # if has contains less than wanted, then we need to add some
                 tgs_to_attach = wanted_tgs.difference(has_tgs)
                 if tgs_to_attach:
                     changed = True
-<<<<<<< HEAD
-                    attach_lb_target_groups(connection, group_name, list(tgs_to_attach))
-
-        # check for attributes that aren't required for updating an existing ASG
-        desired_capacity = desired_capacity if desired_capacity is not None else as_group['DesiredCapacity']
-        min_size = min_size if min_size is not None else as_group['MinSize']
-        max_size = max_size if max_size is not None else as_group['MaxSize']
-=======
                     try:
                         attach_lb_target_groups(connection, group_name, list(tgs_to_attach))
                     except (botocore.exceptions.ClientError, botocore.exceptions.BotoCoreError) as e:
@@ -1028,7 +1016,6 @@
             max_size = as_group['MaxSize']
         if desired_capacity is None:
             desired_capacity = as_group['DesiredCapacity']
->>>>>>> 3f8377c2
         launch_config_name = launch_config_name or as_group['LaunchConfigurationName']
 
         try:
