#!/usr/bin/python
# -*- coding: utf-8 -*-
# This file is part of Ansible
#
# Ansible is free software: you can redistribute it and/or modify
# it under the terms of the GNU General Public License as published by
# the Free Software Foundation, either version 3 of the License, or
# (at your option) any later version.
#
# Ansible is distributed in the hope that it will be useful,
# but WITHOUT ANY WARRANTY; without even the implied warranty of
# MERCHANTABILITY or FITNESS FOR A PARTICULAR PURPOSE.  See the
# GNU General Public License for more details.
#
# You should have received a copy of the GNU General Public License
# along with Ansible.  If not, see <http://www.gnu.org/licenses/>.

ANSIBLE_METADATA = {'metadata_version': '1.1',
                    'status': ['stableinterface'],
                    'supported_by': 'core'}

DOCUMENTATION = '''
---
module: ec2_group
author: "Andrew de Quincey (@adq)"
version_added: "1.3"
requirements: [ boto3 ]
short_description: maintain an ec2 VPC security group.
description:
    - maintains ec2 security groups. This module has a dependency on python-boto >= 2.5
options:
  name:
    description:
      - Name of the security group.
      - One of and only one of I(name) or I(group_id) is required.
      - Required if I(state=present).
    required: false
  group_id:
    description:
      - Id of group to delete (works only with absent).
      - One of and only one of I(name) or I(group_id) is required.
    required: false
    version_added: "2.4"
  description:
    description:
      - Description of the security group. Required when C(state) is C(present).
    required: false
  vpc_id:
    description:
      - ID of the VPC to create the group in.
    required: false
  rules:
    description:
      - List of firewall inbound rules to enforce in this group (see example). If none are supplied,
        no inbound rules will be enabled. Rules list may include its own name in `group_name`.
        This allows idempotent loopback additions (e.g. allow group to access itself).
        Rule sources list support was added in version 2.4. This allows to define multiple sources per
        source type as well as multiple source types per rule. Prior to 2.4 an individual source is allowed.
        In version 2.5 support for rule descriptions was added.
    required: false
  rules_egress:
    description:
      - List of firewall outbound rules to enforce in this group (see example). If none are supplied,
        a default all-out rule is assumed. If an empty list is supplied, no outbound rules will be enabled.
        Rule Egress sources list support was added in version 2.4. In version 2.5 support for rule descriptions
        was added.
    required: false
    version_added: "1.6"
  state:
    version_added: "1.4"
    description:
      - Create or delete a security group
    required: false
    default: 'present'
    choices: [ "present", "absent" ]
    aliases: []
  purge_rules:
    version_added: "1.8"
    description:
      - Purge existing rules on security group that are not found in rules
    required: false
    default: 'true'
    aliases: []
  purge_rules_egress:
    version_added: "1.8"
    description:
      - Purge existing rules_egress on security group that are not found in rules_egress
    required: false
    default: 'true'
    aliases: []
  tags:
    version_added: "2.4"
    description:
      - A dictionary of one or more tags to assign to the security group.
    required: false
  purge_tags:
    version_added: "2.4"
    description:
      - If yes, existing tags will be purged from the resource to match exactly what is defined by I(tags) parameter. If the I(tags) parameter is not set then
        tags will not be modified.
    required: false
    default: yes
    choices: [ 'yes', 'no' ]

extends_documentation_fragment:
    - aws
    - ec2

notes:
  - If a rule declares a group_name and that group doesn't exist, it will be
    automatically created. In that case, group_desc should be provided as well.
    The module will refuse to create a depended-on group without a description.
'''

EXAMPLES = '''
- name: example using security group rule descriptions
  ec2_group:
    name: "{{ name }}"
    description: sg with rule descriptions
    vpc_id: vpc-xxxxxxxx
    profile: "{{ aws_profile }}"
    region: us-east-1
    rules:
      - proto: tcp
        ports:
        - 80
        cidr_ip: 0.0.0.0/0
        rule_desc: allow all on port 80

- name: example ec2 group
  ec2_group:
    name: example
    description: an example EC2 group
    vpc_id: 12345
    region: eu-west-1
    aws_secret_key: SECRET
    aws_access_key: ACCESS
    rules:
      - proto: tcp
        from_port: 80
        to_port: 80
        cidr_ip: 0.0.0.0/0
      - proto: tcp
        from_port: 22
        to_port: 22
        cidr_ip: 10.0.0.0/8
      - proto: tcp
        from_port: 443
        to_port: 443
        group_id: amazon-elb/sg-87654321/amazon-elb-sg
      - proto: tcp
        from_port: 3306
        to_port: 3306
        group_id: 123412341234/sg-87654321/exact-name-of-sg
      - proto: udp
        from_port: 10050
        to_port: 10050
        cidr_ip: 10.0.0.0/8
      - proto: udp
        from_port: 10051
        to_port: 10051
        group_id: sg-12345678
      - proto: icmp
        from_port: 8 # icmp type, -1 = any type
        to_port:  -1 # icmp subtype, -1 = any subtype
        cidr_ip: 10.0.0.0/8
      - proto: all
        # the containing group name may be specified here
        group_name: example
      - proto: all
        # in the 'proto' attribute, if you specify -1, all, or a protocol number other than tcp, udp, icmp, or 58 (ICMPv6),
        # traffic on all ports is allowed, regardless of any ports you specify
        from_port: 10050 # this value is ignored
        to_port: 10050 # this value is ignored
        cidr_ip: 10.0.0.0/8

    rules_egress:
      - proto: tcp
        from_port: 80
        to_port: 80
        cidr_ip: 0.0.0.0/0
        cidr_ipv6: 64:ff9b::/96
        group_name: example-other
        # description to use if example-other needs to be created
        group_desc: other example EC2 group

- name: example2 ec2 group
  ec2_group:
    name: example2
    description: an example2 EC2 group
    vpc_id: 12345
    region: eu-west-1
    rules:
      # 'ports' rule keyword was introduced in version 2.4. It accepts a single port value or a list of values including ranges (from_port-to_port).
      - proto: tcp
        ports: 22
        group_name: example-vpn
      - proto: tcp
        ports:
          - 80
          - 443
          - 8080-8099
        cidr_ip: 0.0.0.0/0
      # Rule sources list support was added in version 2.4. This allows to define multiple sources per source type as well as multiple source types per rule.
      - proto: tcp
        ports:
          - 6379
          - 26379
        group_name:
          - example-vpn
          - example-redis
      - proto: tcp
        ports: 5665
        group_name: example-vpn
        cidr_ip:
          - 172.16.1.0/24
          - 172.16.17.0/24
        cidr_ipv6:
          - 2607:F8B0::/32
          - 64:ff9b::/96
        group_id:
          - sg-edcd9784

- name: "Delete group by its id"
  ec2_group:
    group_id: sg-33b4ee5b
    state: absent
'''

RETURN = '''
group_name:
  description: Security group name
  sample: My Security Group
  type: string
  returned: on create/update
group_id:
  description: Security group id
  sample: sg-abcd1234
  type: string
  returned: on create/update
description:
  description: Description of security group
  sample: My Security Group
  type: string
  returned: on create/update
tags:
  description: Tags associated with the security group
  sample:
    Name: My Security Group
    Purpose: protecting stuff
  type: dict
  returned: on create/update
vpc_id:
  description: ID of VPC to which the security group belongs
  sample: vpc-abcd1234
  type: string
  returned: on create/update
ip_permissions:
  description: Inbound rules associated with the security group.
  sample:
    - from_port: 8182
      ip_protocol: tcp
      ip_ranges:
        - cidr_ip: "1.1.1.1/32"
      ipv6_ranges: []
      prefix_list_ids: []
      to_port: 8182
      user_id_group_pairs: []
  type: list
  returned: on create/update
ip_permissions_egress:
  description: Outbound rules associated with the security group.
  sample:
    - ip_protocol: -1
      ip_ranges:
        - cidr_ip: "0.0.0.0/0"
          ipv6_ranges: []
          prefix_list_ids: []
          user_id_group_pairs: []
  type: list
  returned: on create/update
owner_id:
  description: AWS Account ID of the security group
  sample: 123456789012
  type: int
  returned: on create/update
'''

import json
import re
from ansible.module_utils.basic import AnsibleModule
from ansible.module_utils.ec2 import boto3_conn
from ansible.module_utils.ec2 import get_aws_connection_info
from ansible.module_utils.ec2 import ec2_argument_spec
from ansible.module_utils.ec2 import camel_dict_to_snake_dict
from ansible.module_utils.ec2 import HAS_BOTO3
from ansible.module_utils.ec2 import boto3_tag_list_to_ansible_dict, ansible_dict_to_boto3_tag_list, compare_aws_tags
from ansible.module_utils.ec2 import AWSRetry
from ansible.module_utils.network.common.utils import to_ipv6_network, to_subnet
import traceback

try:
    import botocore
except ImportError:
    pass  # caught by imported HAS_BOTO3


@AWSRetry.backoff(tries=5, delay=5, backoff=2.0)
def get_security_groups_with_backoff(connection, **kwargs):
    return connection.describe_security_groups(**kwargs)


def deduplicate_rules_args(rules):
    """Returns unique rules"""
    if rules is None:
        return None
    return list(dict(zip((json.dumps(r, sort_keys=True) for r in rules), rules)).values())


def make_rule_key(prefix, rule, group_id, cidr_ip):
    if 'proto' in rule:
        proto, from_port, to_port = [rule.get(x, None) for x in ('proto', 'from_port', 'to_port')]
    elif 'IpProtocol' in rule:
        proto, from_port, to_port = [rule.get(x, None) for x in ('IpProtocol', 'FromPort', 'ToPort')]
    if proto not in ['icmp', 'tcp', 'udp'] and from_port == -1 and to_port == -1:
        from_port = 'none'
        to_port = 'none'
    key = "%s-%s-%s-%s-%s-%s" % (prefix, proto, from_port, to_port, group_id, cidr_ip)
    return key.lower().replace('-none', '-None')


def add_rules_to_lookup(ipPermissions, group_id, prefix, dict):
    for rule in ipPermissions:
        for groupGrant in rule.get('UserIdGroupPairs', []):
            dict[make_rule_key(prefix, rule, group_id, groupGrant.get('GroupId'))] = (rule, groupGrant)
        for ipv4Grants in rule.get('IpRanges', []):
            dict[make_rule_key(prefix, rule, group_id, ipv4Grants.get('CidrIp'))] = (rule, ipv4Grants)
        for ipv6Grants in rule.get('Ipv6Ranges', []):
            dict[make_rule_key(prefix, rule, group_id, ipv6Grants.get('CidrIpv6'))] = (rule, ipv6Grants)


def validate_rule(module, rule):
    VALID_PARAMS = ('cidr_ip', 'cidr_ipv6',
                    'group_id', 'group_name', 'group_desc',
                    'proto', 'from_port', 'to_port', 'rule_desc')
    if not isinstance(rule, dict):
        module.fail_json(msg='Invalid rule parameter type [%s].' % type(rule))
    for k in rule:
        if k not in VALID_PARAMS:
            module.fail_json(msg='Invalid rule parameter \'{}\''.format(k))

    if 'group_id' in rule and 'cidr_ip' in rule:
        module.fail_json(msg='Specify group_id OR cidr_ip, not both')
    elif 'group_name' in rule and 'cidr_ip' in rule:
        module.fail_json(msg='Specify group_name OR cidr_ip, not both')
    elif 'group_id' in rule and 'cidr_ipv6' in rule:
        module.fail_json(msg="Specify group_id OR cidr_ipv6, not both")
    elif 'group_name' in rule and 'cidr_ipv6' in rule:
        module.fail_json(msg="Specify group_name OR cidr_ipv6, not both")
    elif 'cidr_ip' in rule and 'cidr_ipv6' in rule:
        module.fail_json(msg="Specify cidr_ip OR cidr_ipv6, not both")
    elif 'group_id' in rule and 'group_name' in rule:
        module.fail_json(msg='Specify group_id OR group_name, not both')


def get_target_from_rule(module, client, rule, name, group, groups, vpc_id):
    """
    Returns tuple of (group_id, ip) after validating rule params.

    rule: Dict describing a rule.
    name: Name of the security group being managed.
    groups: Dict of all available security groups.

    AWS accepts an ip range or a security group as target of a rule. This
    function validate the rule specification and return either a non-None
    group_id or a non-None ip range.
    """

    FOREIGN_SECURITY_GROUP_REGEX = r'^(\S+)/(sg-\S+)/(\S+)'
    group_id = None
    group_name = None
    ip = None
    ipv6 = None
    target_group_created = False

    if 'group_id' in rule and 'cidr_ip' in rule:
        module.fail_json(msg="Specify group_id OR cidr_ip, not both")
    elif 'group_name' in rule and 'cidr_ip' in rule:
        module.fail_json(msg="Specify group_name OR cidr_ip, not both")
    elif 'group_id' in rule and 'cidr_ipv6' in rule:
        module.fail_json(msg="Specify group_id OR cidr_ipv6, not both")
    elif 'group_name' in rule and 'cidr_ipv6' in rule:
        module.fail_json(msg="Specify group_name OR cidr_ipv6, not both")
    elif 'group_id' in rule and 'group_name' in rule:
        module.fail_json(msg="Specify group_id OR group_name, not both")
    elif 'cidr_ip' in rule and 'cidr_ipv6' in rule:
        module.fail_json(msg="Specify cidr_ip OR cidr_ipv6, not both")
    elif rule.get('group_id') and re.match(FOREIGN_SECURITY_GROUP_REGEX, rule['group_id']):
        # this is a foreign Security Group. Since you can't fetch it you must create an instance of it
        owner_id, group_id, group_name = re.match(FOREIGN_SECURITY_GROUP_REGEX, rule['group_id']).groups()
        group_instance = dict(GroupId=group_id, GroupName=group_name)
        groups[group_id] = group_instance
        groups[group_name] = group_instance
    elif 'group_id' in rule:
        group_id = rule['group_id']
    elif 'group_name' in rule:
        group_name = rule['group_name']
        if group_name == name:
            group_id = group['GroupId']
            groups[group_id] = group
            groups[group_name] = group
        elif group_name in groups and group.get('VpcId') and groups[group_name].get('VpcId'):
            # both are VPC groups, this is ok
            group_id = groups[group_name]['GroupId']
        elif group_name in groups and not (group.get('VpcId') or groups[group_name].get('VpcId')):
            # both are EC2 classic, this is ok
            group_id = groups[group_name]['GroupId']
        else:
            # if we got here, either the target group does not exist, or there
            # is a mix of EC2 classic + VPC groups. Mixing of EC2 classic + VPC
            # is bad, so we have to create a new SG because no compatible group
            # exists
            if not rule.get('group_desc', '').strip():
                module.fail_json(msg="group %s will be automatically created by rule %s and "
                                     "no description was provided" % (group_name, rule))
            if not module.check_mode:
                params = dict(GroupName=group_name, Description=rule['group_desc'])
                if vpc_id:
                    params['VpcId'] = vpc_id
                auto_group = client.create_security_group(**params)
                group_id = auto_group['GroupId']
                groups[group_id] = auto_group
                groups[group_name] = auto_group
            target_group_created = True
    elif 'cidr_ip' in rule:
        ip = rule['cidr_ip']
    elif 'cidr_ipv6' in rule:
        ipv6 = rule['cidr_ipv6']

    return group_id, ip, ipv6, target_group_created


def ports_expand(ports):
    # takes a list of ports and returns a list of (port_from, port_to)
    ports_expanded = []
    for port in ports:
        if not isinstance(port, str):
            ports_expanded.append((port,) * 2)
        elif '-' in port:
            ports_expanded.append(tuple(p.strip() for p in port.split('-', 1)))
        else:
            ports_expanded.append((port.strip(),) * 2)

    return ports_expanded


def rule_expand_ports(rule):
    # takes a rule dict and returns a list of expanded rule dicts
    if 'ports' not in rule:
        return [rule]

    ports = rule['ports'] if isinstance(rule['ports'], list) else [rule['ports']]

    rule_expanded = []
    for from_to in ports_expand(ports):
        temp_rule = rule.copy()
        del temp_rule['ports']
        temp_rule['from_port'], temp_rule['to_port'] = from_to
        rule_expanded.append(temp_rule)

    return rule_expanded


def rules_expand_ports(rules):
    # takes a list of rules and expands it based on 'ports'
    if not rules:
        return rules

    return [rule for rule_complex in rules
            for rule in rule_expand_ports(rule_complex)]


def rule_expand_source(rule, source_type):
    # takes a rule dict and returns a list of expanded rule dicts for specified source_type
    sources = rule[source_type] if isinstance(rule[source_type], list) else [rule[source_type]]
    source_types_all = ('cidr_ip', 'cidr_ipv6', 'group_id', 'group_name')

    rule_expanded = []
    for source in sources:
        temp_rule = rule.copy()
        for s in source_types_all:
            temp_rule.pop(s, None)
        temp_rule[source_type] = source
        rule_expanded.append(temp_rule)

    return rule_expanded


def rule_expand_sources(rule):
    # takes a rule dict and returns a list of expanded rule discts
    source_types = (stype for stype in ('cidr_ip', 'cidr_ipv6', 'group_id', 'group_name') if stype in rule)

    return [r for stype in source_types
            for r in rule_expand_source(rule, stype)]


def rules_expand_sources(rules):
    # takes a list of rules and expands it based on 'cidr_ip', 'group_id', 'group_name'
    if not rules:
        return rules

    return [rule for rule_complex in rules
            for rule in rule_expand_sources(rule_complex)]


def update_rules_description(module, client, rule_type, group_id, ip_permissions):
    try:
        if rule_type == "in":
            client.update_security_group_rule_descriptions_ingress(GroupId=group_id, IpPermissions=[ip_permissions])
        if rule_type == "out":
            client.update_security_group_rule_descriptions_egress(GroupId=group_id, IpPermissions=[ip_permissions])
    except botocore.exceptions.ClientError as e:
        module.fail_json(
            msg="Unable to update rule description for group %s: %s" %
                (group_id, e),
            exceptin=traceback.format_exc(), **camel_dict_to_snake_dict(e.response))


def authorize_ip(type, changed, client, group, groupRules,
                 ip, ip_permission, module, rule, ethertype):
    # If rule already exists, don't later delete it
    for this_ip in ip:

        split_addr = this_ip.split('/')
        if len(split_addr) == 2:
            # this_ip is a IPv4 or IPv6 CIDR that may or may not have host bits set
            # Get the network bits.
            try:
                thisip = to_subnet(split_addr[0], split_addr[1])
            except ValueError:
                thisip = to_ipv6_network(split_addr[0]) + "/" + split_addr[1]
            if thisip != this_ip:
                module.warn("One of your CIDR addresses ({0}) has host bits set. To get rid of this warning, "
                            "check the network mask and make sure that only network bits are set: {1}.".format(this_ip, thisip))
        else:
            thisip = this_ip

        rule_id = make_rule_key(type, rule, group['GroupId'], thisip)
        if rule_id in groupRules:

            # update the rule description
            if 'rule_desc' in rule:
                desired_rule_desc = rule.get('rule_desc') or ''
                current_rule = groupRules[rule_id][0].get('IpRanges') or groupRules[rule_id][0].get('Ipv6Ranges')
                if desired_rule_desc != current_rule[0].get('Description', ''):
                    if not module.check_mode:
                        ip_permission = serialize_ip_grant(rule, thisip, ethertype)
                        update_rules_description(module, client, type, group['GroupId'], ip_permission)
                    changed = True

            # remove the rule from groupRules to avoid purging it later
            del groupRules[rule_id]
        else:
            if not module.check_mode:
                ip_permission = serialize_ip_grant(rule, thisip, ethertype)
                if ip_permission:
                    try:
                        if type == "in":
                            client.authorize_security_group_ingress(GroupId=group['GroupId'],
                                                                    IpPermissions=[ip_permission])
                        elif type == "out":
                            client.authorize_security_group_egress(GroupId=group['GroupId'],
                                                                   IpPermissions=[ip_permission])
                    except botocore.exceptions.ClientError as e:
                        module.fail_json(msg="Unable to authorize %s for ip %s security group '%s' - %s" %
                                             (type, thisip, group['GroupName'], e),
                                         exception=traceback.format_exc(), **camel_dict_to_snake_dict(e.response))
            changed = True
    return changed, ip_permission


def serialize_group_grant(group_id, rule):
    permission = {'IpProtocol': rule['proto'],
                  'FromPort': rule['from_port'],
                  'ToPort': rule['to_port'],
                  'UserIdGroupPairs': [{'GroupId': group_id}]}

    if 'rule_desc' in rule:
        permission['UserIdGroupPairs'][0]['Description'] = rule.get('rule_desc') or ''

    return fix_port_and_protocol(permission)


def serialize_revoke(grant, rule):
    permission = dict()
    fromPort = rule['FromPort'] if 'FromPort' in rule else None
    toPort = rule['ToPort'] if 'ToPort' in rule else None
    if 'GroupId' in grant:
        permission = {'IpProtocol': rule['IpProtocol'],
                      'FromPort': fromPort,
                      'ToPort': toPort,
                      'UserIdGroupPairs': [{'GroupId': grant['GroupId']}]
                      }
    elif 'CidrIp' in grant:
        permission = {'IpProtocol': rule['IpProtocol'],
                      'FromPort': fromPort,
                      'ToPort': toPort,
                      'IpRanges': [grant]
                      }
    elif 'CidrIpv6' in grant:
        permission = {'IpProtocol': rule['IpProtocol'],
                      'FromPort': fromPort,
                      'ToPort': toPort,
                      'Ipv6Ranges': [grant]
                      }
    return fix_port_and_protocol(permission)


def serialize_ip_grant(rule, thisip, ethertype):
    permission = {'IpProtocol': rule['proto'],
                  'FromPort': rule['from_port'],
                  'ToPort': rule['to_port']}
    if ethertype == "ipv4":
        permission['IpRanges'] = [{'CidrIp': thisip}]
        if 'rule_desc' in rule:
            permission['IpRanges'][0]['Description'] = rule.get('rule_desc') or ''
    elif ethertype == "ipv6":
        permission['Ipv6Ranges'] = [{'CidrIpv6': thisip}]
        if 'rule_desc' in rule:
            permission['Ipv6Ranges'][0]['Description'] = rule.get('rule_desc') or ''

    return fix_port_and_protocol(permission)


def fix_port_and_protocol(permission):
    for key in ['FromPort', 'ToPort']:
        if key in permission:
            if permission[key] is None:
                del permission[key]
            else:
                permission[key] = int(permission[key])

    permission['IpProtocol'] = str(permission['IpProtocol'])

    return permission


def check_rule_desc_update_for_group_grant(client, module, rule, group, groupRules, rule_id, group_id, rule_type, changed):
    if 'rule_desc' in rule:
        current_rule_description = rule.get('rule_desc') or ''
        if current_rule_description != groupRules[rule_id][0]['UserIdGroupPairs'][0].get('Description', ''):
            if not module.check_mode:
                ip_permission = serialize_group_grant(group_id, rule)
                update_rules_description(module, client, rule_type, group['GroupId'], ip_permission)
            changed = True
    return changed


def has_rule_description_attr(client):
    return hasattr(client, "update_security_group_rule_descriptions_egress")


def main():
    argument_spec = ec2_argument_spec()
    argument_spec.update(dict(
        name=dict(),
        group_id=dict(),
        description=dict(),
        vpc_id=dict(),
        rules=dict(type='list'),
        rules_egress=dict(type='list'),
        state=dict(default='present', type='str', choices=['present', 'absent']),
        purge_rules=dict(default=True, required=False, type='bool'),
        purge_rules_egress=dict(default=True, required=False, type='bool'),
        tags=dict(required=False, type='dict', aliases=['resource_tags']),
        purge_tags=dict(default=True, required=False, type='bool')
    )
    )
    module = AnsibleModule(
        argument_spec=argument_spec,
        supports_check_mode=True,
        required_one_of=[['name', 'group_id']],
        required_if=[['state', 'present', ['name']]],
    )

    if not HAS_BOTO3:
        module.fail_json(msg='boto3 required for this module')

    name = module.params['name']
    group_id = module.params['group_id']
    description = module.params['description']
    vpc_id = module.params['vpc_id']
    rules = deduplicate_rules_args(rules_expand_sources(rules_expand_ports(module.params['rules'])))
    rules_egress = deduplicate_rules_args(rules_expand_sources(rules_expand_ports(module.params['rules_egress'])))
    state = module.params.get('state')
    purge_rules = module.params['purge_rules']
    purge_rules_egress = module.params['purge_rules_egress']
    tags = module.params['tags']
    purge_tags = module.params['purge_tags']

    if state == 'present' and not description:
        module.fail_json(msg='Must provide description when state is present.')

    changed = False
    region, ec2_url, aws_connect_params = get_aws_connection_info(module, boto3=True)
    client = boto3_conn(module, conn_type='client', resource='ec2',
                        endpoint=ec2_url, region=region, **aws_connect_params)

    if not has_rule_description_attr(client):
        all_rules = rules if rules else [] + rules_egress if rules_egress else []
        if any('rule_desc' in rule for rule in all_rules):
            module.fail_json(msg="Using rule descriptions requires botocore version >= 1.7.2.")

    group = None
    groups = dict()
    security_groups = []
    # do get all security groups
    # find if the group is present
    try:
        response = get_security_groups_with_backoff(client)
        security_groups = response.get('SecurityGroups', [])
    except botocore.exceptions.NoCredentialsError as e:
        module.fail_json(msg="Error in describe_security_groups: %s" % "Unable to locate credentials", exception=traceback.format_exc())
    except botocore.exceptions.ClientError as e:
        module.fail_json(msg="Error in describe_security_groups: %s" % e, exception=traceback.format_exc(),
                         **camel_dict_to_snake_dict(e.response))

    for sg in security_groups:
        groups[sg['GroupId']] = sg
        groupName = sg['GroupName']
        if groupName in groups:
            # Prioritise groups from the current VPC
            # even if current VPC is EC2-Classic
            if groups[groupName].get('VpcId') == vpc_id:
                # Group saved already matches current VPC, change nothing
                pass
            elif vpc_id is None and groups[groupName].get('VpcId') is None:
                # We're in EC2 classic, and the group already saved is as well
                # No VPC groups can be used alongside EC2 classic groups
                pass
            else:
                # the current SG stored has no direct match, so we can replace it
                groups[groupName] = sg
        else:
            groups[groupName] = sg

        if group_id and sg['GroupId'] == group_id:
            group = sg
<<<<<<< HEAD
        elif groupName == name and (vpc_id is None or sg['VpcId'] == vpc_id):
=======
        elif groupName == name and (vpc_id is None or sg.get('VpcId') == vpc_id):
>>>>>>> 3f8377c2
            group = sg

    # Ensure requested group is absent
    if state == 'absent':
        if group:
            # found a match, delete it
            try:
                if not module.check_mode:
                    client.delete_security_group(GroupId=group['GroupId'])
            except botocore.exceptions.ClientError as e:
                module.fail_json(msg="Unable to delete security group '%s' - %s" % (group, e),
                                 exception=traceback.format_exc(), **camel_dict_to_snake_dict(e.response))
            else:
                group = None
                changed = True
        else:
            # no match found, no changes required
            pass

    # Ensure requested group is present
    elif state == 'present':
        if group:
            # existing group
            if group['Description'] != description:
                module.warn("Group description does not match existing group. Descriptions cannot be changed without deleting "
                            "and re-creating the security group. Try using state=absent to delete, then rerunning this task.")

        # if the group doesn't exist, create it now
        else:
            # no match found, create it
            if not module.check_mode:
                params = dict(GroupName=name, Description=description)
                if vpc_id:
                    params['VpcId'] = vpc_id
                group = client.create_security_group(**params)
                # When a group is created, an egress_rule ALLOW ALL
                # to 0.0.0.0/0 is added automatically but it's not
                # reflected in the object returned by the AWS API
                # call. We re-read the group for getting an updated object
                # amazon sometimes takes a couple seconds to update the security group so wait till it exists
                while True:
                    group = get_security_groups_with_backoff(client, GroupIds=[group['GroupId']])['SecurityGroups'][0]
                    if group.get('VpcId') and not group.get('IpPermissionsEgress'):
                        pass
                    else:
                        break

            changed = True

        if tags is not None and group is not None:
            current_tags = boto3_tag_list_to_ansible_dict(group.get('Tags', []))
            tags_need_modify, tags_to_delete = compare_aws_tags(current_tags, tags, purge_tags)
            if tags_to_delete:
                if not module.check_mode:
                    try:
                        client.delete_tags(Resources=[group['GroupId']], Tags=[{'Key': tag} for tag in tags_to_delete])
                    except botocore.exceptions.ClientError as e:
                        module.fail_json(msg=e.message, exception=traceback.format_exc(), **camel_dict_to_snake_dict(e.response))
                changed = True

            # Add/update tags
            if tags_need_modify:
                if not module.check_mode:
                    try:
                        client.create_tags(Resources=[group['GroupId']], Tags=ansible_dict_to_boto3_tag_list(tags_need_modify))
                    except botocore.exceptions.ClientError as e:
                        module.fail_json(msg=e.message, exception=traceback.format_exc(), **camel_dict_to_snake_dict(e.response))
                changed = True

    else:
        module.fail_json(msg="Unsupported state requested: %s" % state)

    # create a lookup for all existing rules on the group
    ip_permission = []
    if group:
        # Manage ingress rules
        groupRules = {}
        add_rules_to_lookup(group['IpPermissions'], group['GroupId'], 'in', groupRules)
        # Now, go through all provided rules and ensure they are there.
        if rules is not None:
            for rule in rules:
                validate_rule(module, rule)
                group_id, ip, ipv6, target_group_created = get_target_from_rule(module, client, rule, name,
                                                                                group, groups, vpc_id)
                if target_group_created:
                    changed = True

                if rule['proto'] in ('all', '-1', -1):
                    rule['proto'] = -1
                    rule['from_port'] = None
                    rule['to_port'] = None

                if group_id:
                    rule_id = make_rule_key('in', rule, group['GroupId'], group_id)
                    if rule_id in groupRules:
                        changed = check_rule_desc_update_for_group_grant(client, module, rule, group, groupRules,
                                                                         rule_id, group_id, rule_type='in', changed=changed)
                        del groupRules[rule_id]
                    else:
                        if not module.check_mode:
                            ip_permission = serialize_group_grant(group_id, rule)
                            if ip_permission:
                                ips = ip_permission
                                if vpc_id:
                                    [useridpair.update({'VpcId': vpc_id}) for useridpair in
                                     ip_permission.get('UserIdGroupPairs', [])]
                                try:
                                    client.authorize_security_group_ingress(GroupId=group['GroupId'], IpPermissions=[ips])
                                except botocore.exceptions.ClientError as e:
                                    module.fail_json(
                                        msg="Unable to authorize ingress for group %s security group '%s' - %s" %
                                            (group_id, group['GroupName'], e),
                                        exception=traceback.format_exc(), **camel_dict_to_snake_dict(e.response))
                        changed = True
                elif ip:
                    # Convert ip to list we can iterate over
                    if ip and not isinstance(ip, list):
                        ip = [ip]

                    changed, ip_permission = authorize_ip("in", changed, client, group, groupRules, ip, ip_permission,
                                                          module, rule, "ipv4")
                elif ipv6:
                    # Convert ip to list we can iterate over
                    if not isinstance(ipv6, list):
                        ipv6 = [ipv6]
                    # If rule already exists, don't later delete it
                    changed, ip_permission = authorize_ip("in", changed, client, group, groupRules, ipv6, ip_permission,
                                                          module, rule, "ipv6")
        # Finally, remove anything left in the groupRules -- these will be defunct rules
        if purge_rules:
            for (rule, grant) in groupRules.values():
                ip_permission = serialize_revoke(grant, rule)
                if not module.check_mode:
                    try:
                        client.revoke_security_group_ingress(GroupId=group['GroupId'], IpPermissions=[ip_permission])
                    except botocore.exceptions.ClientError as e:
                        module.fail_json(
                            msg="Unable to revoke ingress for security group '%s' - %s" %
                                (group['GroupName'], e),
                            exception=traceback.format_exc(), **camel_dict_to_snake_dict(e.response))
                changed = True

        # Manage egress rules
        groupRules = {}
        add_rules_to_lookup(group['IpPermissionsEgress'], group['GroupId'], 'out', groupRules)
        # Now, go through all provided rules and ensure they are there.
        if rules_egress is not None:
            for rule in rules_egress:
                validate_rule(module, rule)
                group_id, ip, ipv6, target_group_created = get_target_from_rule(module, client, rule, name,
                                                                                group, groups, vpc_id)
                if target_group_created:
                    changed = True

                if rule['proto'] in ('all', '-1', -1):
                    rule['proto'] = -1
                    rule['from_port'] = None
                    rule['to_port'] = None

                if group_id:
                    rule_id = make_rule_key('out', rule, group['GroupId'], group_id)
                    if rule_id in groupRules:
                        changed = check_rule_desc_update_for_group_grant(client, module, rule, group, groupRules,
                                                                         rule_id, group_id, rule_type='out', changed=changed)
                        del groupRules[rule_id]
                    else:
                        if not module.check_mode:
                            ip_permission = serialize_group_grant(group_id, rule)
                            if ip_permission:
                                ips = ip_permission
                                if vpc_id:
                                    [useridpair.update({'VpcId': vpc_id}) for useridpair in
                                     ip_permission.get('UserIdGroupPairs', [])]
                                try:
                                    client.authorize_security_group_egress(GroupId=group['GroupId'], IpPermissions=[ips])
                                except botocore.exceptions.ClientError as e:
                                    module.fail_json(
                                        msg="Unable to authorize egress for group %s security group '%s' - %s" %
                                            (group_id, group['GroupName'], e),
                                        exception=traceback.format_exc(), **camel_dict_to_snake_dict(e.response))
                        changed = True
                elif ip:
                    # Convert ip to list we can iterate over
                    if not isinstance(ip, list):
                        ip = [ip]
                    changed, ip_permission = authorize_ip("out", changed, client, group, groupRules, ip,
                                                          ip_permission, module, rule, "ipv4")
                elif ipv6:
                    # Convert ip to list we can iterate over
                    if not isinstance(ipv6, list):
                        ipv6 = [ipv6]
                    # If rule already exists, don't later delete it
                    changed, ip_permission = authorize_ip("out", changed, client, group, groupRules, ipv6,
                                                          ip_permission, module, rule, "ipv6")
        elif vpc_id is not None:
            # when no egress rules are specified and we're in a VPC,
            # we add in a default allow all out rule, which was the
            # default behavior before egress rules were added
            default_egress_rule = 'out--1-None-None-' + group['GroupId'] + '-0.0.0.0/0'
            if default_egress_rule not in groupRules:
                if not module.check_mode:
                    ip_permission = [{'IpProtocol': '-1',
                                      'IpRanges': [{'CidrIp': '0.0.0.0/0'}]
                                      }
                                     ]
                    try:
                        client.authorize_security_group_egress(GroupId=group['GroupId'], IpPermissions=ip_permission)
                    except botocore.exceptions.ClientError as e:
                        module.fail_json(msg="Unable to authorize egress for ip %s security group '%s' - %s" %
                                             ('0.0.0.0/0',
                                              group['GroupName'],
                                              e),
                                         exception=traceback.format_exc(), **camel_dict_to_snake_dict(e.response))
                changed = True
            else:
                # make sure the default egress rule is not removed
                del groupRules[default_egress_rule]

        # Finally, remove anything left in the groupRules -- these will be defunct rules
<<<<<<< HEAD
        if purge_rules_egress and vpc_id is not None:
=======
        if purge_rules_egress and 'VpcId' in group:
>>>>>>> 3f8377c2
            for (rule, grant) in groupRules.values():
                # we shouldn't be revoking 0.0.0.0 egress
                if grant != '0.0.0.0/0':
                    ip_permission = serialize_revoke(grant, rule)
                    if not module.check_mode:
                        try:
                            client.revoke_security_group_egress(GroupId=group['GroupId'], IpPermissions=[ip_permission])
                        except botocore.exceptions.ClientError as e:
                            module.fail_json(msg="Unable to revoke egress for ip %s security group '%s' - %s" %
                                                 (grant, group['GroupName'], e),
                                             exception=traceback.format_exc(), **camel_dict_to_snake_dict(e.response))
                    changed = True

    if group:
        security_group = get_security_groups_with_backoff(client, GroupIds=[group['GroupId']])['SecurityGroups'][0]
        security_group = camel_dict_to_snake_dict(security_group)
        security_group['tags'] = boto3_tag_list_to_ansible_dict(security_group.get('tags', []),
                                                                tag_name_key_name='key', tag_value_key_name='value')
        module.exit_json(changed=changed, **security_group)
    else:
        module.exit_json(changed=changed, group_id=None)


if __name__ == '__main__':
    main()<|MERGE_RESOLUTION|>--- conflicted
+++ resolved
@@ -746,11 +746,7 @@
 
         if group_id and sg['GroupId'] == group_id:
             group = sg
-<<<<<<< HEAD
-        elif groupName == name and (vpc_id is None or sg['VpcId'] == vpc_id):
-=======
         elif groupName == name and (vpc_id is None or sg.get('VpcId') == vpc_id):
->>>>>>> 3f8377c2
             group = sg
 
     # Ensure requested group is absent
@@ -970,11 +966,7 @@
                 del groupRules[default_egress_rule]
 
         # Finally, remove anything left in the groupRules -- these will be defunct rules
-<<<<<<< HEAD
-        if purge_rules_egress and vpc_id is not None:
-=======
         if purge_rules_egress and 'VpcId' in group:
->>>>>>> 3f8377c2
             for (rule, grant) in groupRules.values():
                 # we shouldn't be revoking 0.0.0.0 egress
                 if grant != '0.0.0.0/0':
