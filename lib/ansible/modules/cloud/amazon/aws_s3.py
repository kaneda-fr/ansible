--- conflicted
+++ resolved
@@ -481,9 +481,6 @@
         if encrypt:
             extra['ServerSideEncryption'] = 'AES256'
         if metadata:
-<<<<<<< HEAD
-            extra['Metadata'] = dict(metadata)
-=======
             extra['Metadata'] = {}
 
             # determine object metadata and extra arguments
@@ -501,7 +498,6 @@
                 content_type = 'binary/octet-stream'
             extra['ContentType'] = content_type
 
->>>>>>> 3f8377c2
         s3.upload_file(Filename=src, Bucket=bucket, Key=obj, ExtraArgs=extra)
         for acl in module.params.get('permission'):
             s3.put_object_acl(ACL=acl, Bucket=bucket, Key=obj)
@@ -711,15 +707,7 @@
     if s3_url:
         for key in ['validate_certs', 'security_token', 'profile_name']:
             aws_connect_kwargs.pop(key, None)
-<<<<<<< HEAD
-    try:
-        s3 = get_s3_connection(module, aws_connect_kwargs, location, rgw, s3_url)
-    except (botocore.exceptions.NoCredentialsError, botocore.exceptions.ProfileNotFound) as e:
-        module.fail_json(msg="Can't authorize connection. Check your credentials and profile.",
-                         exceptions=traceback.format_exc(), **camel_dict_to_snake_dict(e.response))
-=======
     s3 = get_s3_connection(module, aws_connect_kwargs, location, rgw, s3_url)
->>>>>>> 3f8377c2
 
     validate = not ignore_nonexistent_bucket
 
