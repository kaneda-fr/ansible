--- conflicted
+++ resolved
@@ -87,11 +87,7 @@
 # Install a specific version of Elasticsearch Head in Elasticsearch 2.x
 - elasticsearch_plugin:
     name: mobz/elasticsearch-head
-<<<<<<< HEAD
-    versino: 2.0.0
-=======
     version: 2.0.0
->>>>>>> 3f8377c2
 
 # Uninstall Elasticsearch head plugin in Elasticsearch 2.x
 - elasticsearch_plugin:
@@ -200,32 +196,6 @@
     return True, cmd, out, err
 
 
-<<<<<<< HEAD
-def get_plugin_bin(module, plugin_bin):
-    # Use the plugin_bin that was supplied first before trying other options
-    if plugin_bin:
-        if os.path.isfile(plugin_bin):
-            valid_plugin_bin = plugin_bin
-
-        else:
-            # Add the plugin_bin passed into the module to the top of the list of paths to test,
-            # testing for that binary name first before falling back to the default paths.
-            bin_paths = list(PLUGIN_BIN_PATHS)
-            if plugin_bin and plugin_bin not in bin_paths:
-                bin_paths.insert(0, plugin_bin)
-
-            # Get separate lists of dirs and binary names from the full paths to the
-            # plugin binaries.
-            plugin_dirs = list(set([os.path.dirname(x) for x in bin_paths]))
-            plugin_bins = list(set([os.path.basename(x) for x in bin_paths]))
-
-            # Check for the binary names in the default system paths as well as the path
-            # specified in the module arguments.
-            for bin_file in plugin_bins:
-                valid_plugin_bin = module.get_bin_path(bin_file, opt_dirs=plugin_dirs)
-                if valid_plugin_bin:
-                    break
-=======
 def get_plugin_bin(module, plugin_bin=None):
     # Use the plugin_bin that was supplied first before trying other options
     valid_plugin_bin = None
@@ -250,7 +220,6 @@
             valid_plugin_bin = module.get_bin_path(bin_file, opt_dirs=plugin_dirs)
             if valid_plugin_bin:
                 break
->>>>>>> 3f8377c2
 
     if not valid_plugin_bin:
         module.fail_json(msg='%s does not exist and no other valid plugin installers were found. Make sure Elasticsearch is installed.' % plugin_bin)
