#!/usr/bin/python
#
# This file is part of Ansible
#
# Ansible is free software: you can redistribute it and/or modify
# it under the terms of the GNU General Public License as published by
# the Free Software Foundation, either version 3 of the License, or
# (at your option) any later version.
#
# Ansible is distributed in the hope that it will be useful,
# but WITHOUT ANY WARRANTY; without even the implied warranty of
# MERCHANTABILITY or FITNESS FOR A PARTICULAR PURPOSE.  See the
# GNU General Public License for more details.
#
# You should have received a copy of the GNU General Public License
# along with Ansible.  If not, see <http://www.gnu.org/licenses/>.
#

ANSIBLE_METADATA = {'metadata_version': '1.1',
                    'status': ['preview'],
                    'supported_by': 'network'}


DOCUMENTATION = '''
---
module: nxos_snmp_host
extends_documentation_fragment: nxos
version_added: "2.2"
short_description: Manages SNMP host configuration.
description:
    - Manages SNMP host configuration parameters.
author:
    - Jason Edelman (@jedelman8)
    - Gabriele Gerbino (@GGabriele)
notes:
    - Tested against NXOSv 7.3.(0)D1(1) on VIRL
    - C(state=absent) removes the host configuration if it is configured.
options:
    snmp_host:
        description:
            - IP address of hostname of target host.
        required: true
    version:
        description:
            - SNMP version.
        required: false
        default: v2c
        choices: ['v2c', 'v3']
    v3:
        description:
            - Use this when verion is v3. SNMPv3 Security level.
        choices: ['noauth', 'auth', 'priv']
    community:
        description:
            - Community string or v3 username.
        required: false
        default: null
    udp:
        description:
            - UDP port number (0-65535).
        required: false
        default: null
    snmp_type:
        description:
            - type of message to send to host.
        required: false
        default: trap
        choices: ['trap', 'inform']
    vrf:
        description:
            - VRF to use to source traffic to source.
        required: false
        default: null
    vrf_filter:
        description:
            - Name of VRF to filter.
        required: false
        default: null
    src_intf:
        description:
            - Source interface.
        required: false
        default: null
    state:
        description:
            - Manage the state of the resource.
        required: true
        default: present
        choices: ['present','absent']
'''

EXAMPLES = '''
# ensure snmp host is configured
- nxos_snmp_host:
    snmp_host: 3.3.3.3
    community: TESTING
    state: present
'''

RETURN = '''
commands:
    description: commands sent to the device
    returned: always
    type: list
    sample: ["snmp-server host 3.3.3.3 filter-vrf another_test_vrf"]
'''


<<<<<<< HEAD
from ansible.module_utils.nxos import load_config, run_commands
from ansible.module_utils.nxos import nxos_argument_spec, check_args
=======
import re
from ansible.module_utils.network.nxos.nxos import load_config, run_commands
from ansible.module_utils.network.nxos.nxos import nxos_argument_spec, check_args
>>>>>>> 3f8377c2
from ansible.module_utils.basic import AnsibleModule


def execute_show_command(command, module):
    command = {
        'command': command,
        'output': 'json',
    }

    return run_commands(module, command)


def apply_key_map(key_map, table):
    new_dict = {}
    for key, value in table.items():
        new_key = key_map.get(key)
        if new_key:
            value = table.get(key)
            if value:
                new_dict[new_key] = str(value)
            else:
                new_dict[new_key] = value
    return new_dict


def flatten_list(command_lists):
    flat_command_list = []
    for command in command_lists:
        if isinstance(command, list):
            flat_command_list.extend(command)
        else:
            flat_command_list.append(command)
    return flat_command_list


def get_snmp_host(host, module):
    body = execute_show_command('show snmp host', module)

    host_map = {
        'port': 'udp',
        'version': 'version',
        'level': 'v3',
        'type': 'snmp_type',
        'secname': 'community'
    }

    host_map_5k = {
        'port': 'udp',
        'version': 'version',
        'sec_level': 'v3',
        'notif_type': 'snmp_type',
        'commun_or_user': 'community'
    }

    resource = {}

    if body:
        try:
            resource_table = body[0]['TABLE_host']['ROW_host']

            if isinstance(resource_table, dict):
                resource_table = [resource_table]

            for each in resource_table:
                key = str(each['host'])
                src = each.get('src_intf')
                host_resource = apply_key_map(host_map, each)

                if src:
                    host_resource['src_intf'] = src
                    if re.search(r'interface:', src):
                        host_resource['src_intf'] = src.split(':')[1].strip()

                vrf_filt = each.get('TABLE_vrf_filters')
                if vrf_filt:
                    vrf_filter = vrf_filt['ROW_vrf_filters']['vrf_filter'].split(':')[1].split(',')
                    filters = [vrf.strip() for vrf in vrf_filter]
                    host_resource['vrf_filter'] = filters

                vrf = each.get('vrf')
                if vrf:
                    host_resource['vrf'] = vrf.split(':')[1].strip()
                resource[key] = host_resource
        except KeyError:
            # Handle the 5K case
            try:
                resource_table = body[0]['TABLE_hosts']['ROW_hosts']

                if isinstance(resource_table, dict):
                    resource_table = [resource_table]

                for each in resource_table:
                    key = str(each['address'])
                    src = each.get('src_intf')
                    host_resource = apply_key_map(host_map_5k, each)

                    if src:
<<<<<<< HEAD
                        host_resource['src_intf'] = src.split(':')[1].strip()
=======
                        host_resource['src_intf'] = src
                        if re.search(r'interface:', src):
                            host_resource['src_intf'] = src.split(':')[1].strip()
>>>>>>> 3f8377c2

                    vrf_filt = each.get('TABLE_filter_vrf')
                    if vrf_filt:
                        vrf_filter = vrf_filt['ROW_filter_vrf']['filter_vrf_name'].split(',')
                        filters = [vrf.strip() for vrf in vrf_filter]
                        host_resource['vrf_filter'] = filters

                    vrf = each.get('use_vrf_name')
                    if vrf:
                        host_resource['vrf'] = vrf.strip()
                    resource[key] = host_resource
            except (KeyError, AttributeError, TypeError):
                return resource
        except (AttributeError, TypeError):
            return resource

        find = resource.get(host)

        if find:
            fix_find = {}
            for (key, value) in find.items():
                if isinstance(value, str):
                    fix_find[key] = value.strip()
                else:
                    fix_find[key] = value
            return fix_find

    return {}


def remove_snmp_host(host, existing):
    commands = []
    if existing['version'] == 'v3':
        existing['version'] = '3'
        command = 'no snmp-server host {0} {snmp_type} version \
                    {version} {v3} {community}'.format(host, **existing)

    elif existing['version'] == 'v2c':
        existing['version'] = '2c'
        command = 'no snmp-server host {0} {snmp_type} version \
                    {version} {community}'.format(host, **existing)

    if command:
        commands.append(command)
    return commands


def config_snmp_host(delta, proposed, existing, module):
    commands = []
    command_builder = []
    host = proposed['snmp_host']
    cmd = 'snmp-server host {0}'.format(proposed['snmp_host'])

    snmp_type = delta.get('snmp_type')
    version = delta.get('version')
    ver = delta.get('v3')
    community = delta.get('community')

    command_builder.append(cmd)
    if any([snmp_type, version, ver, community]):
        type_string = snmp_type or existing.get('type')
        if type_string:
            command_builder.append(type_string)

        version = version or existing.get('version')
        if version:
            if version == 'v2c':
                vn = '2c'
            elif version == 'v3':
                vn = '3'

            version_string = 'version {0}'.format(vn)
            command_builder.append(version_string)

        if ver:
            ver_string = ver or existing.get('v3')
            command_builder.append(ver_string)

        if community:
            community_string = community or existing.get('community')
            command_builder.append(community_string)

        cmd = ' '.join(command_builder)

        commands.append(cmd)

    CMDS = {
        'vrf_filter': 'snmp-server host {0} filter-vrf {vrf_filter}',
        'vrf': 'snmp-server host {0} use-vrf {vrf}',
        'udp': 'snmp-server host {0} udp-port {udp}',
        'src_intf': 'snmp-server host {0} source-interface {src_intf}'
    }

    for key in delta:
        command = CMDS.get(key)
        if command:
            cmd = command.format(host, **delta)
            commands.append(cmd)
    return commands


def main():
    argument_spec = dict(
        snmp_host=dict(required=True, type='str'),
        community=dict(type='str'),
        udp=dict(type='str'),
        version=dict(choices=['v2c', 'v3'], default='v2c'),
        src_intf=dict(type='str'),
        v3=dict(choices=['noauth', 'auth', 'priv']),
        vrf_filter=dict(type='str'),
        vrf=dict(type='str'),
        snmp_type=dict(choices=['trap', 'inform'], default='trap'),
        state=dict(choices=['absent', 'present'], default='present'),
    )

    argument_spec.update(nxos_argument_spec)

    module = AnsibleModule(argument_spec=argument_spec, supports_check_mode=True)

    warnings = list()
    check_args(module, warnings)
    results = {'changed': False, 'commands': [], 'warnings': warnings}

    snmp_host = module.params['snmp_host']
    community = module.params['community']
    udp = module.params['udp']
    version = module.params['version']
    src_intf = module.params['src_intf']
    v3 = module.params['v3']
    vrf_filter = module.params['vrf_filter']
    vrf = module.params['vrf']
    snmp_type = module.params['snmp_type']
    state = module.params['state']

    if snmp_type == 'inform' and version != 'v3':
        module.fail_json(msg='inform requires snmp v3')

    if version == 'v2c' and v3:
        module.fail_json(msg='param: "v3" should not be used when '
                             'using version v2c')

    if not any([vrf_filter, vrf, udp, src_intf]):
        if not all([snmp_type, version, community]):
            module.fail_json(msg='when not configuring options like '
                                 'vrf_filter, vrf, udp, and src_intf,'
                                 'the following params are required: '
                                 'type, version, community')

    if version == 'v3' and v3 is None:
        module.fail_json(msg='when using version=v3, the param v3 '
                             '(options: auth, noauth, priv) is also required')

    existing = get_snmp_host(snmp_host, module)

    # existing returns the list of vrfs configured for a given host
    # checking to see if the proposed is in the list
    store = existing.get('vrf_filter')
    if existing and store:
        if vrf_filter not in existing['vrf_filter']:
            existing['vrf_filter'] = None
        else:
            existing['vrf_filter'] = vrf_filter
    commands = []

    if state == 'absent' and existing:
        command = remove_snmp_host(snmp_host, existing)
        commands.append(command)

    elif state == 'present':
        args = dict(
            community=community,
            snmp_host=snmp_host,
            udp=udp,
            version=version,
            src_intf=src_intf,
            vrf_filter=vrf_filter,
            v3=v3,
            vrf=vrf,
            snmp_type=snmp_type
        )
        proposed = dict((k, v) for k, v in args.items() if v is not None)

        delta = dict(set(proposed.items()).difference(existing.items()))
        if delta:
            command = config_snmp_host(delta, proposed, existing, module)
            commands.append(command)

    cmds = flatten_list(commands)
    if cmds:
        results['changed'] = True
        if not module.check_mode:
            load_config(module, cmds)

        if 'configure' in cmds:
            cmds.pop(0)
        results['commands'] = cmds

    module.exit_json(**results)


if __name__ == '__main__':
    main()<|MERGE_RESOLUTION|>--- conflicted
+++ resolved
@@ -106,14 +106,9 @@
 '''
 
 
-<<<<<<< HEAD
-from ansible.module_utils.nxos import load_config, run_commands
-from ansible.module_utils.nxos import nxos_argument_spec, check_args
-=======
 import re
 from ansible.module_utils.network.nxos.nxos import load_config, run_commands
 from ansible.module_utils.network.nxos.nxos import nxos_argument_spec, check_args
->>>>>>> 3f8377c2
 from ansible.module_utils.basic import AnsibleModule
 
 
@@ -211,13 +206,9 @@
                     host_resource = apply_key_map(host_map_5k, each)
 
                     if src:
-<<<<<<< HEAD
-                        host_resource['src_intf'] = src.split(':')[1].strip()
-=======
                         host_resource['src_intf'] = src
                         if re.search(r'interface:', src):
                             host_resource['src_intf'] = src.split(':')[1].strip()
->>>>>>> 3f8377c2
 
                     vrf_filt = each.get('TABLE_filter_vrf')
                     if vrf_filt:
