--- conflicted
+++ resolved
@@ -169,11 +169,7 @@
             command += ' | json'
         cmds = [command]
         body = run_commands(module, cmds)
-<<<<<<< HEAD
-    elif module.params['transport'] == 'nxapi':
-=======
     elif network_api == 'nxapi':
->>>>>>> 3f8377c2
         cmds = {'command': command, 'output': 'text'}
         body = run_commands(module, cmds)
 
