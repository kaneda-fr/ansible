#!/usr/bin/python
#
# This file is part of Ansible
#
# Ansible is free software: you can redistribute it and/or modify
# it under the terms of the GNU General Public License as published by
# the Free Software Foundation, either version 3 of the License, or
# (at your option) any later version.
#
# Ansible is distributed in the hope that it will be useful,
# but WITHOUT ANY WARRANTY; without even the implied warranty of
# MERCHANTABILITY or FITNESS FOR A PARTICULAR PURPOSE.  See the
# GNU General Public License for more details.
#
# You should have received a copy of the GNU General Public License
# along with Ansible.  If not, see <http://www.gnu.org/licenses/>.
#

ANSIBLE_METADATA = {'metadata_version': '1.1',
                    'status': ['preview'],
                    'supported_by': 'network'}


DOCUMENTATION = '''
---
module: nxos_pim_rp_address
extends_documentation_fragment: nxos
version_added: "2.2"
short_description: Manages configuration of an PIM static RP address instance.
description:
  - Manages configuration of an Protocol Independent Multicast (PIM) static
    rendezvous point (RP) address instance.
author: Gabriele Gerbino (@GGabriele)
notes:
  - Tested against NXOSv 7.3.(0)D1(1) on VIRL
  - C(state=absent) is currently not supported on all platforms.
options:
  rp_address:
    description:
      - Configures a Protocol Independent Multicast (PIM) static
        rendezvous point (RP) address. Valid values are
        unicast addresses.
    required: true
  group_list:
    description:
      - Group range for static RP. Valid values are multicast addresses.
    required: false
    default: null
  prefix_list:
    description:
      - Prefix list policy for static RP. Valid values are prefix-list
        policy names.
    required: false
    default: null
  route_map:
    description:
      - Route map policy for static RP. Valid values are route-map
        policy names.
    required: false
    default: null
  bidir:
    description:
      - Group range is treated in PIM bidirectional mode.
    required: false
    choices: ['true','false']
    default: null
  state:
    description:
      - Specify desired state of the resource.
    required: true
    default: present
    choices: ['present','absent','default']
'''
EXAMPLES = '''
- nxos_pim_rp_address:
    rp_address: "10.1.1.20"
    state: present
'''

RETURN = '''
commands:
    description: commands sent to the device
    returned: always
    type: list
    sample: ["router bgp 65535", "vrf test", "router-id 1.1.1.1"]
'''


import re

from ansible.module_utils.network.nxos.nxos import get_config, load_config
from ansible.module_utils.network.nxos.nxos import nxos_argument_spec, check_args
from ansible.module_utils.basic import AnsibleModule
from ansible.module_utils.network.common.config import CustomNetworkConfig


def get_existing(module, args, gl):
    existing = {}
    config = str(get_config(module))
    address = module.params['rp_address']

    pim_address_re = r'ip pim rp-address (?P<value>.*)$'
    for line in re.findall(pim_address_re, config, re.M):

        values = line.split()
        if values[0] != address:
            continue
        if gl and 'group-list' not in line:
            continue
        elif not gl and 'group-list' in line:
            if '224.0.0.0/4' not in line:  # ignore default group-list
                continue

        existing['bidir'] = existing.get('bidir') or 'bidir' in line
        if len(values) > 2:
            value = values[2]
            if values[1] == 'route-map':
                existing['route_map'] = value
            elif values[1] == 'prefix-list':
                existing['prefix_list'] = value
            elif values[1] == 'group-list':
<<<<<<< HEAD
                existing['group_list'] = value
=======
                if value != '224.0.0.0/4':  # ignore default group-list
                    existing['group_list'] = value
>>>>>>> 3f8377c2

    return existing


def state_present(module, existing, proposed, candidate):
    address = module.params['rp_address']
    command = 'ip pim rp-address {0}'.format(address)
    if module.params['group_list'] and not proposed.get('group_list'):
        command += ' group-list ' + module.params['group_list']
    if module.params['prefix_list']:
        if not proposed.get('prefix_list'):
            command += ' prefix-list ' + module.params['prefix_list']
    if module.params['route_map']:
        if not proposed.get('route_map'):
            command += ' route-map ' + module.params['route_map']
    commands = build_command(proposed, command)
    if commands:
        candidate.add(commands, parents=[])


def build_command(param_dict, command):
    for param in ['group_list', 'prefix_list', 'route_map']:
        if param_dict.get(param):
            command += ' {0} {1}'.format(
                param.replace('_', '-'), param_dict.get(param))
    if param_dict.get('bidir'):
        command += ' bidir'
    return [command]


def state_absent(module, existing, candidate):
    address = module.params['rp_address']

    commands = []
    command = 'no ip pim rp-address {0}'.format(address)
    if module.params['group_list'] == existing.get('group_list'):
        commands = build_command(existing, command)
    elif not module.params['group_list']:
        commands = [command]

    if commands:
        candidate.add(commands, parents=[])


def get_proposed(pargs, existing):
    proposed = {}

    for key, value in pargs.items():
        if key != 'rp_address':
            if str(value).lower() == 'true':
                value = True
            elif str(value).lower() == 'false':
                value = False

            if existing.get(key) != value:
                proposed[key] = value

    return proposed


def main():
    argument_spec = dict(
        rp_address=dict(required=True, type='str'),
        group_list=dict(required=False, type='str'),
        prefix_list=dict(required=False, type='str'),
        route_map=dict(required=False, type='str'),
        bidir=dict(required=False, type='bool'),
        state=dict(choices=['present', 'absent'], default='present', required=False),
    )
    argument_spec.update(nxos_argument_spec)

    module = AnsibleModule(argument_spec=argument_spec,
                           mutually_exclusive=[['group_list', 'route_map'],
                                               ['group_list', 'prefix_list'],
                                               ['route_map', 'prefix_list']],
                           supports_check_mode=True)

    warnings = list()
    check_args(module, warnings)
    result = {'changed': False, 'commands': [], 'warnings': warnings}

    state = module.params['state']

    args = [
        'rp_address',
        'group_list',
        'prefix_list',
        'route_map',
        'bidir'
    ]

    proposed_args = dict((k, v) for k, v in module.params.items()
                         if v is not None and k in args)

    if module.params['group_list']:
        existing = get_existing(module, args, True)
        proposed = get_proposed(proposed_args, existing)

    else:
        existing = get_existing(module, args, False)
        proposed = get_proposed(proposed_args, existing)

    candidate = CustomNetworkConfig(indent=3)
    if state == 'present' and (proposed or not existing):
        state_present(module, existing, proposed, candidate)
    elif state == 'absent' and existing:
        state_absent(module, existing, candidate)

    if candidate:
        candidate = candidate.items_text()
        result['commands'] = candidate
        result['changed'] = True
        msgs = load_config(module, candidate, True)
        if msgs:
            for item in msgs:
                if item:
                    if isinstance(item, dict):
                        err_str = item['clierror']
                    else:
                        err_str = item
                    if 'No policy was configured' in err_str:
                        if state == 'absent':
                            addr = module.params['rp_address']
                            new_cmd = 'no ip pim rp-address {0}'.format(addr)
                            load_config(module, new_cmd)

    module.exit_json(**result)


if __name__ == '__main__':
    main()<|MERGE_RESOLUTION|>--- conflicted
+++ resolved
@@ -119,12 +119,8 @@
             elif values[1] == 'prefix-list':
                 existing['prefix_list'] = value
             elif values[1] == 'group-list':
-<<<<<<< HEAD
-                existing['group_list'] = value
-=======
                 if value != '224.0.0.0/4':  # ignore default group-list
                     existing['group_list'] = value
->>>>>>> 3f8377c2
 
     return existing
 
