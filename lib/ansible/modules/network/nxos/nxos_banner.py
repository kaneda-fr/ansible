#!/usr/bin/python
# -*- coding: utf-8 -*-

# (c) 2017, Ansible by Red Hat, inc
#
# This file is part of Ansible by Red Hat
#
# Ansible is free software: you can redistribute it and/or modify
# it under the terms of the GNU General Public License as published by
# the Free Software Foundation, either version 3 of the License, or
# (at your option) any later version.
#
# Ansible is distributed in the hope that it will be useful,
# but WITHOUT ANY WARRANTY; without even the implied warranty of
# MERCHANTABILITY or FITNESS FOR A PARTICULAR PURPOSE.  See the
# GNU General Public License for more details.
#
# You should have received a copy of the GNU General Public License
# along with Ansible.  If not, see <http://www.gnu.org/licenses/>.
#

ANSIBLE_METADATA = {'metadata_version': '1.1',
                    'status': ['preview'],
                    'supported_by': 'network'}

DOCUMENTATION = """
---
module: nxos_banner
version_added: "2.4"
author: "Trishna Guha (@trishnaguha)"
short_description: Manage multiline banners on Cisco NXOS devices
description:
  - This will configure both exec and motd banners on remote devices
    running Cisco NXOS. It allows playbooks to add or remote
    banner text from the active running configuration.
options:
  banner:
    description:
      - Specifies which banner that should be
        configured on the remote device.
    required: true
    default: null
    choices: ['exec', 'motd']
  text:
    description:
      - The banner text that should be
        present in the remote device running configuration. This argument
        accepts a multiline string, with no empty lines. Requires I(state=present).
    default: null
  state:
    description:
      - Specifies whether or not the configuration is present in the current
        devices active running configuration.
    default: present
    choices: ['present', 'absent']
extends_documentation_fragment: nxos
"""

EXAMPLES = """
- name: configure the exec banner
  nxos_banner:
    banner: exec
    text: |
      this is my exec banner
      that contains a multiline
      string
    state: present
- name: remove the motd banner
  nxos_banner:
    banner: motd
    state: absent
- name: Configure banner from file
  nxos_banner:
    banner:  motd
    text: "{{ lookup('file', './config_partial/raw_banner.cfg') }}"
    state: present
"""

RETURN = """
commands:
  description: The list of configuration mode commands to send to the device
  returned: always
  type: list
  sample:
    - banner exec
    - this is my exec banner
    - that contains a multiline
    - string
"""

from ansible.module_utils.basic import AnsibleModule
from ansible.module_utils.network.nxos.nxos import load_config, run_commands
from ansible.module_utils.network.nxos.nxos import nxos_argument_spec, check_args
import re


def execute_show_command(module, command):
    format = 'json'
    cmds = [{
        'command': command,
        'output': format,
    }]
    output = run_commands(module, cmds, False)
    if len(output) == 0 or len(output[0]) == 0:
        # If we get here the platform does not
        # support structured output.  Resend as
        # text.
        cmds[0]['output'] = 'text'
        output = run_commands(module, cmds, False)

    return output


def map_obj_to_commands(want, have, module):
    commands = list()
    state = module.params['state']
    platform_regex = 'Nexus.*Switch'

<<<<<<< HEAD
    if (state == 'absent' and (have.get('text') and have.get('text') != 'User Access Verification')):
        commands.append('no banner %s' % module.params['banner'])
=======
    if state == 'absent':
        if (have.get('text') and not ((have.get('text') == 'User Access Verification') or re.match(platform_regex, have.get('text')))):
            commands.append('no banner %s' % module.params['banner'])
>>>>>>> 3f8377c2

    elif state == 'present' and want.get('text') != have.get('text'):
        banner_cmd = 'banner %s @\n%s\n@' % (module.params['banner'], want['text'].strip())
        commands.append(banner_cmd)

    return commands


def map_config_to_obj(module):
    command = 'show banner %s' % module.params['banner']
    output = execute_show_command(module, command)[0]

    if "Invalid command" in output:
        module.fail_json(msg="banner: exec may not be supported on this platform.  Possible values are : exec | motd")

    if isinstance(output, dict):
        output = list(output.values())
        if output != []:
            output = output[0]
        else:
            output = ''
        if isinstance(output, dict):
            output = list(output.values())
            if output != []:
                output = output[0]
            else:
                output = ''
    else:
        output = output.rstrip()

    obj = {'banner': module.params['banner'], 'state': 'absent'}
    if output:
        obj['text'] = output
        obj['state'] = 'present'
    return obj


def map_params_to_obj(module):
    text = module.params['text']
    if text:
        text = str(text).strip()

    return {
        'banner': module.params['banner'],
        'text': text,
        'state': module.params['state']
    }


def main():
    """ main entry point for module execution
    """
    argument_spec = dict(
        banner=dict(required=True, choices=['exec', 'motd']),
        text=dict(),
        state=dict(default='present', choices=['present', 'absent'])
    )

    argument_spec.update(nxos_argument_spec)

    required_if = [('state', 'present', ('text',))]

    module = AnsibleModule(argument_spec=argument_spec,
                           required_if=required_if,
                           supports_check_mode=True)

    warnings = list()

    check_args(module, warnings)

    result = {'changed': False}
    if warnings:
        result['warnings'] = warnings
    want = map_params_to_obj(module)
    have = map_config_to_obj(module)
    commands = map_obj_to_commands(want, have, module)
    result['commands'] = commands

    if commands:
        if not module.check_mode:
            load_config(module, commands)
        result['changed'] = True

    module.exit_json(**result)


if __name__ == '__main__':
    main()<|MERGE_RESOLUTION|>--- conflicted
+++ resolved
@@ -116,14 +116,9 @@
     state = module.params['state']
     platform_regex = 'Nexus.*Switch'
 
-<<<<<<< HEAD
-    if (state == 'absent' and (have.get('text') and have.get('text') != 'User Access Verification')):
-        commands.append('no banner %s' % module.params['banner'])
-=======
     if state == 'absent':
         if (have.get('text') and not ((have.get('text') == 'User Access Verification') or re.match(platform_regex, have.get('text')))):
             commands.append('no banner %s' % module.params['banner'])
->>>>>>> 3f8377c2
 
     elif state == 'present' and want.get('text') != have.get('text'):
         banner_cmd = 'banner %s @\n%s\n@' % (module.params['banner'], want['text'].strip())
