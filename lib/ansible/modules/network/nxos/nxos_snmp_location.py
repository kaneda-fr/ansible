--- conflicted
+++ resolved
@@ -70,13 +70,8 @@
 
 import re
 
-<<<<<<< HEAD
-from ansible.module_utils.nxos import load_config, run_commands
-from ansible.module_utils.nxos import nxos_argument_spec, check_args
-=======
 from ansible.module_utils.network.nxos.nxos import load_config, run_commands
 from ansible.module_utils.network.nxos.nxos import nxos_argument_spec, check_args
->>>>>>> 3f8377c2
 from ansible.module_utils.basic import AnsibleModule
 
 
@@ -101,11 +96,7 @@
 
 def get_snmp_location(module):
     location = {}
-<<<<<<< HEAD
-    location_regex = r'^\s*snmp-server\slocation\s(?P<location>.+)$'
-=======
     location_regex = r'^\s*snmp-server\s+location\s+(?P<location>.+)$'
->>>>>>> 3f8377c2
 
     body = execute_show_command('show run snmp', module)[0]
     match_location = re.search(location_regex, body, re.M)
