--- conflicted
+++ resolved
@@ -246,10 +246,7 @@
 
     return objects
 
-<<<<<<< HEAD
-=======
-
->>>>>>> 3f8377c2
+
 def parse_name_servers(config, vrf_config, vrfs):
     objects = list()
 
