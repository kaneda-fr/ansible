#!/usr/bin/python
#
# This file is part of Ansible
#
# Ansible is free software: you can redistribute it and/or modify
# it under the terms of the GNU General Public License as published by
# the Free Software Foundation, either version 3 of the License, or
# (at your option) any later version.
#
# Ansible is distributed in the hope that it will be useful,
# but WITHOUT ANY WARRANTY; without even the implied warranty of
# MERCHANTABILITY or FITNESS FOR A PARTICULAR PURPOSE.  See the
# GNU General Public License for more details.
#
# You should have received a copy of the GNU General Public License
# along with Ansible.  If not, see <http://www.gnu.org/licenses/>.
#

ANSIBLE_METADATA = {'metadata_version': '1.1',
                    'status': ['preview'],
                    'supported_by': 'network'}


DOCUMENTATION = '''
---
module: nxos_install_os
extends_documentation_fragment: nxos
short_description: Set boot options like boot, kickstart image and issu.
description:
    - Install an operating system by setting the boot options like boot
      image and kickstart image and optionally select to install using
      ISSU (In Server Software Upgrade).
notes:
    - Tested against the following platforms and images
      - N9k 7.0(3)I4(6), 7.0(3)I5(3), 7.0(3)I6(1), 7.0(3)I7(1), 7.0(3)F2(2), 7.0(3)F3(2)
      - N3k 6.0(2)A8(6), 6.0(2)A8(8), 7.0(3)I6(1), 7.0(3)I7(1)
      - N7k 7.3(0)D1(1), 8.0(1), 8.2(1)
    - This module executes longer then the default ansible timeout value and
      will generate errors unless the module timeout parameter is set to a
      value of 500 seconds or higher.
      The example time is sufficent for most upgrades but this can be
      tuned higher based on specific upgrade time requirements.
      The module will exit with a failure message if the timer is
      not set to 500 seconds or higher.
    - Do not include full file paths, just the name of the file(s) stored on
      the top level flash directory.
    - This module attempts to install the software immediately,
      which may trigger a reboot.
    - In check mode, the module will indicate if an upgrade is needed and
      whether or not the upgrade is disruptive or non-disruptive(ISSU).
author:
    - Jason Edelman (@jedelman8)
    - Gabriele Gerbibo (@GGabriele)
version_added: 2.2
options:
    system_image_file:
        description:
            - Name of the system (or combined) image file on flash.
        required: true
    kickstart_image_file:
        description:
            - Name of the kickstart image file on flash.
              (Not required on all Nexus platforms)
        required: false
        default: null
    issu:
        version_added: "2.5"
        description:
            - Upgrade using In Service Software Upgrade (ISSU).
              (Only supported on N9k platforms)
            - Selecting 'required' or 'yes' means that upgrades will only
              proceed if the switch is capable of ISSU.
            - Selecting 'desired' means that upgrades will use ISSU if possible
              but will fall back to disruptive upgrade if needed.
            - Selecting 'no' means do not use ISSU. Forced disruptive.
        required: false
        choices: ['required','desired', 'yes', 'no']
        default: 'no'
'''

EXAMPLES = '''
- name: Install OS on N9k
  check_mode: no
  nxos_install_os:
    system_image_file: nxos.7.0.3.I6.1.bin
    issu: desired
    provider: "{{ connection | combine({'timeout': 500}) }}"

- name: Wait for device to come back up with new image
  wait_for:
    port: 22
    state: started
    timeout: 500
    delay: 60
    host: "{{ inventory_hostname }}"

- name: Check installed OS for newly installed version
  nxos_command:
    commands: ['show version | json']
    provider: "{{ connection }}"
  register: output
- assert:
    that:
    - output['stdout'][0]['kickstart_ver_str'] == '7.0(3)I6(1)'
'''

RETURN = '''
install_state:
    description: Boot and install information.
    returned: always
    type: dictionary
    sample: {
    "install_state": [
        "Compatibility check is done:",
        "Module  bootable          Impact  Install-type  Reason",
        "------  --------  --------------  ------------  ------",
        "     1       yes  non-disruptive         reset  ",
        "Images will be upgraded according to following table:",
        "Module       Image                  Running-Version(pri:alt)           New-Version  Upg-Required",
        "------  ----------  ----------------------------------------  --------------------  ------------",
        "     1        nxos                               7.0(3)I6(1)           7.0(3)I7(1)           yes",
        "     1        bios                        v4.4.0(07/12/2017)    v4.4.0(07/12/2017)            no"
    ],
    }
'''


import re
from time import sleep
from ansible.module_utils.network.nxos.nxos import load_config, run_commands
from ansible.module_utils.network.nxos.nxos import nxos_argument_spec, check_args
from ansible.module_utils.basic import AnsibleModule


def check_ansible_timer(module):
    '''Check Ansible Timer Values'''
    msg = "The 'timeout' provider param value for this module to execute\n"
    msg = msg + 'properly is too low.\n'
    msg = msg + 'Upgrades can take a long time so the value needs to be set\n'
    msg = msg + 'to the recommended value of 500 seconds or higher in the\n'
    msg = msg + 'ansible playbook for the nxos_install_os module.\n'
    msg = msg + '\n'
    msg = msg + 'provider: "{{ connection | combine({\'timeout\': 500}) }}"'
    data = module.params.get('provider')
    timer_low = False
    if data.get('timeout') is None:
        timer_low = True
    if data.get('timeout') is not None and data.get('timeout') < 500:
        timer_low = True
    if timer_low:
        module.fail_json(msg=msg.split('\n'))


# Output options are 'text' or 'json'
def execute_show_command(module, command, output='text'):
    cmds = [{
        'command': command,
        'output': output,
    }]

    return run_commands(module, cmds)


def get_platform(module):
    """Determine platform type"""
    data = execute_show_command(module, 'show inventory', 'json')
    pid = data[0]['TABLE_inv']['ROW_inv'][0]['productid']

    if re.search(r'N3K', pid):
        type = 'N3K'
    elif re.search(r'N5K', pid):
        type = 'N5K'
    elif re.search(r'N6K', pid):
        type = 'N6K'
    elif re.search(r'N7K', pid):
        type = 'N7K'
    elif re.search(r'N9K', pid):
        type = 'N9K'
    else:
        type = 'unknown'

    return type


def parse_show_install(data):
    """Helper method to parse the output of the 'show install all impact' or
        'install all' commands.

    Sample Output:

    Installer will perform impact only check. Please wait.

    Verifying image bootflash:/nxos.7.0.3.F2.2.bin for boot variable "nxos".
    [####################] 100% -- SUCCESS

    Verifying image type.
    [####################] 100% -- SUCCESS

    Preparing "bios" version info using image bootflash:/nxos.7.0.3.F2.2.bin.
    [####################] 100% -- SUCCESS

    Preparing "nxos" version info using image bootflash:/nxos.7.0.3.F2.2.bin.
    [####################] 100% -- SUCCESS

    Performing module support checks.
    [####################] 100% -- SUCCESS

    Notifying services about system upgrade.
    [####################] 100% -- SUCCESS



    Compatibility check is done:
    Module  bootable          Impact  Install-type  Reason
    ------  --------  --------------  ------------  ------
         8       yes      disruptive         reset  Incompatible image for ISSU
        21       yes      disruptive         reset  Incompatible image for ISSU


    Images will be upgraded according to following table:
    Module       Image  Running-Version(pri:alt)    New-Version   Upg-Required
    ------  ----------  ----------------------------------------  ------------
         8       lcn9k                7.0(3)F3(2)    7.0(3)F2(2)           yes
         8        bios                     v01.17         v01.17            no
        21       lcn9k                7.0(3)F3(2)    7.0(3)F2(2)           yes
        21        bios                     v01.70         v01.70            no
    """
    if len(data) > 0:
        data = massage_install_data(data)
    ud = {'raw': data}
    ud['processed'] = []
    ud['disruptive'] = False
    ud['upgrade_needed'] = False
    ud['error'] = False
    ud['install_in_progress'] = False
    ud['server_error'] = False
    ud['upgrade_succeeded'] = False
    ud['use_impact_data'] = False

    # Check for server errors
    if isinstance(data, int):
        if data == -1:
            ud['server_error'] = True
        elif data >= 500:
            ud['server_error'] = True
        elif data == -32603:
            ud['server_error'] = True
        return ud
    else:
        ud['list_data'] = data.split('\n')

    for x in ud['list_data']:
        # Check for errors and exit if found.
        if re.search(r'Pre-upgrade check failed', x):
            ud['error'] = True
            break
        if re.search(r'[I|i]nvalid command', x):
            ud['error'] = True
            break
        if re.search(r'No install all data found', x):
            ud['error'] = True
            break

        # Check for potentially transient conditions
        if re.search(r'Another install procedure may be in progress', x):
            ud['install_in_progress'] = True
            break
        if re.search(r'Backend processing error', x):
            ud['server_error'] = True
            break
        if re.search(r'^(-1|5\d\d)$', x):
            ud['server_error'] = True
            break

        # Check for messages indicating a successful upgrade.
        if re.search(r'Finishing the upgrade', x):
            ud['upgrade_succeeded'] = True
            break
        if re.search(r'Install has been successful', x):
            ud['upgrade_succeeded'] = True
            break

        # We get these messages when the upgrade is non-disruptive and
        # we loose connection with the switchover but far enough along that
        # we can be confident the upgrade succeeded.
        if re.search(r'timeout trying to send command: install', x):
            ud['upgrade_succeeded'] = True
            ud['use_impact_data'] = True
            break
        if re.search(r'[C|c]onnection failure: timed out', x):
            ud['upgrade_succeeded'] = True
            ud['use_impact_data'] = True
            break

        # Begin normal parsing.
        if re.search(r'----|Module|Images will|Compatibility', x):
            ud['processed'].append(x)
            continue
        # Check to see if upgrade will be disruptive or non-disruptive and
        # build dictionary of individual modules and their status.
        # Sample Line:
        #
        # Module  bootable      Impact  Install-type  Reason
        # ------  --------  ----------  ------------  ------
        #     8        yes  disruptive         reset  Incompatible image
        rd = r'(\d+)\s+(\S+)\s+(disruptive|non-disruptive)\s+(\S+)'
        mo = re.search(rd, x)
        if mo:
            ud['processed'].append(x)
            key = 'm%s' % mo.group(1)
            field = 'disruptive'
            if mo.group(3) == 'non-disruptive':
                ud[key] = {field: False}
            else:
                ud[field] = True
                ud[key] = {field: True}
            field = 'bootable'
            if mo.group(2) == 'yes':
                ud[key].update({field: True})
            else:
                ud[key].update({field: False})
            continue

        # Check to see if switch needs an upgrade and build a dictionary
        # of individual modules and their individual upgrade status.
        # Sample Line:
        #
        # Module  Image  Running-Version(pri:alt)    New-Version  Upg-Required
        # ------  -----  ----------------------------------------  ------------
        # 8       lcn9k                7.0(3)F3(2)    7.0(3)F2(2)           yes
        mo = re.search(r'(\d+)\s+(\S+)\s+(\S+)\s+(\S+)\s+(yes|no)', x)
        if mo:
            ud['processed'].append(x)
            key = 'm%s_%s' % (mo.group(1), mo.group(2))
            field = 'upgrade_needed'
            if mo.group(5) == 'yes':
                ud[field] = True
                ud[key] = {field: True}
            else:
                ud[key] = {field: False}
            continue

    return ud


def massage_install_data(data):
    # Transport cli returns a list containing one result item.
    # Transport nxapi returns a list containing two items.  The second item
    # contains the data we are interested in.
    default_error_msg = 'No install all data found'
    if len(data) == 1:
        result_data = data[0]
    elif len(data) == 2:
        result_data = data[1]
    else:
        result_data = default_error_msg

    # Further processing may be needed for result_data
    if len(data) == 2 and isinstance(data[1], dict):
        if 'clierror' in data[1].keys():
            result_data = data[1]['clierror']
        elif 'code' in data[1].keys() and data[1]['code'] == '500':
            # We encountered a backend processing error for nxapi
            result_data = data[1]['msg']
        else:
            result_data = default_error_msg
    return result_data


def build_install_cmd_set(issu, image, kick, type):
    commands = ['terminal dont-ask']
    if re.search(r'required|desired|yes', issu):
        issu_cmd = 'non-disruptive'
    else:
        issu_cmd = ''
    if type == 'impact':
        rootcmd = 'show install all impact'
    else:
        rootcmd = 'install all'
    if kick is None:
        commands.append(
            '%s nxos %s %s' % (rootcmd, image, issu_cmd))
    else:
        commands.append(
            '%s system %s kickstart %s' % (rootcmd, image, kick))
    return commands


def parse_show_version(data):
    version_data = {'raw': data[0].split('\n')}
    version_data['version'] = ''
    version_data['error'] = False
    for x in version_data['raw']:
        mo = re.search(r'(kickstart|system|NXOS):\s+version\s+(\S+)', x)
        if mo:
            version_data['version'] = mo.group(2)
            continue

    if version_data['version'] == '':
        version_data['error'] = True

    return version_data


def check_mode_legacy(module, issu, image, kick=None):
    """Some platforms/images/transports don't support the 'install all impact'
        command so we need to use a different method."""
    current = execute_show_command(module, 'show version', 'json')[0]
    # Call parse_show_data on empty string to create the default upgrade
    # data stucture dictionary
    data = parse_show_install('')
    upgrade_msg = 'No upgrade required'

    # Process System Image
    data['error'] = False
    tsver = 'show version image bootflash:%s' % image
    target_image = parse_show_version(execute_show_command(module, tsver))
    if target_image['error']:
        data['error'] = True
        data['raw'] = target_image['raw']
    if current['kickstart_ver_str'] != target_image['version'] and not data['error']:
        data['upgrade_needed'] = True
        data['disruptive'] = True
        upgrade_msg = 'Switch upgraded: system: %s' % tsver

    # Process Kickstart Image
    if kick is not None and not data['error']:
        tkver = 'show version image bootflash:%s' % kick
        target_kick = parse_show_version(execute_show_command(module, tkver))
        if target_kick['error']:
            data['error'] = True
            data['raw'] = target_kick['raw']
        if current['kickstart_ver_str'] != target_kick['version'] and not data['error']:
            data['upgrade_needed'] = True
            data['disruptive'] = True
            upgrade_msg = upgrade_msg + ' kickstart: %s' % tkver

    data['processed'] = upgrade_msg
    return data


def check_mode_nextgen(module, issu, image, kick=None):
    """Use the 'install all impact' command for check_mode"""
    opts = {'ignore_timeout': True}
    commands = build_install_cmd_set(issu, image, kick, 'impact')
    data = parse_show_install(load_config(module, commands, True, opts))
    # If an error is encountered when issu is 'desired' then try again
    # but set issu to 'no'
    if data['error'] and issu == 'desired':
        issu = 'no'
        commands = build_install_cmd_set(issu, image, kick, 'impact')
        # The system may be busy from the previous call to check_mode so loop
        # until it's done.
        data = check_install_in_progress(module, commands, opts)
    if re.search(r'No install all data found', data['raw']):
        data['error'] = True
    return data


def check_install_in_progress(module, commands, opts):
    for attempt in range(20):
        data = parse_show_install(load_config(module, commands, True, opts))
        if data['install_in_progress']:
            sleep(1)
            continue
        break
    return data


def check_mode(module, issu, image, kick=None):
    """Check switch upgrade impact using 'show install all impact' command"""
    data = check_mode_nextgen(module, issu, image, kick)
    if data['server_error']:
        # We encountered an unrecoverable error in the attempt to get upgrade
        # impact data from the 'show install all impact' command.
        # Fallback to legacy method.
        data = check_mode_legacy(module, issu, image, kick)
    return data


def do_install_all(module, issu, image, kick=None):
    """Perform the switch upgrade using the 'install all' command"""
    impact_data = check_mode(module, issu, image, kick)
    if module.check_mode:
        # Check mode set in the playbook so just return the impact data.
        msg = '*** SWITCH WAS NOT UPGRADED: IMPACT DATA ONLY ***'
        impact_data['processed'].append(msg)
        return impact_data
    if impact_data['error']:
        # Check mode discovered an error so return with this info.
        return impact_data
    elif not impact_data['upgrade_needed']:
        # The switch is already upgraded.  Nothing more to do.
        return impact_data
    else:
        # If we get here, check_mode returned no errors and the switch
        # needs to be upgraded.
        if impact_data['disruptive']:
            # Check mode indicated that ISSU is not possible so issue the
            # upgrade command without the non-disruptive flag.
            issu = 'no'
        commands = build_install_cmd_set(issu, image, kick, 'install')
        opts = {'ignore_timeout': True}
        # The system may be busy from the call to check_mode so loop until
        # it's done.
        upgrade = check_install_in_progress(module, commands, opts)

        # Special case:  If we encounter a server error at this stage
        # it means the command was sent and the upgrade was started but
        # we will need to use the impact data instead of the current install
        # data.
        if upgrade['server_error']:
            upgrade['upgrade_succeeded'] = True
            upgrade['use_impact_data'] = True

        if upgrade['use_impact_data']:
            if upgrade['upgrade_succeeded']:
                upgrade = impact_data
                upgrade['upgrade_succeeded'] = True
            else:
                upgrade = impact_data
                upgrade['upgrade_succeeded'] = False

        if not upgrade['upgrade_succeeded']:
            upgrade['error'] = True
    return upgrade


def main():
    argument_spec = dict(
        system_image_file=dict(required=True),
        kickstart_image_file=dict(required=False),
        issu=dict(choices=['required', 'desired', 'no', 'yes'], default='no'),
    )

    argument_spec.update(nxos_argument_spec)

    module = AnsibleModule(argument_spec=argument_spec,
                           supports_check_mode=True)

    warnings = list()
    check_args(module, warnings)

<<<<<<< HEAD
    system_image_file = module.params['system_image_file']
    kickstart_image_file = module.params['kickstart_image_file']

    if kickstart_image_file == 'null':
        kickstart_image_file = None

    current_boot_options = get_boot_options(module)
    changed = False
    if not already_set(current_boot_options,
                       system_image_file,
                       kickstart_image_file):
        changed = True

    install_state = current_boot_options
    if not module.check_mode and changed is True:
        set_boot_options(module,
                         system_image_file,
                         kickstart=kickstart_image_file)

        if not already_set(install_state,
                           system_image_file,
                           kickstart_image_file):
            module.fail_json(msg='Install not successful',
                             install_state=install_state)

    module.exit_json(changed=changed, install_state=install_state, warnings=warnings)
=======
    # This module will error out if the Ansible task timeout value is not
    # tuned high enough.
    check_ansible_timer(module)

    # Get system_image_file(sif), kickstart_image_file(kif) and
    # issu settings from module params.
    sif = module.params['system_image_file']
    kif = module.params['kickstart_image_file']
    issu = module.params['issu']

    if kif == 'null' or kif == '':
        kif = None

    install_result = do_install_all(module, issu, sif, kick=kif)
    if install_result['error']:
        msg = "Failed to upgrade device using image "
        if kif:
            msg = msg + "files: kickstart: %s, system: %s" % (kif, sif)
        else:
            msg = msg + "file: system: %s" % sif
        module.fail_json(msg=msg, raw_data=install_result['list_data'])

    state = install_result['processed']
    changed = install_result['upgrade_needed']
    module.exit_json(changed=changed, install_state=state, warnings=warnings)
>>>>>>> 3f8377c2


if __name__ == '__main__':
    main()<|MERGE_RESOLUTION|>--- conflicted
+++ resolved
@@ -541,34 +541,6 @@
     warnings = list()
     check_args(module, warnings)
 
-<<<<<<< HEAD
-    system_image_file = module.params['system_image_file']
-    kickstart_image_file = module.params['kickstart_image_file']
-
-    if kickstart_image_file == 'null':
-        kickstart_image_file = None
-
-    current_boot_options = get_boot_options(module)
-    changed = False
-    if not already_set(current_boot_options,
-                       system_image_file,
-                       kickstart_image_file):
-        changed = True
-
-    install_state = current_boot_options
-    if not module.check_mode and changed is True:
-        set_boot_options(module,
-                         system_image_file,
-                         kickstart=kickstart_image_file)
-
-        if not already_set(install_state,
-                           system_image_file,
-                           kickstart_image_file):
-            module.fail_json(msg='Install not successful',
-                             install_state=install_state)
-
-    module.exit_json(changed=changed, install_state=install_state, warnings=warnings)
-=======
     # This module will error out if the Ansible task timeout value is not
     # tuned high enough.
     check_ansible_timer(module)
@@ -594,7 +566,6 @@
     state = install_result['processed']
     changed = install_result['upgrade_needed']
     module.exit_json(changed=changed, install_state=state, warnings=warnings)
->>>>>>> 3f8377c2
 
 
 if __name__ == '__main__':
