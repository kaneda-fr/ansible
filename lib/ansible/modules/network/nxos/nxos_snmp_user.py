#!/usr/bin/python
#
# This file is part of Ansible
#
# Ansible is free software: you can redistribute it and/or modify
# it under the terms of the GNU General Public License as published by
# the Free Software Foundation, either version 3 of the License, or
# (at your option) any later version.
#
# Ansible is distributed in the hope that it will be useful,
# but WITHOUT ANY WARRANTY; without even the implied warranty of
# MERCHANTABILITY or FITNESS FOR A PARTICULAR PURPOSE.  See the
# GNU General Public License for more details.
#
# You should have received a copy of the GNU General Public License
# along with Ansible.  If not, see <http://www.gnu.org/licenses/>.
#

ANSIBLE_METADATA = {'metadata_version': '1.1',
                    'status': ['preview'],
                    'supported_by': 'network'}


DOCUMENTATION = '''
---
module: nxos_snmp_user
extends_documentation_fragment: nxos
version_added: "2.2"
short_description: Manages SNMP users for monitoring.
description:
    - Manages SNMP user configuration.
author:
    - Jason Edelman (@jedelman8)
notes:
    - Tested against NXOSv 7.3.(0)D1(1) on VIRL
    - Authentication parameters not idempotent.
options:
    user:
        description:
            - Name of the user.
        required: true
    group:
        description:
            - Group to which the user will belong to.
        required: true
    authentication:
        description:
            - Authentication parameters for the user.
        required: false
        default: null
        choices: ['md5', 'sha']
    pwd:
        description:
            - Authentication password when using md5 or sha.
        required: false
        default: null
    privacy:
        description:
            - Privacy password for the user.
        required: false
        default: null
    encrypt:
        description:
            - Enables AES-128 bit encryption when using privacy password.
        required: false
        default: null
        choices: ['true','false']
    state:
        description:
            - Manage the state of the resource.
        required: false
        default: present
        choices: ['present','absent']
'''

EXAMPLES = '''
- nxos_snmp_user:
    user: ntc
    group: network-operator
    authentication: md5
    pwd: test_password
'''

RETURN = '''
commands:
    description: commands sent to the device
    returned: always
    type: list
    sample: ["snmp-server user ntc network-operator auth md5 test_password"]
'''


<<<<<<< HEAD
from ansible.module_utils.nxos import load_config, run_commands
from ansible.module_utils.nxos import nxos_argument_spec, check_args
=======
from ansible.module_utils.network.nxos.nxos import load_config, run_commands
from ansible.module_utils.network.nxos.nxos import nxos_argument_spec, check_args
>>>>>>> 3f8377c2
from ansible.module_utils.basic import AnsibleModule


def execute_show_command(command, module, text=False):
    command = {
        'command': command,
        'output': 'json',
    }
    if text:
        command['output'] = 'text'

    return run_commands(module, command)


def flatten_list(command_lists):
    flat_command_list = []
    for command in command_lists:
        if isinstance(command, list):
            flat_command_list.extend(command)
        else:
            flat_command_list.append(command)
    return flat_command_list


def get_snmp_groups(module):
    data = execute_show_command('show snmp group', module)[0]
    group_list = []

    try:
        group_table = data['TABLE_role']['ROW_role']
        for group in group_table:
            group_list.append(group['role_name'])
    except (KeyError, AttributeError):
        return group_list

    return group_list


def get_snmp_user(user, module):
    command = 'show snmp user {0}'.format(user)
    body = execute_show_command(command, module, text=True)

    if 'No such entry' not in body[0]:
        body = execute_show_command(command, module)

    resource = {}
    try:
        # The TABLE and ROW keys differ between NXOS platforms.
        if body[0].get('TABLE_snmp_user'):
            tablekey = 'TABLE_snmp_user'
            rowkey = 'ROW_snmp_user'
            tablegrpkey = 'TABLE_snmp_group_names'
            rowgrpkey = 'ROW_snmp_group_names'
            authkey = 'auth_protocol'
            privkey = 'priv_protocol'
            grpkey = 'group_names'
        elif body[0].get('TABLE_snmp_users'):
            tablekey = 'TABLE_snmp_users'
            rowkey = 'ROW_snmp_users'
            tablegrpkey = 'TABLE_groups'
            rowgrpkey = 'ROW_groups'
            authkey = 'auth'
            privkey = 'priv'
            grpkey = 'group'

        resource_table = body[0][tablekey][rowkey]
        resource['user'] = str(resource_table['user'])
        resource['authentication'] = str(resource_table[authkey]).strip()
        encrypt = str(resource_table[privkey]).strip()
        if encrypt.startswith('aes'):
            resource['encrypt'] = 'aes-128'
        else:
            resource['encrypt'] = 'none'

        group_table = resource_table[tablegrpkey][rowgrpkey]

        groups = []
        try:
            for group in group_table:
                groups.append(str(group[grpkey]).strip())
        except TypeError:
            groups.append(str(group_table[grpkey]).strip())

        resource['group'] = groups

    except (KeyError, AttributeError, IndexError, TypeError):
        return resource

    return resource


def remove_snmp_user(user):
    return ['no snmp-server user {0}'.format(user)]


def config_snmp_user(proposed, user, reset, new):
    if reset and not new:
        commands = remove_snmp_user(user)
    else:
        commands = []

    group = proposed.get('group', None)

    cmd = ''

    if group:
        cmd = 'snmp-server user {0} {group}'.format(user, **proposed)

    auth = proposed.get('authentication', None)
    pwd = proposed.get('pwd', None)

    if auth and pwd:
        cmd += ' auth {authentication} {pwd}'.format(**proposed)

    encrypt = proposed.get('encrypt', None)
    privacy = proposed.get('privacy', None)

    if encrypt and privacy:
        cmd += ' priv {encrypt} {privacy}'.format(**proposed)
    elif privacy:
        cmd += ' priv {privacy}'.format(**proposed)

    if cmd:
        commands.append(cmd)

    return commands


def main():
    argument_spec = dict(
        user=dict(required=True, type='str'),
        group=dict(type='str', required=True),
        pwd=dict(type='str'),
        privacy=dict(type='str'),
        authentication=dict(choices=['md5', 'sha']),
        encrypt=dict(type='bool'),
        state=dict(choices=['absent', 'present'], default='present'),
    )

    argument_spec.update(nxos_argument_spec)

    module = AnsibleModule(argument_spec=argument_spec,
                           required_together=[['authentication', 'pwd'],
                                              ['encrypt', 'privacy']],
                           supports_check_mode=True)

    warnings = list()
    check_args(module, warnings)
    results = {'changed': False, 'commands': [], 'warnings': warnings}

    user = module.params['user']
    group = module.params['group']
    pwd = module.params['pwd']
    privacy = module.params['privacy']
    encrypt = module.params['encrypt']
    authentication = module.params['authentication']
    state = module.params['state']

    if privacy and encrypt:
        if not pwd and authentication:
            module.fail_json(msg='pwd and authentication must be provided '
                                 'when using privacy and encrypt')

    if group and group not in get_snmp_groups(module):
        module.fail_json(msg='group not configured yet on switch.')

    existing = get_snmp_user(user, module)

    if existing:
        if group not in existing['group']:
            existing['group'] = None
        else:
            existing['group'] = group

    commands = []

    if state == 'absent' and existing:
        commands.append(remove_snmp_user(user))

    elif state == 'present':
        new = False
        reset = False

        args = dict(user=user, pwd=pwd, group=group, privacy=privacy,
                    encrypt=encrypt, authentication=authentication)
        proposed = dict((k, v) for k, v in args.items() if v is not None)

        if not existing:
            if encrypt:
                proposed['encrypt'] = 'aes-128'
            commands.append(config_snmp_user(proposed, user, reset, new))

        elif existing:
            if encrypt and not existing['encrypt'].startswith('aes'):
                reset = True
                proposed['encrypt'] = 'aes-128'

<<<<<<< HEAD
            elif encrypt:
                proposed['encrypt'] = 'aes-128'

=======
>>>>>>> 3f8377c2
            delta = dict(set(proposed.items()).difference(existing.items()))

            if delta.get('pwd'):
                delta['authentication'] = authentication

            if delta:
                delta['group'] = group

            if delta and encrypt:
                delta['encrypt'] = 'aes-128'

            command = config_snmp_user(delta, user, reset, new)
            commands.append(command)

    cmds = flatten_list(commands)
    if cmds:
        results['changed'] = True
        if not module.check_mode:
            load_config(module, cmds)

        if 'configure' in cmds:
            cmds.pop(0)
        results['commands'] = cmds

    module.exit_json(**results)


if __name__ == '__main__':
    main()<|MERGE_RESOLUTION|>--- conflicted
+++ resolved
@@ -90,13 +90,8 @@
 '''
 
 
-<<<<<<< HEAD
-from ansible.module_utils.nxos import load_config, run_commands
-from ansible.module_utils.nxos import nxos_argument_spec, check_args
-=======
 from ansible.module_utils.network.nxos.nxos import load_config, run_commands
 from ansible.module_utils.network.nxos.nxos import nxos_argument_spec, check_args
->>>>>>> 3f8377c2
 from ansible.module_utils.basic import AnsibleModule
 
 
@@ -294,12 +289,6 @@
                 reset = True
                 proposed['encrypt'] = 'aes-128'
 
-<<<<<<< HEAD
-            elif encrypt:
-                proposed['encrypt'] = 'aes-128'
-
-=======
->>>>>>> 3f8377c2
             delta = dict(set(proposed.items()).difference(existing.items()))
 
             if delta.get('pwd'):
