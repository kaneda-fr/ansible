--- conflicted
+++ resolved
@@ -63,8 +63,6 @@
         device. This wait is applicable for operational state argument which are
         I(state) with values C(up)/C(down) and I(neighbors).
     default: 10
-<<<<<<< HEAD
-=======
   neighbors:
     description:
       - Check the operational state of given interface C(name) for LLDP neighbor.
@@ -77,7 +75,6 @@
           description:
             - "LLDP neighbor port to which given interface C(name) is connected."
     version_added: 2.5
->>>>>>> 3f8377c2
   aggregate:
     description: List of Interfaces definitions.
   state:
