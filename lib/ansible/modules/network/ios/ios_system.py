#!/usr/bin/python
#
# This file is part of Ansible
#
# Ansible is free software: you can redistribute it and/or modify
# it under the terms of the GNU General Public License as published by
# the Free Software Foundation, either version 3 of the License, or
# (at your option) any later version.
#
# Ansible is distributed in the hope that it will be useful,
# but WITHOUT ANY WARRANTY; without even the implied warranty of
# MERCHANTABILITY or FITNESS FOR A PARTICULAR PURPOSE.  See the
# GNU General Public License for more details.
#
# You should have received a copy of the GNU General Public License
# along with Ansible.  If not, see <http://www.gnu.org/licenses/>.
#

ANSIBLE_METADATA = {'metadata_version': '1.1',
                    'status': ['preview'],
                    'supported_by': 'network'}


DOCUMENTATION = """
---
module: ios_system
version_added: "2.3"
author: "Peter Sprygada (@privateip)"
short_description: Manage the system attributes on Cisco IOS devices
description:
  - This module provides declarative management of node system attributes
    on Cisco IOS devices.  It provides an option to configure host system
    parameters or remove those parameters from the device active
    configuration.
extends_documentation_fragment: ios
notes:
  - Tested against IOS 15.6
options:
  hostname:
    description:
      - Configure the device hostname parameter. This option takes an ASCII string value.
  domain_name:
    description:
      - Configure the IP domain name
        on the remote device to the provided value. Value
        should be in the dotted name form and will be
        appended to the C(hostname) to create a fully-qualified
        domain name.
  domain_search:
    description:
      - Provides the list of domain suffixes to
        append to the hostname for the purpose of doing name resolution.
        This argument accepts a list of names and will be reconciled
        with the current active configuration on the running node.
  lookup_source:
    description:
      - Provides one or more source
        interfaces to use for performing DNS lookups.  The interface
        provided in C(lookup_source) must be a valid interface configured
        on the device.
  lookup_enabled:
    description:
      - Administrative control
        for enabling or disabling DNS lookups.  When this argument is
        set to True, lookups are performed and when it is set to False,
        lookups are not performed.
    type: bool
  name_servers:
    description:
      - List of DNS name servers by IP address to use to perform name resolution
        lookups.  This argument accepts either a list of DNS servers See
        examples.
  state:
    description:
      - State of the configuration
        values in the device's current active configuration.  When set
        to I(present), the values should be configured in the device active
        configuration and when set to I(absent) the values should not be
        in the device active configuration
    default: present
    choices: ['present', 'absent']
"""

EXAMPLES = """
- name: configure hostname and domain name
  ios_system:
    hostname: ios01
    domain_name: test.example.com
    domain-search:
      - ansible.com
      - redhat.com
      - cisco.com

- name: remove configuration
  ios_system:
    state: absent

- name: configure DNS lookup sources
  ios_system:
    lookup_source: MgmtEth0/0/CPU0/0
    lookup_enabled: yes

- name: configure name servers
  ios_system:
    name_servers:
      - 8.8.8.8
      - 8.8.4.4
"""

RETURN = """
commands:
  description: The list of configuration mode commands to send to the device
  returned: always
  type: list
  sample:
    - hostname ios01
    - ip domain name test.example.com
"""
import re

from ansible.module_utils.basic import AnsibleModule
from ansible.module_utils.network.ios.ios import get_config, load_config
from ansible.module_utils.network.ios.ios import ios_argument_spec, check_args
from ansible.module_utils.network.common.utils import ComplexList

_CONFIGURED_VRFS = None


def has_vrf(module, vrf):
    global _CONFIGURED_VRFS
    if _CONFIGURED_VRFS is not None:
        return vrf in _CONFIGURED_VRFS
    config = get_config(module)
    _CONFIGURED_VRFS = re.findall(r'vrf definition (\S+)', config)
    return vrf in _CONFIGURED_VRFS


def requires_vrf(module, vrf):
    if not has_vrf(module, vrf):
        module.fail_json(msg='vrf %s is not configured' % vrf)


def diff_list(want, have):
    adds = [w for w in want if w not in have]
    removes = [h for h in have if h not in want]
    return (adds, removes)


def map_obj_to_commands(want, have, module):
    commands = list()
    state = module.params['state']

<<<<<<< HEAD
    needs_update = lambda x: want.get(x) is not None and (want.get(x) != have.get(x))
=======
    def needs_update(x):
        return want.get(x) is not None and (want.get(x) != have.get(x))
>>>>>>> 3f8377c2

    if state == 'absent':
        if have['hostname'] != 'Router':
            commands.append('no hostname')

        if have['lookup_source']:
            commands.append('no ip domain lookup source-interface %s' % have['lookup_source'])

        if have['lookup_enabled'] is False:
            commands.append('ip domain lookup')

        vrfs = set()
        for item in have['domain_name']:
            if item['vrf'] and item['vrf'] not in vrfs:
                vrfs.add(item['vrf'])
                commands.append('no ip domain name vrf %s' % item['vrf'])
            elif None not in vrfs:
                vrfs.add(None)
                commands.append('no ip domain name')

        vrfs = set()
        for item in have['domain_search']:
            if item['vrf'] and item['vrf'] not in vrfs:
                vrfs.add(item['vrf'])
                commands.append('no ip domain list vrf %s' % item['vrf'])
            elif None not in vrfs:
                vrfs.add(None)
                commands.append('no ip domain list')

        vrfs = set()
        for item in have['name_servers']:
            if item['vrf'] and item['vrf'] not in vrfs:
                vrfs.add(item['vrf'])
                commands.append('no ip name-server vrf %s' % item['vrf'])
            elif None not in vrfs:
                vrfs.add(None)
                commands.append('no ip name-server')

    elif state == 'present':
        if needs_update('hostname'):
            commands.append('hostname %s' % want['hostname'])

        if needs_update('lookup_source'):
            commands.append('ip domain lookup source-interface %s' % want['lookup_source'])

        if needs_update('lookup_enabled'):
            cmd = 'ip domain lookup'
            if want['lookup_enabled'] is False:
                cmd = 'no %s' % cmd
            commands.append(cmd)

        if want['domain_name']:
            adds, removes = diff_list(want['domain_name'], have['domain_name'])
            for item in removes:
                if item['vrf']:
                    commands.append('no ip domain name vrf %s %s' % (item['vrf'], item['name']))
                else:
                    commands.append('no ip domain name %s' % item['name'])
            for item in adds:
                if item['vrf']:
                    requires_vrf(module, item['vrf'])
                    commands.append('ip domain name vrf %s %s' % (item['vrf'], item['name']))
                else:
                    commands.append('ip domain name %s' % item['name'])

        if want['domain_search']:
            adds, removes = diff_list(want['domain_search'], have['domain_search'])
            for item in removes:
                if item['vrf']:
                    commands.append('no ip domain list vrf %s %s' % (item['vrf'], item['name']))
                else:
                    commands.append('no ip domain list %s' % item['name'])
            for item in adds:
                if item['vrf']:
                    requires_vrf(module, item['vrf'])
                    commands.append('ip domain list vrf %s %s' % (item['vrf'], item['name']))
                else:
                    commands.append('ip domain list %s' % item['name'])

        if want['name_servers']:
            adds, removes = diff_list(want['name_servers'], have['name_servers'])
            for item in removes:
                if item['vrf']:
                    commands.append('no ip name-server vrf %s %s' % (item['vrf'], item['server']))
                else:
                    commands.append('no ip name-server %s' % item['server'])
            for item in adds:
                if item['vrf']:
                    requires_vrf(module, item['vrf'])
                    commands.append('ip name-server vrf %s %s' % (item['vrf'], item['server']))
                else:
                    commands.append('ip name-server %s' % item['server'])

    return commands


def parse_hostname(config):
    match = re.search(r'^hostname (\S+)', config, re.M)
    return match.group(1)


def parse_domain_name(config):
    match = re.findall(r'^ip domain name (?:vrf (\S+) )*(\S+)', config, re.M)
    matches = list()
    for vrf, name in match:
        if not vrf:
            vrf = None
        matches.append({'name': name, 'vrf': vrf})
    return matches


def parse_domain_search(config):
    match = re.findall(r'^ip domain list (?:vrf (\S+) )*(\S+)', config, re.M)
    matches = list()
    for vrf, name in match:
        if not vrf:
            vrf = None
        matches.append({'name': name, 'vrf': vrf})
    return matches


def parse_name_servers(config):
    match = re.findall(r'^ip name-server (?:vrf (\S+) )*(.*)', config, re.M)
    matches = list()
    for vrf, servers in match:
        if not vrf:
            vrf = None
        for server in servers.split():
            matches.append({'server': server, 'vrf': vrf})
    return matches


def parse_lookup_source(config):
    match = re.search(r'ip domain lookup source-interface (\S+)', config, re.M)
    if match:
        return match.group(1)


def map_config_to_obj(module):
    config = get_config(module)
    return {
        'hostname': parse_hostname(config),
        'domain_name': parse_domain_name(config),
        'domain_search': parse_domain_search(config),
        'lookup_source': parse_lookup_source(config),
        'lookup_enabled': 'no ip domain lookup' not in config,
        'name_servers': parse_name_servers(config)
    }


def map_params_to_obj(module):
    obj = {
        'hostname': module.params['hostname'],
        'lookup_source': module.params['lookup_source'],
        'lookup_enabled': module.params['lookup_enabled'],
    }

    domain_name = ComplexList(dict(
        name=dict(key=True),
        vrf=dict()
    ), module)

    domain_search = ComplexList(dict(
        name=dict(key=True),
        vrf=dict()
    ), module)

    name_servers = ComplexList(dict(
        server=dict(key=True),
        vrf=dict()
    ), module)

    for arg, cast in [('domain_name', domain_name),
                      ('domain_search', domain_search),
                      ('name_servers', name_servers)]:

        if module.params[arg]:
            obj[arg] = cast(module.params[arg])
        else:
            obj[arg] = None

    return obj


def main():
    """ Main entry point for Ansible module execution
    """
    argument_spec = dict(
        hostname=dict(),

        domain_name=dict(type='list'),
        domain_search=dict(type='list'),
        name_servers=dict(type='list'),

        lookup_source=dict(),
        lookup_enabled=dict(type='bool'),

        state=dict(choices=['present', 'absent'], default='present')
    )

    argument_spec.update(ios_argument_spec)

    module = AnsibleModule(argument_spec=argument_spec,
                           supports_check_mode=True)

    result = {'changed': False}

    warnings = list()
    check_args(module, warnings)
    result['warnings'] = warnings

    want = map_params_to_obj(module)
    have = map_config_to_obj(module)

    commands = map_obj_to_commands(want, have, module)
    result['commands'] = commands

    if commands:
        if not module.check_mode:
            load_config(module, commands)
        result['changed'] = True

    module.exit_json(**result)

if __name__ == "__main__":
    main()<|MERGE_RESOLUTION|>--- conflicted
+++ resolved
@@ -150,12 +150,8 @@
     commands = list()
     state = module.params['state']
 
-<<<<<<< HEAD
-    needs_update = lambda x: want.get(x) is not None and (want.get(x) != have.get(x))
-=======
     def needs_update(x):
         return want.get(x) is not None and (want.get(x) != have.get(x))
->>>>>>> 3f8377c2
 
     if state == 'absent':
         if have['hostname'] != 'Router':
