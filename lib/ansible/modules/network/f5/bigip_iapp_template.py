--- conflicted
+++ resolved
@@ -64,15 +64,7 @@
   partition:
     description:
       - Device partition to manage resources on.
-<<<<<<< HEAD
-    required: False
-    default: 'Common'
-notes:
-  - Requires the f5-sdk Python package on the host. This is as easy as pip
-    install f5-sdk.
-=======
     default: Common
->>>>>>> 3f8377c2
 extends_documentation_fragment: f5
 author:
   - Tim Rupp (@caphrim007)
@@ -115,20 +107,6 @@
 import re
 import uuid
 
-<<<<<<< HEAD
-from ansible.module_utils.f5_utils import (
-    AnsibleF5Client,
-    AnsibleF5Parameters,
-    HAS_F5SDK,
-    F5ModuleError,
-    iteritems,
-    defaultdict,
-    iControlUnexpectedHTTPError
-)
-from f5.utils.iapp_parser import (
-    NonextantTemplateNameException
-)
-=======
 from ansible.module_utils.basic import AnsibleModule
 from ansible.module_utils.basic import env_fallback
 
@@ -166,7 +144,6 @@
     from f5.utils.iapp_parser import NonextantTemplateNameException
 except ImportError:
     HAS_F5SDK = False
->>>>>>> 3f8377c2
 
 try:
     from StringIO import StringIO
@@ -461,13 +438,9 @@
                 fallback=(env_fallback, ['F5_PARTITION'])
             )
         )
-<<<<<<< HEAD
-        self.f5_product_name = 'bigip'
-=======
         self.argument_spec = {}
         self.argument_spec.update(f5_argument_spec)
         self.argument_spec.update(argument_spec)
->>>>>>> 3f8377c2
 
 
 def main():
@@ -475,12 +448,7 @@
 
     module = AnsibleModule(
         argument_spec=spec.argument_spec,
-<<<<<<< HEAD
-        supports_check_mode=spec.supports_check_mode,
-        f5_product_name=spec.f5_product_name
-=======
         supports_check_mode=spec.supports_check_mode
->>>>>>> 3f8377c2
     )
     if not HAS_F5SDK:
         module.fail_json(msg="The python f5-sdk module is required")
