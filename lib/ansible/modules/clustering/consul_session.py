#!/usr/bin/python
# -*- coding: utf-8 -*-

# Copyright: (c) 2015, Steve Gargan <steve.gargan@gmail.com>
# GNU General Public License v3.0+ (see COPYING or https://www.gnu.org/licenses/gpl-3.0.txt)

from __future__ import absolute_import, division, print_function
__metaclass__ = type

ANSIBLE_METADATA = {'metadata_version': '1.1',
                    'status': ['preview'],
                    'supported_by': 'community'}

DOCUMENTATION = """
module: consul_session
short_description: Manipulate consul sessions
description:
 - Allows the addition, modification and deletion of sessions in a consul
   cluster. These sessions can then be used in conjunction with key value pairs
   to implement distributed locks. In depth documentation for working with
   sessions can be found at http://www.consul.io/docs/internals/sessions.html
requirements:
  - python >= 2.6
  - python-consul
  - requests
version_added: "2.0"
author:
- Steve Gargan (@sgargan)
options:
    state:
        description:
          - Whether the session should be present i.e. created if it doesn't
            exist, or absent, removed if present. If created, the ID for the
            session is returned in the output. If absent, the name or ID is
            required to remove the session. Info for a single session, all the
            sessions for a node or all available sessions can be retrieved by
            specifying info, node or list for the state; for node or info, the
            node name or session id is required as parameter.
        choices: [ absent, info, list, node, present ]
        default: present
    name:
        description:
          - The name that should be associated with the session. This is opaque
            to Consul and not required.
    delay:
        description:
          - The optional lock delay that can be attached to the session when it
            is created. Locks for invalidated sessions ar blocked from being
            acquired until this delay has expired. Durations are in seconds.
        default: 15
    node:
        description:
          - The name of the node that with which the session will be associated.
            by default this is the name of the agent.
    datacenter:
        description:
          - The name of the datacenter in which the session exists or should be
            created.
    checks:
        description:
          - A list of checks that will be used to verify the session health. If
            all the checks fail, the session will be invalidated and any locks
            associated with the session will be release and can be acquired once
            the associated lock delay has expired.
    host:
        description:
          - The host of the consul agent defaults to localhost.
        default: localhost
    port:
        description:
          - The port on which the consul agent is running.
        default: 8500
    scheme:
        description:
          - The protocol scheme on which the consul agent is running.
        default: http
        version_added: "2.1"
    validate_certs:
        description:
          - Whether to verify the tls certificate of the consul agent.
        type: bool
        default: True
        version_added: "2.1"
    behavior:
        description:
<<<<<<< HEAD
          - the optional behavior that can be attached to the session when it
            is created. This can be set to either 'release' or 'delete'. This
            controls the behavior when a session is invalidated.
=======
          - The optional behavior that can be attached to the session when it
            is created. This controls the behavior when a session is invalidated.
        choices: [ delete, release ]
>>>>>>> 3f8377c2
        default: release
        version_added: "2.2"
"""

EXAMPLES = '''
- name: register basic session with consul
  consul_session:
    name: session1

- name: register a session with an existing check
  consul_session:
    name: session_with_check
    checks:
      - existing_check_name

- name: register a session with lock_delay
  consul_session:
    name: session_with_delay
    delay: 20s

- name: retrieve info about session by id
  consul_session:
    id: session_id
    state: info

- name: retrieve active sessions
  consul_session:
    state: list
'''

try:
    import consul
    from requests.exceptions import ConnectionError
    python_consul_installed = True
except ImportError:
    python_consul_installed = False

from ansible.module_utils.basic import AnsibleModule


def execute(module):

    state = module.params.get('state')

    if state in ['info', 'list', 'node']:
        lookup_sessions(module)
    elif state == 'present':
        update_session(module)
    else:
        remove_session(module)


def lookup_sessions(module):

    datacenter = module.params.get('datacenter')

    state = module.params.get('state')
    consul_client = get_consul_api(module)
    try:
        if state == 'list':
            sessions_list = consul_client.session.list(dc=datacenter)
            # Ditch the index, this can be grabbed from the results
            if sessions_list and sessions_list[1]:
                sessions_list = sessions_list[1]
            module.exit_json(changed=True,
                             sessions=sessions_list)
        elif state == 'node':
            node = module.params.get('node')
            if not node:
                module.fail_json(
                    msg="node name is required to retrieve sessions for node")
            sessions = consul_client.session.node(node, dc=datacenter)
            module.exit_json(changed=True,
                             node=node,
                             sessions=sessions)
        elif state == 'info':
            session_id = module.params.get('id')
            if not session_id:
                module.fail_json(
                    msg="session_id is required to retrieve indvidual session info")

            session_by_id = consul_client.session.info(session_id, dc=datacenter)
            module.exit_json(changed=True,
                             session_id=session_id,
                             sessions=session_by_id)

    except Exception as e:
        module.fail_json(msg="Could not retrieve session info %s" % e)


def update_session(module):

    name = module.params.get('name')
    delay = module.params.get('delay')
    checks = module.params.get('checks')
    datacenter = module.params.get('datacenter')
    node = module.params.get('node')
    behavior = module.params.get('behavior')

    consul_client = get_consul_api(module)

    try:
        session = consul_client.session.create(
            name=name,
            behavior=behavior,
            node=node,
            lock_delay=delay,
            dc=datacenter,
            checks=checks
        )
        module.exit_json(changed=True,
                         session_id=session,
                         name=name,
                         behavior=behavior,
                         delay=delay,
                         checks=checks,
                         node=node)
    except Exception as e:
        module.fail_json(msg="Could not create/update session %s" % e)


def remove_session(module):
    session_id = module.params.get('id')
    if not session_id:
        module.fail_json(msg="""A session id must be supplied in order to
        remove a session.""")

    consul_client = get_consul_api(module)

    try:
        consul_client.session.destroy(session_id)

        module.exit_json(changed=True,
                         session_id=session_id)
    except Exception as e:
        module.fail_json(msg="Could not remove session with id '%s' %s" % (
                         session_id, e))


def get_consul_api(module):
    return consul.Consul(host=module.params.get('host'),
                         port=module.params.get('port'))


def test_dependencies(module):
    if not python_consul_installed:
        module.fail_json(msg="python-consul required for this module. "
                             "see http://python-consul.readthedocs.org/en/latest/#installation")


def main():
    argument_spec = dict(
        checks=dict(type='list'),
        delay=dict(type='int', default='15'),
        behavior=dict(type='str', default='release', choices=['release', 'delete']),
        host=dict(type='str', default='localhost'),
        port=dict(type='int', default=8500),
        scheme=dict(type='str', default='http'),
        validate_certs=dict(type='bool', default=True),
        id=dict(type='str'),
        name=dict(type='str'),
        node=dict(type='str'),
        state=dict(type='str', default='present', choices=['absent', 'info', 'list', 'node', 'present']),
        datacenter=dict(type='str'),
    )

    module = AnsibleModule(argument_spec, supports_check_mode=False)

    test_dependencies(module)

    try:
        execute(module)
    except ConnectionError as e:
        module.fail_json(msg='Could not connect to consul agent at %s:%s, error was %s' % (
            module.params.get('host'), module.params.get('port'), e))
    except Exception as e:
        module.fail_json(msg=str(e))


if __name__ == '__main__':
    main()<|MERGE_RESOLUTION|>--- conflicted
+++ resolved
@@ -83,15 +83,9 @@
         version_added: "2.1"
     behavior:
         description:
-<<<<<<< HEAD
-          - the optional behavior that can be attached to the session when it
-            is created. This can be set to either 'release' or 'delete'. This
-            controls the behavior when a session is invalidated.
-=======
           - The optional behavior that can be attached to the session when it
             is created. This controls the behavior when a session is invalidated.
         choices: [ delete, release ]
->>>>>>> 3f8377c2
         default: release
         version_added: "2.2"
 """
