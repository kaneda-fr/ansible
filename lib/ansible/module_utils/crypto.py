--- conflicted
+++ resolved
@@ -96,34 +96,6 @@
         raise OpenSSLObjectError(exc)
 
 
-<<<<<<< HEAD
-keyUsageLong = {
-    "digitalSignature": "Digital Signature",
-    "nonRepudiation": "Non Repudiation",
-    "keyEncipherment": "Key Encipherment",
-    "dataEncipherment": "Data Encipherment",
-    "keyAgreement": "Key Agreement",
-    "keyCertSign": "Certificate Sign",
-    "cRLSign": "CRL Sign",
-    "encipherOnly": "Encipher Only",
-    "decipherOnly": "Decipher Only",
-}
-
-extendedKeyUsageLong = {
-    "anyExtendedKeyUsage": "Any Extended Key Usage",
-    "ipsecEndSystem": "IPSec End System",
-    "ipsecTunnel": "IPSec Tunnel",
-    "ipsecUser": "IPSec User",
-    "msSGC": "Microsoft Server Gated Crypto",
-    "nsSGC": "Netscape Server Gated Crypto",
-    "serverAuth": "TLS Web Server Authentication",
-    "clientAuth": "TLS Web Client Authentication",
-    "codeSigning": "Code Signing",
-    "emailProtection": "E-mail Protection",
-    "timeStamping": "Time Stamping",
-    "OCSPSigning": "OCSP Signing",
-}
-=======
 def parse_name_field(input_dict):
     """Take a dict with key: value or key: list_of_values mappings and return a list of tuples"""
 
@@ -135,7 +107,6 @@
         else:
             result.append((key, input_dict[key]))
     return result
->>>>>>> 3f8377c2
 
 
 @six.add_metaclass(abc.ABCMeta)
