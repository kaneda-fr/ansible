# Copyright (c), Michael DeHaan <michael.dehaan@gmail.com>, 2012-2013
# Copyright (c), Toshio Kuratomi <tkuratomi@ansible.com> 2016
# Simplified BSD License (see licenses/simplified_bsd.txt or https://opensource.org/licenses/BSD-2-Clause)

SIZE_RANGES = {
    'Y': 1 << 80,
    'Z': 1 << 70,
    'E': 1 << 60,
    'P': 1 << 50,
    'T': 1 << 40,
    'G': 1 << 30,
    'M': 1 << 20,
    'K': 1 << 10,
    'B': 1,
}

FILE_ATTRIBUTES = {
    'A': 'noatime',
    'a': 'append',
    'c': 'compressed',
    'C': 'nocow',
    'd': 'nodump',
    'D': 'dirsync',
    'e': 'extents',
    'E': 'encrypted',
    'h': 'blocksize',
    'i': 'immutable',
    'I': 'indexed',
    'j': 'journalled',
    'N': 'inline',
    's': 'zero',
    'S': 'synchronous',
    't': 'notail',
    'T': 'blockroot',
    'u': 'undelete',
    'X': 'compressedraw',
    'Z': 'compresseddirty',
}

PASS_VARS = {
    'check_mode': 'check_mode',
    'debug': '_debug',
    'diff': '_diff',
    'module_name': '_name',
    'no_log': 'no_log',
    'selinux_special_fs': '_selinux_special_fs',
    'shell_executable': '_shell',
    'socket': '_socket_path',
    'syslog_facility': '_syslog_facility',
    'tmpdir': 'tmpdir',
    'verbosity': '_verbosity',
    'version': 'ansible_version',
}

PASS_BOOLS = ('no_log', 'debug', 'diff')

# Ansible modules can be written in any language.
# The functions available here can be used to do many common tasks,
# to simplify development of Python modules.

import locale
import os
import re
import shlex
import subprocess
import sys
import types
import time
import select
import shutil
import stat
import tempfile
import traceback
import grp
import pwd
import platform
import errno
import datetime
from collections import deque
from collections import Mapping, MutableMapping, Sequence, MutableSequence, Set, MutableSet
from itertools import chain, repeat

try:
    import syslog
    HAS_SYSLOG = True
except ImportError:
    HAS_SYSLOG = False

try:
    from systemd import journal
    has_journal = True
except ImportError:
    has_journal = False

HAVE_SELINUX = False
try:
    import selinux
    HAVE_SELINUX = True
except ImportError:
    pass

# Python2 & 3 way to get NoneType
NoneType = type(None)

# Note: When getting Sequence from collections, it matches with strings.  If
# this matters, make sure to check for strings before checking for sequencetype
try:
    from collections.abc import KeysView
    SEQUENCETYPE = (Sequence, frozenset, KeysView)
except ImportError:
    SEQUENCETYPE = (Sequence, frozenset)

try:
    import json
    # Detect the python-json library which is incompatible
    # Look for simplejson if that's the case
    try:
        if not isinstance(json.loads, types.FunctionType) or not isinstance(json.dumps, types.FunctionType):
            raise ImportError
    except AttributeError:
        raise ImportError
except ImportError:
    try:
        import simplejson as json
    except ImportError:
        print('\n{"msg": "Error: ansible requires the stdlib json or simplejson module, neither was found!", "failed": true}')
        sys.exit(1)
    except SyntaxError:
        print('\n{"msg": "SyntaxError: probably due to installed simplejson being for a different python version", "failed": true}')
        sys.exit(1)
    else:
        sj_version = json.__version__.split('.')
        if sj_version < ['1', '6']:
            # Version 1.5 released 2007-01-18 does not have the encoding parameter which we need
            print('\n{"msg": "Error: Ansible requires the stdlib json or simplejson >= 1.6.  Neither was found!", "failed": true}')

AVAILABLE_HASH_ALGORITHMS = dict()
try:
    import hashlib

    # python 2.7.9+ and 2.7.0+
    for attribute in ('available_algorithms', 'algorithms'):
        algorithms = getattr(hashlib, attribute, None)
        if algorithms:
            break
    if algorithms is None:
        # python 2.5+
        algorithms = ('md5', 'sha1', 'sha224', 'sha256', 'sha384', 'sha512')
    for algorithm in algorithms:
        AVAILABLE_HASH_ALGORITHMS[algorithm] = getattr(hashlib, algorithm)
except ImportError:
    import sha
    AVAILABLE_HASH_ALGORITHMS = {'sha1': sha.sha}
    try:
        import md5
        AVAILABLE_HASH_ALGORITHMS['md5'] = md5.md5
    except ImportError:
        pass

from ansible.module_utils.pycompat24 import get_exception, literal_eval
from ansible.module_utils.six import (
    PY2,
    PY3,
    b,
    binary_type,
    integer_types,
    iteritems,
    string_types,
    text_type,
)
from ansible.module_utils.six.moves import map, reduce, shlex_quote
from ansible.module_utils._text import to_native, to_bytes, to_text
from ansible.module_utils.parsing.convert_bool import BOOLEANS_FALSE, BOOLEANS_TRUE, boolean


PASSWORD_MATCH = re.compile(r'^(?:.+[-_\s])?pass(?:[-_\s]?(?:word|phrase|wrd|wd)?)(?:[-_\s].+)?$', re.I)

_NUMBERTYPES = tuple(list(integer_types) + [float])

# Deprecated compat.  Only kept in case another module used these names  Using
# ansible.module_utils.six is preferred

NUMBERTYPES = _NUMBERTYPES

imap = map

try:
    # Python 2
    unicode
except NameError:
    # Python 3
    unicode = text_type

try:
    # Python 2.6+
    bytes
except NameError:
    # Python 2.4
    bytes = binary_type

try:
    # Python 2
    basestring
except NameError:
    # Python 3
    basestring = string_types

_literal_eval = literal_eval

# End of deprecated names

# Internal global holding passed in params.  This is consulted in case
# multiple AnsibleModules are created.  Otherwise each AnsibleModule would
# attempt to read from stdin.  Other code should not use this directly as it
# is an internal implementation detail
_ANSIBLE_ARGS = None

FILE_COMMON_ARGUMENTS = dict(
    src=dict(),
    mode=dict(type='raw'),
    owner=dict(),
    group=dict(),
    seuser=dict(),
    serole=dict(),
    selevel=dict(),
    setype=dict(),
    follow=dict(type='bool', default=False),
    # not taken by the file module, but other modules call file so it must ignore them.
    content=dict(no_log=True),
    backup=dict(),
    force=dict(),
    remote_src=dict(),  # used by assemble
    regexp=dict(),  # used by assemble
    delimiter=dict(),  # used by assemble
    directory_mode=dict(),  # used by copy
    unsafe_writes=dict(type='bool'),  # should be available to any module using atomic_move
    attributes=dict(aliases=['attr']),
)

PASSWD_ARG_RE = re.compile(r'^[-]{0,2}pass[-]?(word|wd)?')

# Used for parsing symbolic file perms
MODE_OPERATOR_RE = re.compile(r'[+=-]')
USERS_RE = re.compile(r'[^ugo]')
PERMS_RE = re.compile(r'[^rwxXstugo]')


PERM_BITS = 0o7777       # file mode permission bits
EXEC_PERM_BITS = 0o0111  # execute permission bits
DEFAULT_PERM = 0o0666    # default file permission bits

# Used for determining if the system is running a new enough python version
# and should only restrict on our documented minimum versions
_PY3_MIN = sys.version_info[:2] >= (3, 5)
_PY2_MIN = (2, 6) <= sys.version_info[:2] < (3,)
_PY_MIN = _PY3_MIN or _PY2_MIN
if not _PY_MIN:
    print(
        '\n{"failed": true, '
        '"msg": "Ansible requires a minimum of Python2 version 2.6 or Python3 version 3.5. Current version: %s"}' % ''.join(sys.version.splitlines())
    )
    sys.exit(1)


def get_platform():
    ''' what's the platform?  example: Linux is a platform. '''
    return platform.system()


def get_distribution():
    ''' return the distribution name '''
    if platform.system() == 'Linux':
        try:
            supported_dists = platform._supported_dists + ('arch', 'alpine', 'devuan')
            distribution = platform.linux_distribution(supported_dists=supported_dists)[0].capitalize()
            if not distribution and os.path.isfile('/etc/system-release'):
                distribution = platform.linux_distribution(supported_dists=['system'])[0].capitalize()
                if 'Amazon' in distribution:
                    distribution = 'Amazon'
                else:
                    distribution = 'OtherLinux'
        except:
            # FIXME: MethodMissing, I assume?
            distribution = platform.dist()[0].capitalize()
    else:
        distribution = None
    return distribution


def get_distribution_version():
    ''' return the distribution version '''
    if platform.system() == 'Linux':
        try:
            distribution_version = platform.linux_distribution()[1]
            if not distribution_version and os.path.isfile('/etc/system-release'):
                distribution_version = platform.linux_distribution(supported_dists=['system'])[1]
        except:
            # FIXME: MethodMissing, I assume?
            distribution_version = platform.dist()[1]
    else:
        distribution_version = None
    return distribution_version


def get_all_subclasses(cls):
    '''
    used by modules like Hardware or Network fact classes to retrieve all subclasses of a given class.
    __subclasses__ return only direct sub classes. This one go down into the class tree.
    '''
    # Retrieve direct subclasses
    subclasses = cls.__subclasses__()
    to_visit = list(subclasses)
    # Then visit all subclasses
    while to_visit:
        for sc in to_visit:
            # The current class is now visited, so remove it from list
            to_visit.remove(sc)
            # Appending all subclasses to visit and keep a reference of available class
            for ssc in sc.__subclasses__():
                subclasses.append(ssc)
                to_visit.append(ssc)
    return subclasses


def load_platform_subclass(cls, *args, **kwargs):
    '''
    used by modules like User to have different implementations based on detected platform.  See User
    module for an example.
    '''

    this_platform = get_platform()
    distribution = get_distribution()
    subclass = None

    # get the most specific superclass for this platform
    if distribution is not None:
        for sc in get_all_subclasses(cls):
            if sc.distribution is not None and sc.distribution == distribution and sc.platform == this_platform:
                subclass = sc
    if subclass is None:
        for sc in get_all_subclasses(cls):
            if sc.platform == this_platform and sc.distribution is None:
                subclass = sc
    if subclass is None:
        subclass = cls

    return super(cls, subclass).__new__(subclass)


def json_dict_unicode_to_bytes(d, encoding='utf-8', errors='surrogate_or_strict'):
    ''' Recursively convert dict keys and values to byte str

        Specialized for json return because this only handles, lists, tuples,
        and dict container types (the containers that the json module returns)
    '''

    if isinstance(d, text_type):
        return to_bytes(d, encoding=encoding, errors=errors)
    elif isinstance(d, dict):
        return dict(map(json_dict_unicode_to_bytes, iteritems(d), repeat(encoding), repeat(errors)))
    elif isinstance(d, list):
        return list(map(json_dict_unicode_to_bytes, d, repeat(encoding), repeat(errors)))
    elif isinstance(d, tuple):
        return tuple(map(json_dict_unicode_to_bytes, d, repeat(encoding), repeat(errors)))
    else:
        return d


def json_dict_bytes_to_unicode(d, encoding='utf-8', errors='surrogate_or_strict'):
    ''' Recursively convert dict keys and values to byte str

        Specialized for json return because this only handles, lists, tuples,
        and dict container types (the containers that the json module returns)
    '''

    if isinstance(d, binary_type):
        # Warning, can traceback
        return to_text(d, encoding=encoding, errors=errors)
    elif isinstance(d, dict):
        return dict(map(json_dict_bytes_to_unicode, iteritems(d), repeat(encoding), repeat(errors)))
    elif isinstance(d, list):
        return list(map(json_dict_bytes_to_unicode, d, repeat(encoding), repeat(errors)))
    elif isinstance(d, tuple):
        return tuple(map(json_dict_bytes_to_unicode, d, repeat(encoding), repeat(errors)))
    else:
        return d


def return_values(obj):
    """ Return native stringified values from datastructures.

    For use with removing sensitive values pre-jsonification."""
    if isinstance(obj, (text_type, binary_type)):
        if obj:
            yield to_native(obj, errors='surrogate_or_strict')
        return
    elif isinstance(obj, SEQUENCETYPE):
        for element in obj:
            for subelement in return_values(element):
                yield subelement
    elif isinstance(obj, Mapping):
        for element in obj.items():
            for subelement in return_values(element[1]):
                yield subelement
    elif isinstance(obj, (bool, NoneType)):
        # This must come before int because bools are also ints
        return
    elif isinstance(obj, NUMBERTYPES):
        yield to_native(obj, nonstring='simplerepr')
    else:
        raise TypeError('Unknown parameter type: %s, %s' % (type(obj), obj))


def _remove_values_conditions(value, no_log_strings, deferred_removals):
    """
    Helper function for :meth:`remove_values`.

    :arg value: The value to check for strings that need to be stripped
    :arg no_log_strings: set of strings which must be stripped out of any values
    :arg deferred_removals: List which holds information about nested
        containers that have to be iterated for removals.  It is passed into
        this function so that more entries can be added to it if value is
        a container type.  The format of each entry is a 2-tuple where the first
        element is the ``value`` parameter and the second value is a new
        container to copy the elements of ``value`` into once iterated.
    :returns: if ``value`` is a scalar, returns ``value`` with two exceptions:
        1. :class:`~datetime.datetime` objects which are changed into a string representation.
        2. objects which are in no_log_strings are replaced with a placeholder
            so that no sensitive data is leaked.
        If ``value`` is a container type, returns a new empty container.

    ``deferred_removals`` is added to as a side-effect of this function.

    .. warning:: It is up to the caller to make sure the order in which value
        is passed in is correct.  For instance, higher level containers need
        to be passed in before lower level containers. For example, given
        ``{'level1': {'level2': 'level3': [True]} }`` first pass in the
        dictionary for ``level1``, then the dict for ``level2``, and finally
        the list for ``level3``.
    """
    if isinstance(value, (text_type, binary_type)):
        # Need native str type
        native_str_value = value
        if isinstance(value, text_type):
            value_is_text = True
            if PY2:
                native_str_value = to_bytes(value, errors='surrogate_or_strict')
        elif isinstance(value, binary_type):
            value_is_text = False
            if PY3:
                native_str_value = to_text(value, errors='surrogate_or_strict')

        if native_str_value in no_log_strings:
            return 'VALUE_SPECIFIED_IN_NO_LOG_PARAMETER'
        for omit_me in no_log_strings:
            native_str_value = native_str_value.replace(omit_me, '*' * 8)

        if value_is_text and isinstance(native_str_value, binary_type):
            value = to_text(native_str_value, encoding='utf-8', errors='surrogate_then_replace')
        elif not value_is_text and isinstance(native_str_value, text_type):
            value = to_bytes(native_str_value, encoding='utf-8', errors='surrogate_then_replace')
        else:
            value = native_str_value

    elif isinstance(value, Sequence):
        if isinstance(value, MutableSequence):
            new_value = type(value)()
        else:
            new_value = []  # Need a mutable value
        deferred_removals.append((value, new_value))
        value = new_value

    elif isinstance(value, Set):
        if isinstance(value, MutableSet):
            new_value = type(value)()
        else:
            new_value = set()  # Need a mutable value
        deferred_removals.append((value, new_value))
        value = new_value

    elif isinstance(value, Mapping):
        if isinstance(value, MutableMapping):
            new_value = type(value)()
        else:
            new_value = {}  # Need a mutable value
        deferred_removals.append((value, new_value))
        value = new_value

    elif isinstance(value, tuple(chain(NUMBERTYPES, (bool, NoneType)))):
        stringy_value = to_native(value, encoding='utf-8', errors='surrogate_or_strict')
        if stringy_value in no_log_strings:
            return 'VALUE_SPECIFIED_IN_NO_LOG_PARAMETER'
        for omit_me in no_log_strings:
            if omit_me in stringy_value:
                return 'VALUE_SPECIFIED_IN_NO_LOG_PARAMETER'

    elif isinstance(value, datetime.datetime):
        value = value.isoformat()
    else:
        raise TypeError('Value of unknown type: %s, %s' % (type(value), value))

    return value


def remove_values(value, no_log_strings):
    """ Remove strings in no_log_strings from value.  If value is a container
    type, then remove a lot more"""
    deferred_removals = deque()

    no_log_strings = [to_native(s, errors='surrogate_or_strict') for s in no_log_strings]
    new_value = _remove_values_conditions(value, no_log_strings, deferred_removals)

    while deferred_removals:
        old_data, new_data = deferred_removals.popleft()
        if isinstance(new_data, Mapping):
            for old_key, old_elem in old_data.items():
                new_elem = _remove_values_conditions(old_elem, no_log_strings, deferred_removals)
                new_data[old_key] = new_elem
        else:
            for elem in old_data:
                new_elem = _remove_values_conditions(elem, no_log_strings, deferred_removals)
                if isinstance(new_data, MutableSequence):
                    new_data.append(new_elem)
                elif isinstance(new_data, MutableSet):
                    new_data.add(new_elem)
                else:
                    raise TypeError('Unknown container type encountered when removing private values from output')

    return new_value


def heuristic_log_sanitize(data, no_log_values=None):
    ''' Remove strings that look like passwords from log messages '''
    # Currently filters:
    # user:pass@foo/whatever and http://username:pass@wherever/foo
    # This code has false positives and consumes parts of logs that are
    # not passwds

    # begin: start of a passwd containing string
    # end: end of a passwd containing string
    # sep: char between user and passwd
    # prev_begin: where in the overall string to start a search for
    #   a passwd
    # sep_search_end: where in the string to end a search for the sep
    data = to_native(data)

    output = []
    begin = len(data)
    prev_begin = begin
    sep = 1
    while sep:
        # Find the potential end of a passwd
        try:
            end = data.rindex('@', 0, begin)
        except ValueError:
            # No passwd in the rest of the data
            output.insert(0, data[0:begin])
            break

        # Search for the beginning of a passwd
        sep = None
        sep_search_end = end
        while not sep:
            # URL-style username+password
            try:
                begin = data.rindex('://', 0, sep_search_end)
            except ValueError:
                # No url style in the data, check for ssh style in the
                # rest of the string
                begin = 0
            # Search for separator
            try:
                sep = data.index(':', begin + 3, end)
            except ValueError:
                # No separator; choices:
                if begin == 0:
                    # Searched the whole string so there's no password
                    # here.  Return the remaining data
                    output.insert(0, data[0:begin])
                    break
                # Search for a different beginning of the password field.
                sep_search_end = begin
                continue
        if sep:
            # Password was found; remove it.
            output.insert(0, data[end:prev_begin])
            output.insert(0, '********')
            output.insert(0, data[begin:sep + 1])
            prev_begin = begin

    output = ''.join(output)
    if no_log_values:
        output = remove_values(output, no_log_values)
    return output


def bytes_to_human(size, isbits=False, unit=None):

    base = 'Bytes'
    if isbits:
        base = 'bits'
    suffix = ''

    for suffix, limit in sorted(iteritems(SIZE_RANGES), key=lambda item: -item[1]):
        if (unit is None and size >= limit) or unit is not None and unit.upper() == suffix[0]:
            break

    if limit != 1:
        suffix += base[0]
    else:
        suffix = base

    return '%.2f %s' % (float(size) / limit, suffix)


def human_to_bytes(number, default_unit=None, isbits=False):

    '''
    Convert number in string format into bytes (ex: '2K' => 2048) or using unit argument
    ex:
      human_to_bytes('10M') <=> human_to_bytes(10, 'M')
    '''
    m = re.search(r'^\s*(\d*\.?\d*)\s*([A-Za-z]+)?', str(number), flags=re.IGNORECASE)
    if m is None:
        raise ValueError("human_to_bytes() can't interpret following string: %s" % str(number))
    try:
        num = float(m.group(1))
    except:
        raise ValueError("human_to_bytes() can't interpret following number: %s (original input string: %s)" % (m.group(1), number))

    unit = m.group(2)
    if unit is None:
        unit = default_unit

    if unit is None:
        ''' No unit given, returning raw number '''
        return int(round(num))
    range_key = unit[0].upper()
    try:
        limit = SIZE_RANGES[range_key]
    except:
        raise ValueError("human_to_bytes() failed to convert %s (unit = %s). The suffix must be one of %s" % (number, unit, ", ".join(SIZE_RANGES.keys())))

    # default value
    unit_class = 'B'
    unit_class_name = 'byte'
    # handling bits case
    if isbits:
        unit_class = 'b'
        unit_class_name = 'bit'
    # check unit value if more than one character (KB, MB)
    if len(unit) > 1:
        expect_message = 'expect %s%s or %s' % (range_key, unit_class, range_key)
        if range_key == 'B':
            expect_message = 'expect %s or %s' % (unit_class, unit_class_name)

        if unit_class_name in unit.lower():
            pass
        elif unit[1] != unit_class:
            raise ValueError("human_to_bytes() failed to convert %s. Value is not a valid string (%s)" % (number, expect_message))

    return int(round(num * limit))


def is_executable(path):
    '''is the given path executable?

    Limitations:
    * Does not account for FSACLs.
    * Most times we really want to know "Can the current user execute this
      file"  This function does not tell us that, only if an execute bit is set.
    '''
    # These are all bitfields so first bitwise-or all the permissions we're
    # looking for, then bitwise-and with the file's mode to determine if any
    # execute bits are set.
    return ((stat.S_IXUSR | stat.S_IXGRP | stat.S_IXOTH) & os.stat(path)[stat.ST_MODE])


def _load_params():
    ''' read the modules parameters and store them globally.

    This function may be needed for certain very dynamic custom modules which
    want to process the parameters that are being handed the module.  Since
    this is so closely tied to the implementation of modules we cannot
    guarantee API stability for it (it may change between versions) however we
    will try not to break it gratuitously.  It is certainly more future-proof
    to call this function and consume its outputs than to implement the logic
    inside it as a copy in your own code.
    '''
    global _ANSIBLE_ARGS
    if _ANSIBLE_ARGS is not None:
        buffer = _ANSIBLE_ARGS
    else:
        # debug overrides to read args from file or cmdline

        # Avoid tracebacks when locale is non-utf8
        # We control the args and we pass them as utf8
        if len(sys.argv) > 1:
            if os.path.isfile(sys.argv[1]):
                fd = open(sys.argv[1], 'rb')
                buffer = fd.read()
                fd.close()
            else:
                buffer = sys.argv[1]
                if PY3:
                    buffer = buffer.encode('utf-8', errors='surrogateescape')
        # default case, read from stdin
        else:
            if PY2:
                buffer = sys.stdin.read()
            else:
                buffer = sys.stdin.buffer.read()
        _ANSIBLE_ARGS = buffer

    try:
        params = json.loads(buffer.decode('utf-8'))
    except ValueError:
        # This helper used too early for fail_json to work.
        print('\n{"msg": "Error: Module unable to decode valid JSON on stdin.  Unable to figure out what parameters were passed", "failed": true}')
        sys.exit(1)

    if PY2:
        params = json_dict_unicode_to_bytes(params)

    try:
        return params['ANSIBLE_MODULE_ARGS']
    except KeyError:
        # This helper does not have access to fail_json so we have to print
        # json output on our own.
        print('\n{"msg": "Error: Module unable to locate ANSIBLE_MODULE_ARGS in json data from stdin.  Unable to figure out what parameters were passed", '
              '"failed": true}')
        sys.exit(1)


def env_fallback(*args, **kwargs):
    ''' Load value from environment '''
    for arg in args:
        if arg in os.environ:
            return os.environ[arg]
    raise AnsibleFallbackNotFound


def _lenient_lowercase(lst):
    """Lowercase elements of a list.

    If an element is not a string, pass it through untouched.
    """
    lowered = []
    for value in lst:
        try:
            lowered.append(value.lower())
        except AttributeError:
            lowered.append(value)
    return lowered


def format_attributes(attributes):
    attribute_list = []
    for attr in attributes:
        if attr in FILE_ATTRIBUTES:
            attribute_list.append(FILE_ATTRIBUTES[attr])
    return attribute_list


def get_flags_from_attributes(attributes):
    flags = []
    for key, attr in FILE_ATTRIBUTES.items():
        if attr in attributes:
            flags.append(key)
    return ''.join(flags)


def _json_encode_fallback(obj):
    if isinstance(obj, Set):
        return list(obj)
    elif isinstance(obj, datetime.datetime):
        return obj.isoformat()
    raise TypeError("Cannot json serialize %s" % to_native(obj))


def jsonify(data, **kwargs):
    for encoding in ("utf-8", "latin-1"):
        try:
            return json.dumps(data, encoding=encoding, default=_json_encode_fallback, **kwargs)
        # Old systems using old simplejson module does not support encoding keyword.
        except TypeError:
            try:
                new_data = json_dict_bytes_to_unicode(data, encoding=encoding)
            except UnicodeDecodeError:
                continue
            return json.dumps(new_data, default=_json_encode_fallback, **kwargs)
        except UnicodeDecodeError:
            continue
    raise UnicodeError('Invalid unicode encoding encountered')


class AnsibleFallbackNotFound(Exception):
    pass


class AnsibleModule(object):
    def __init__(self, argument_spec, bypass_checks=False, no_log=False,
                 check_invalid_arguments=None, mutually_exclusive=None, required_together=None,
                 required_one_of=None, add_file_common_args=False, supports_check_mode=False,
                 required_if=None):

        '''
        common code for quickly building an ansible module in Python
        (although you can write modules in anything that can return JSON)
        see library/* for examples
        '''

        self._name = os.path.basename(__file__)  # initialize name until we can parse from options
        self.argument_spec = argument_spec
        self.supports_check_mode = supports_check_mode
        self.check_mode = False
        self.bypass_checks = bypass_checks
        self.no_log = no_log

        # Check whether code set this explicitly for deprecation purposes
        if check_invalid_arguments is None:
            check_invalid_arguments = True
            module_set_check_invalid_arguments = False
        else:
            module_set_check_invalid_arguments = True
        self.check_invalid_arguments = check_invalid_arguments

        self.mutually_exclusive = mutually_exclusive
        self.required_together = required_together
        self.required_one_of = required_one_of
        self.required_if = required_if
        self.cleanup_files = []
        self._debug = False
        self._diff = False
        self._socket_path = None
        self._shell = None
        self._verbosity = 0
        # May be used to set modifications to the environment for any
        # run_command invocation
        self.run_command_environ_update = {}
        self._warnings = []
        self._deprecations = []
        self._clean = {}

        self.aliases = {}
        self._legal_inputs = ['_ansible_%s' % k for k in PASS_VARS]
        self._options_context = list()

        if add_file_common_args:
            for k, v in FILE_COMMON_ARGUMENTS.items():
                if k not in self.argument_spec:
                    self.argument_spec[k] = v

        self._load_params()
        self._set_fallbacks()

        # append to legal_inputs and then possibly check against them
        try:
            self.aliases = self._handle_aliases()
        except Exception as e:
            # Use exceptions here because it isn't safe to call fail_json until no_log is processed
            print('\n{"failed": true, "msg": "Module alias error: %s"}' % to_native(e))
            sys.exit(1)

        # Save parameter values that should never be logged
        self.no_log_values = set()
        self._handle_no_log_values()

        # check the locale as set by the current environment, and reset to
        # a known valid (LANG=C) if it's an invalid/unavailable locale
        self._check_locale()

        self._check_arguments(check_invalid_arguments)

        # check exclusive early
        if not bypass_checks:
            self._check_mutually_exclusive(mutually_exclusive)

        self._set_defaults(pre=True)

        self._CHECK_ARGUMENT_TYPES_DISPATCHER = {
            'str': self._check_type_str,
            'list': self._check_type_list,
            'dict': self._check_type_dict,
            'bool': self._check_type_bool,
            'int': self._check_type_int,
            'float': self._check_type_float,
            'path': self._check_type_path,
            'raw': self._check_type_raw,
            'jsonarg': self._check_type_jsonarg,
            'json': self._check_type_jsonarg,
            'bytes': self._check_type_bytes,
            'bits': self._check_type_bits,
        }
        if not bypass_checks:
            self._check_required_arguments()
            self._check_argument_types()
            self._check_argument_values()
            self._check_required_together(required_together)
            self._check_required_one_of(required_one_of)
            self._check_required_if(required_if)

        self._set_defaults(pre=False)

        # deal with options sub-spec
        self._handle_options()

        if not self.no_log:
            self._log_invocation()

        # finally, make sure we're in a sane working dir
        self._set_cwd()

        # Do this at the end so that logging parameters have been set up
        # This is to warn third party module authors that the functionatlity is going away.
        # We exclude uri and zfs as they have their own deprecation warnings for users and we'll
        # make sure to update their code to stop using check_invalid_arguments when 2.9 rolls around
        if module_set_check_invalid_arguments and self._name not in ('uri', 'zfs'):
            self.deprecate('Setting check_invalid_arguments is deprecated and will be removed.'
                           ' Update the code for this module  In the future, AnsibleModule will'
                           ' always check for invalid arguments.', version='2.9')

    def warn(self, warning):

        if isinstance(warning, string_types):
            self._warnings.append(warning)
            self.log('[WARNING] %s' % warning)
        else:
            raise TypeError("warn requires a string not a %s" % type(warning))

    def deprecate(self, msg, version=None):
        if isinstance(msg, string_types):
            self._deprecations.append({
                'msg': msg,
                'version': version
            })
            self.log('[DEPRECATION WARNING] %s %s' % (msg, version))
        else:
            raise TypeError("deprecate requires a string not a %s" % type(msg))

    def load_file_common_arguments(self, params):
        '''
        many modules deal with files, this encapsulates common
        options that the file module accepts such that it is directly
        available to all modules and they can share code.
        '''

        path = params.get('path', params.get('dest', None))
        if path is None:
            return {}
        else:
            path = os.path.expanduser(os.path.expandvars(path))

        b_path = to_bytes(path, errors='surrogate_or_strict')
        # if the path is a symlink, and we're following links, get
        # the target of the link instead for testing
        if params.get('follow', False) and os.path.islink(b_path):
            b_path = os.path.realpath(b_path)
            path = to_native(b_path)

        mode = params.get('mode', None)
        owner = params.get('owner', None)
        group = params.get('group', None)

        # selinux related options
        seuser = params.get('seuser', None)
        serole = params.get('serole', None)
        setype = params.get('setype', None)
        selevel = params.get('selevel', None)
        secontext = [seuser, serole, setype]

        if self.selinux_mls_enabled():
            secontext.append(selevel)

        default_secontext = self.selinux_default_context(path)
        for i in range(len(default_secontext)):
            if i is not None and secontext[i] == '_default':
                secontext[i] = default_secontext[i]

        attributes = params.get('attributes', None)
        return dict(
            path=path, mode=mode, owner=owner, group=group,
            seuser=seuser, serole=serole, setype=setype,
            selevel=selevel, secontext=secontext, attributes=attributes,
        )

    # Detect whether using selinux that is MLS-aware.
    # While this means you can set the level/range with
    # selinux.lsetfilecon(), it may or may not mean that you
    # will get the selevel as part of the context returned
    # by selinux.lgetfilecon().

    def selinux_mls_enabled(self):
        if not HAVE_SELINUX:
            return False
        if selinux.is_selinux_mls_enabled() == 1:
            return True
        else:
            return False

    def selinux_enabled(self):
        if not HAVE_SELINUX:
            seenabled = self.get_bin_path('selinuxenabled')
            if seenabled is not None:
                (rc, out, err) = self.run_command(seenabled)
                if rc == 0:
                    self.fail_json(msg="Aborting, target uses selinux but python bindings (libselinux-python) aren't installed!")
            return False
        if selinux.is_selinux_enabled() == 1:
            return True
        else:
            return False

    # Determine whether we need a placeholder for selevel/mls
    def selinux_initial_context(self):
        context = [None, None, None]
        if self.selinux_mls_enabled():
            context.append(None)
        return context

    # If selinux fails to find a default, return an array of None
    def selinux_default_context(self, path, mode=0):
        context = self.selinux_initial_context()
        if not HAVE_SELINUX or not self.selinux_enabled():
            return context
        try:
            ret = selinux.matchpathcon(to_native(path, errors='surrogate_or_strict'), mode)
        except OSError:
            return context
        if ret[0] == -1:
            return context
        # Limit split to 4 because the selevel, the last in the list,
        # may contain ':' characters
        context = ret[1].split(':', 3)
        return context

    def selinux_context(self, path):
        context = self.selinux_initial_context()
        if not HAVE_SELINUX or not self.selinux_enabled():
            return context
        try:
            ret = selinux.lgetfilecon_raw(to_native(path, errors='surrogate_or_strict'))
        except OSError as e:
            if e.errno == errno.ENOENT:
                self.fail_json(path=path, msg='path %s does not exist' % path)
            else:
                self.fail_json(path=path, msg='failed to retrieve selinux context')
        if ret[0] == -1:
            return context
        # Limit split to 4 because the selevel, the last in the list,
        # may contain ':' characters
        context = ret[1].split(':', 3)
        return context

    def user_and_group(self, path, expand=True):
        b_path = to_bytes(path, errors='surrogate_or_strict')
        if expand:
            b_path = os.path.expanduser(os.path.expandvars(b_path))
        st = os.lstat(b_path)
        uid = st.st_uid
        gid = st.st_gid
        return (uid, gid)

    def find_mount_point(self, path):
        path_is_bytes = False
        if isinstance(path, binary_type):
            path_is_bytes = True

        b_path = os.path.realpath(to_bytes(os.path.expanduser(os.path.expandvars(path)), errors='surrogate_or_strict'))
        while not os.path.ismount(b_path):
            b_path = os.path.dirname(b_path)

        if path_is_bytes:
            return b_path

        return to_text(b_path, errors='surrogate_or_strict')

    def is_special_selinux_path(self, path):
        """
        Returns a tuple containing (True, selinux_context) if the given path is on a
        NFS or other 'special' fs  mount point, otherwise the return will be (False, None).
        """
        try:
            f = open('/proc/mounts', 'r')
            mount_data = f.readlines()
            f.close()
        except:
            return (False, None)
        path_mount_point = self.find_mount_point(path)
        for line in mount_data:
            (device, mount_point, fstype, options, rest) = line.split(' ', 4)

            if path_mount_point == mount_point:
                for fs in self._selinux_special_fs:
                    if fs in fstype:
                        special_context = self.selinux_context(path_mount_point)
                        return (True, special_context)

        return (False, None)

    def set_default_selinux_context(self, path, changed):
        if not HAVE_SELINUX or not self.selinux_enabled():
            return changed
        context = self.selinux_default_context(path)
        return self.set_context_if_different(path, context, False)

    def set_context_if_different(self, path, context, changed, diff=None):

        if not HAVE_SELINUX or not self.selinux_enabled():
            return changed

        if self.check_file_absent_if_check_mode(path):
            return True

        cur_context = self.selinux_context(path)
        new_context = list(cur_context)
        # Iterate over the current context instead of the
        # argument context, which may have selevel.

        (is_special_se, sp_context) = self.is_special_selinux_path(path)
        if is_special_se:
            new_context = sp_context
        else:
            for i in range(len(cur_context)):
                if len(context) > i:
                    if context[i] is not None and context[i] != cur_context[i]:
                        new_context[i] = context[i]
                    elif context[i] is None:
                        new_context[i] = cur_context[i]

        if cur_context != new_context:
            if diff is not None:
                if 'before' not in diff:
                    diff['before'] = {}
                diff['before']['secontext'] = cur_context
                if 'after' not in diff:
                    diff['after'] = {}
                diff['after']['secontext'] = new_context

            try:
                if self.check_mode:
                    return True
                rc = selinux.lsetfilecon(to_native(path), ':'.join(new_context))
            except OSError as e:
                self.fail_json(path=path, msg='invalid selinux context: %s' % to_native(e),
                               new_context=new_context, cur_context=cur_context, input_was=context)
            if rc != 0:
                self.fail_json(path=path, msg='set selinux context failed')
            changed = True
        return changed

    def set_owner_if_different(self, path, owner, changed, diff=None, expand=True):

        if owner is None:
            return changed

        b_path = to_bytes(path, errors='surrogate_or_strict')
        if expand:
            b_path = os.path.expanduser(os.path.expandvars(b_path))

        if self.check_file_absent_if_check_mode(b_path):
            return True

        orig_uid, orig_gid = self.user_and_group(b_path, expand)
        try:
            uid = int(owner)
        except ValueError:
            try:
                uid = pwd.getpwnam(owner).pw_uid
            except KeyError:
                path = to_text(b_path)
                self.fail_json(path=path, msg='chown failed: failed to look up user %s' % owner)

        if orig_uid != uid:
            if diff is not None:
                if 'before' not in diff:
                    diff['before'] = {}
                diff['before']['owner'] = orig_uid
                if 'after' not in diff:
                    diff['after'] = {}
                diff['after']['owner'] = uid

            if self.check_mode:
                return True
            try:
                os.lchown(b_path, uid, -1)
            except (IOError, OSError) as e:
                path = to_text(b_path)
                self.fail_json(path=path, msg='chown failed: %s' % (to_text(e)))
            changed = True
        return changed

    def set_group_if_different(self, path, group, changed, diff=None, expand=True):

        if group is None:
            return changed

        b_path = to_bytes(path, errors='surrogate_or_strict')
        if expand:
            b_path = os.path.expanduser(os.path.expandvars(b_path))

        if self.check_file_absent_if_check_mode(b_path):
            return True

        orig_uid, orig_gid = self.user_and_group(b_path, expand)
        try:
            gid = int(group)
        except ValueError:
            try:
                gid = grp.getgrnam(group).gr_gid
            except KeyError:
                path = to_text(b_path)
                self.fail_json(path=path, msg='chgrp failed: failed to look up group %s' % group)

        if orig_gid != gid:
            if diff is not None:
                if 'before' not in diff:
                    diff['before'] = {}
                diff['before']['group'] = orig_gid
                if 'after' not in diff:
                    diff['after'] = {}
                diff['after']['group'] = gid

            if self.check_mode:
                return True
            try:
                os.lchown(b_path, -1, gid)
            except OSError:
                path = to_text(b_path)
                self.fail_json(path=path, msg='chgrp failed')
            changed = True
        return changed

    def set_mode_if_different(self, path, mode, changed, diff=None, expand=True):

        if mode is None:
            return changed

        b_path = to_bytes(path, errors='surrogate_or_strict')
        if expand:
            b_path = os.path.expanduser(os.path.expandvars(b_path))
        path_stat = os.lstat(b_path)

        if self.check_file_absent_if_check_mode(b_path):
            return True

        if not isinstance(mode, int):
            try:
                mode = int(mode, 8)
            except Exception:
                try:
                    mode = self._symbolic_mode_to_octal(path_stat, mode)
                except Exception as e:
                    path = to_text(b_path)
                    self.fail_json(path=path,
                                   msg="mode must be in octal or symbolic form",
                                   details=to_native(e))

                if mode != stat.S_IMODE(mode):
                    # prevent mode from having extra info orbeing invalid long number
                    path = to_text(b_path)
                    self.fail_json(path=path, msg="Invalid mode supplied, only permission info is allowed", details=mode)

        prev_mode = stat.S_IMODE(path_stat.st_mode)

        if prev_mode != mode:

            if diff is not None:
                if 'before' not in diff:
                    diff['before'] = {}
                diff['before']['mode'] = '0%03o' % prev_mode
                if 'after' not in diff:
                    diff['after'] = {}
                diff['after']['mode'] = '0%03o' % mode

            if self.check_mode:
                return True
            # FIXME: comparison against string above will cause this to be executed
            # every time
            try:
                if hasattr(os, 'lchmod'):
                    os.lchmod(b_path, mode)
                else:
                    if not os.path.islink(b_path):
                        os.chmod(b_path, mode)
                    else:
                        # Attempt to set the perms of the symlink but be
                        # careful not to change the perms of the underlying
                        # file while trying
                        underlying_stat = os.stat(b_path)
                        os.chmod(b_path, mode)
                        new_underlying_stat = os.stat(b_path)
                        if underlying_stat.st_mode != new_underlying_stat.st_mode:
                            os.chmod(b_path, stat.S_IMODE(underlying_stat.st_mode))
            except OSError as e:
                if os.path.islink(b_path) and e.errno == errno.EPERM:  # Can't set mode on symbolic links
                    pass
                elif e.errno in (errno.ENOENT, errno.ELOOP):  # Can't set mode on broken symbolic links
                    pass
                else:
                    raise
            except Exception as e:
                path = to_text(b_path)
                self.fail_json(path=path, msg='chmod failed', details=to_native(e),
                               exception=traceback.format_exc())

            path_stat = os.lstat(b_path)
            new_mode = stat.S_IMODE(path_stat.st_mode)

            if new_mode != prev_mode:
                changed = True
        return changed

    def set_attributes_if_different(self, path, attributes, changed, diff=None, expand=True):

        if attributes is None:
            return changed

        b_path = to_bytes(path, errors='surrogate_or_strict')
        if expand:
            b_path = os.path.expanduser(os.path.expandvars(b_path))

        if self.check_file_absent_if_check_mode(b_path):
            return True

        existing = self.get_file_attributes(b_path)

        if existing.get('attr_flags', '') != attributes:
            attrcmd = self.get_bin_path('chattr')
            if attrcmd:
                attrcmd = [attrcmd, '=%s' % attributes, b_path]
                changed = True

                if diff is not None:
                    if 'before' not in diff:
                        diff['before'] = {}
                    diff['before']['attributes'] = existing.get('attr_flags')
                    if 'after' not in diff:
                        diff['after'] = {}
                    diff['after']['attributes'] = attributes

                if not self.check_mode:
                    try:
                        rc, out, err = self.run_command(attrcmd)
                        if rc != 0 or err:
                            raise Exception("Error while setting attributes: %s" % (out + err))
                    except Exception as e:
                        self.fail_json(path=to_text(b_path), msg='chattr failed',
                                       details=to_native(e), exception=traceback.format_exc())
        return changed

    def get_file_attributes(self, path):
        output = {}
        attrcmd = self.get_bin_path('lsattr', False)
        if attrcmd:
            attrcmd = [attrcmd, '-vd', path]
            try:
                rc, out, err = self.run_command(attrcmd)
                if rc == 0:
                    res = out.split()
                    output['attr_flags'] = res[1].replace('-', '').strip()
                    output['version'] = res[0].strip()
                    output['attributes'] = format_attributes(output['attr_flags'])
            except:
                pass
        return output

    @classmethod
    def _symbolic_mode_to_octal(cls, path_stat, symbolic_mode):
        """
        This enables symbolic chmod string parsing as stated in the chmod man-page

        This includes things like: "u=rw-x+X,g=r-x+X,o=r-x+X"
        """

        new_mode = stat.S_IMODE(path_stat.st_mode)

        # Now parse all symbolic modes
        for mode in symbolic_mode.split(','):
            # Per single mode. This always contains a '+', '-' or '='
            # Split it on that
            permlist = MODE_OPERATOR_RE.split(mode)

            # And find all the operators
            opers = MODE_OPERATOR_RE.findall(mode)

            # The user(s) where it's all about is the first element in the
            # 'permlist' list. Take that and remove it from the list.
            # An empty user or 'a' means 'all'.
            users = permlist.pop(0)
            use_umask = (users == '')
            if users == 'a' or users == '':
                users = 'ugo'

            # Check if there are illegal characters in the user list
            # They can end up in 'users' because they are not split
            if USERS_RE.match(users):
                raise ValueError("bad symbolic permission for mode: %s" % mode)

            # Now we have two list of equal length, one contains the requested
            # permissions and one with the corresponding operators.
            for idx, perms in enumerate(permlist):
                # Check if there are illegal characters in the permissions
                if PERMS_RE.match(perms):
                    raise ValueError("bad symbolic permission for mode: %s" % mode)

                for user in users:
                    mode_to_apply = cls._get_octal_mode_from_symbolic_perms(path_stat, user, perms, use_umask)
                    new_mode = cls._apply_operation_to_mode(user, opers[idx], mode_to_apply, new_mode)

        return new_mode

    @staticmethod
    def _apply_operation_to_mode(user, operator, mode_to_apply, current_mode):
        if operator == '=':
            if user == 'u':
                mask = stat.S_IRWXU | stat.S_ISUID
            elif user == 'g':
                mask = stat.S_IRWXG | stat.S_ISGID
            elif user == 'o':
                mask = stat.S_IRWXO | stat.S_ISVTX

            # mask out u, g, or o permissions from current_mode and apply new permissions
            inverse_mask = mask ^ PERM_BITS
            new_mode = (current_mode & inverse_mask) | mode_to_apply
        elif operator == '+':
            new_mode = current_mode | mode_to_apply
        elif operator == '-':
            new_mode = current_mode - (current_mode & mode_to_apply)
        return new_mode

    @staticmethod
    def _get_octal_mode_from_symbolic_perms(path_stat, user, perms, use_umask):
        prev_mode = stat.S_IMODE(path_stat.st_mode)

        is_directory = stat.S_ISDIR(path_stat.st_mode)
        has_x_permissions = (prev_mode & EXEC_PERM_BITS) > 0
        apply_X_permission = is_directory or has_x_permissions

        # Get the umask, if the 'user' part is empty, the effect is as if (a) were
        # given, but bits that are set in the umask are not affected.
        # We also need the "reversed umask" for masking
        umask = os.umask(0)
        os.umask(umask)
        rev_umask = umask ^ PERM_BITS

        # Permission bits constants documented at:
        # http://docs.python.org/2/library/stat.html#stat.S_ISUID
        if apply_X_permission:
            X_perms = {
                'u': {'X': stat.S_IXUSR},
                'g': {'X': stat.S_IXGRP},
                'o': {'X': stat.S_IXOTH},
            }
        else:
            X_perms = {
                'u': {'X': 0},
                'g': {'X': 0},
                'o': {'X': 0},
            }

        user_perms_to_modes = {
            'u': {
                'r': rev_umask & stat.S_IRUSR if use_umask else stat.S_IRUSR,
                'w': rev_umask & stat.S_IWUSR if use_umask else stat.S_IWUSR,
                'x': rev_umask & stat.S_IXUSR if use_umask else stat.S_IXUSR,
                's': stat.S_ISUID,
                't': 0,
                'u': prev_mode & stat.S_IRWXU,
                'g': (prev_mode & stat.S_IRWXG) << 3,
                'o': (prev_mode & stat.S_IRWXO) << 6},
            'g': {
                'r': rev_umask & stat.S_IRGRP if use_umask else stat.S_IRGRP,
                'w': rev_umask & stat.S_IWGRP if use_umask else stat.S_IWGRP,
                'x': rev_umask & stat.S_IXGRP if use_umask else stat.S_IXGRP,
                's': stat.S_ISGID,
                't': 0,
                'u': (prev_mode & stat.S_IRWXU) >> 3,
                'g': prev_mode & stat.S_IRWXG,
                'o': (prev_mode & stat.S_IRWXO) << 3},
            'o': {
                'r': rev_umask & stat.S_IROTH if use_umask else stat.S_IROTH,
                'w': rev_umask & stat.S_IWOTH if use_umask else stat.S_IWOTH,
                'x': rev_umask & stat.S_IXOTH if use_umask else stat.S_IXOTH,
                's': 0,
                't': stat.S_ISVTX,
                'u': (prev_mode & stat.S_IRWXU) >> 6,
                'g': (prev_mode & stat.S_IRWXG) >> 3,
                'o': prev_mode & stat.S_IRWXO},
        }

        # Insert X_perms into user_perms_to_modes
        for key, value in X_perms.items():
            user_perms_to_modes[key].update(value)

        def or_reduce(mode, perm):
            return mode | user_perms_to_modes[user][perm]

        return reduce(or_reduce, perms, 0)

    def set_fs_attributes_if_different(self, file_args, changed, diff=None, expand=True):
        # set modes owners and context as needed
        changed = self.set_context_if_different(
            file_args['path'], file_args['secontext'], changed, diff
        )
        changed = self.set_owner_if_different(
            file_args['path'], file_args['owner'], changed, diff, expand
        )
        changed = self.set_group_if_different(
            file_args['path'], file_args['group'], changed, diff, expand
        )
        changed = self.set_mode_if_different(
            file_args['path'], file_args['mode'], changed, diff, expand
        )
        changed = self.set_attributes_if_different(
            file_args['path'], file_args['attributes'], changed, diff, expand
        )
        return changed

    def check_file_absent_if_check_mode(self, file_path):
        return self.check_mode and not os.path.exists(file_path)

    def set_directory_attributes_if_different(self, file_args, changed, diff=None, expand=True):
        return self.set_fs_attributes_if_different(file_args, changed, diff, expand)

    def set_file_attributes_if_different(self, file_args, changed, diff=None, expand=True):
        return self.set_fs_attributes_if_different(file_args, changed, diff, expand)

    def add_path_info(self, kwargs):
        '''
        for results that are files, supplement the info about the file
        in the return path with stats about the file path.
        '''

        path = kwargs.get('path', kwargs.get('dest', None))
        if path is None:
            return kwargs
        b_path = to_bytes(path, errors='surrogate_or_strict')
        if os.path.exists(b_path):
            (uid, gid) = self.user_and_group(path)
            kwargs['uid'] = uid
            kwargs['gid'] = gid
            try:
                user = pwd.getpwuid(uid)[0]
            except KeyError:
                user = str(uid)
            try:
                group = grp.getgrgid(gid)[0]
            except KeyError:
                group = str(gid)
            kwargs['owner'] = user
            kwargs['group'] = group
            st = os.lstat(b_path)
            kwargs['mode'] = '0%03o' % stat.S_IMODE(st[stat.ST_MODE])
            # secontext not yet supported
            if os.path.islink(b_path):
                kwargs['state'] = 'link'
            elif os.path.isdir(b_path):
                kwargs['state'] = 'directory'
            elif os.stat(b_path).st_nlink > 1:
                kwargs['state'] = 'hard'
            else:
                kwargs['state'] = 'file'
            if HAVE_SELINUX and self.selinux_enabled():
                kwargs['secontext'] = ':'.join(self.selinux_context(path))
            kwargs['size'] = st[stat.ST_SIZE]
        else:
            kwargs['state'] = 'absent'
        return kwargs

    def _check_locale(self):
        '''
        Uses the locale module to test the currently set locale
        (per the LANG and LC_CTYPE environment settings)
        '''
        try:
            # setting the locale to '' uses the default locale
            # as it would be returned by locale.getdefaultlocale()
            locale.setlocale(locale.LC_ALL, '')
        except locale.Error:
            # fallback to the 'C' locale, which may cause unicode
            # issues but is preferable to simply failing because
            # of an unknown locale
            locale.setlocale(locale.LC_ALL, 'C')
            os.environ['LANG'] = 'C'
            os.environ['LC_ALL'] = 'C'
            os.environ['LC_MESSAGES'] = 'C'
        except Exception as e:
            self.fail_json(msg="An unknown error was encountered while attempting to validate the locale: %s" %
                           to_native(e), exception=traceback.format_exc())

    def _handle_aliases(self, spec=None, param=None):
        # this uses exceptions as it happens before we can safely call fail_json
        aliases_results = {}  # alias:canon
        if param is None:
            param = self.params

        if spec is None:
            spec = self.argument_spec
        for (k, v) in spec.items():
            self._legal_inputs.append(k)
            aliases = v.get('aliases', None)
            default = v.get('default', None)
            required = v.get('required', False)
            if default is not None and required:
                # not alias specific but this is a good place to check this
                raise Exception("internal error: required and default are mutually exclusive for %s" % k)
            if aliases is None:
                continue
            if not isinstance(aliases, SEQUENCETYPE) or isinstance(aliases, (binary_type, text_type)):
                raise Exception('internal error: aliases must be a list or tuple')
            for alias in aliases:
                self._legal_inputs.append(alias)
                aliases_results[alias] = k
                if alias in param:
                    param[k] = param[alias]

        return aliases_results

    def _handle_no_log_values(self, spec=None, param=None):
        if spec is None:
            spec = self.argument_spec
        if param is None:
            param = self.params

        # Use the argspec to determine which args are no_log
        for arg_name, arg_opts in spec.items():
            if arg_opts.get('no_log', False):
                # Find the value for the no_log'd param
                no_log_object = param.get(arg_name, None)
                if no_log_object:
                    self.no_log_values.update(return_values(no_log_object))

            if arg_opts.get('removed_in_version') is not None and arg_name in param:
                self._deprecations.append({
                    'msg': "Param '%s' is deprecated. See the module docs for more information" % arg_name,
                    'version': arg_opts.get('removed_in_version')
                })

    def _check_arguments(self, check_invalid_arguments, spec=None, param=None, legal_inputs=None):
        self._syslog_facility = 'LOG_USER'
        unsupported_parameters = set()
        if spec is None:
            spec = self.argument_spec
        if param is None:
            param = self.params
        if legal_inputs is None:
            legal_inputs = self._legal_inputs

        for (k, v) in list(param.items()):

            if check_invalid_arguments and k not in legal_inputs:
                unsupported_parameters.add(k)
            elif k.startswith('_ansible_'):
                # handle setting internal properties from internal ansible vars
                key = k.replace('_ansible_', '')
                if key in PASS_BOOLS:
                    setattr(self, PASS_VARS[key], self.boolean(v))
                else:
                    setattr(self, PASS_VARS[key], v)

                # clean up internal params:
                del self.params[k]

        if unsupported_parameters:
            msg = "Unsupported parameters for (%s) module: %s" % (self._name, ', '.join(sorted(list(unsupported_parameters))))
            if self._options_context:
                msg += " found in %s." % " -> ".join(self._options_context)
            msg += " Supported parameters include: %s" % (', '.join(sorted(spec.keys())))
            self.fail_json(msg=msg)
        if self.check_mode and not self.supports_check_mode:
            self.exit_json(skipped=True, msg="remote module (%s) does not support check mode" % self._name)

    def _count_terms(self, check, param=None):
        count = 0
        if param is None:
            param = self.params
        for term in check:
            if term in param:
                count += 1
        return count

    def _check_mutually_exclusive(self, spec, param=None):
        if spec is None:
            return
        for check in spec:
            count = self._count_terms(check, param)
            if count > 1:
                msg = "parameters are mutually exclusive: %s" % ', '.join(check)
                if self._options_context:
                    msg += " found in %s" % " -> ".join(self._options_context)
                self.fail_json(msg=msg)

    def _check_required_one_of(self, spec, param=None):
        if spec is None:
            return
        for check in spec:
            count = self._count_terms(check, param)
            if count == 0:
                msg = "one of the following is required: %s" % ', '.join(check)
                if self._options_context:
                    msg += " found in %s" % " -> ".join(self._options_context)
                self.fail_json(msg=msg)

    def _check_required_together(self, spec, param=None):
        if spec is None:
            return
        for check in spec:
            counts = [self._count_terms([field], param) for field in check]
            non_zero = [c for c in counts if c > 0]
            if len(non_zero) > 0:
                if 0 in counts:
                    msg = "parameters are required together: %s" % ', '.join(check)
                    if self._options_context:
                        msg += " found in %s" % " -> ".join(self._options_context)
                    self.fail_json(msg=msg)

    def _check_required_arguments(self, spec=None, param=None):
        ''' ensure all required arguments are present '''
        missing = []
        if spec is None:
            spec = self.argument_spec
        if param is None:
            param = self.params
        for (k, v) in spec.items():
            required = v.get('required', False)
            if required and k not in param:
                missing.append(k)
        if len(missing) > 0:
            msg = "missing required arguments: %s" % ", ".join(missing)
            if self._options_context:
                msg += " found in %s" % " -> ".join(self._options_context)
            self.fail_json(msg=msg)

    def _check_required_if(self, spec, param=None):
        ''' ensure that parameters which conditionally required are present '''
        if spec is None:
            return
        if param is None:
            param = self.params
        for sp in spec:
            missing = []
            max_missing_count = 0
            is_one_of = False
            if len(sp) == 4:
                key, val, requirements, is_one_of = sp
            else:
                key, val, requirements = sp

            # is_one_of is True at least one requirement should be
            # present, else all requirements should be present.
            if is_one_of:
                max_missing_count = len(requirements)
                term = 'any'
            else:
                term = 'all'

            if key in param and param[key] == val:
                for check in requirements:
                    count = self._count_terms((check,), param)
                    if count == 0:
                        missing.append(check)
            if len(missing) and len(missing) >= max_missing_count:
                msg = "%s is %s but %s of the following are missing: %s" % (key, val, term, ', '.join(missing))
                if self._options_context:
                    msg += " found in %s" % " -> ".join(self._options_context)
                self.fail_json(msg=msg)

    def _check_argument_values(self, spec=None, param=None):
        ''' ensure all arguments have the requested values, and there are no stray arguments '''
        if spec is None:
            spec = self.argument_spec
        if param is None:
            param = self.params
        for (k, v) in spec.items():
            choices = v.get('choices', None)
            if choices is None:
                continue
            if isinstance(choices, SEQUENCETYPE) and not isinstance(choices, (binary_type, text_type)):
                if k in param:
                    # Allow one or more when type='list' param with choices
                    if isinstance(param[k], list):
                        diff_list = ", ".join([item for item in param[k] if item not in choices])
                        if diff_list:
                            choices_str = ", ".join([to_native(c) for c in choices])
                            msg = "value of %s must be one or more of: %s. Got no match for: %s" % (k, choices_str, diff_list)
                            if self._options_context:
                                msg += " found in %s" % " -> ".join(self._options_context)
                            self.fail_json(msg=msg)
                    elif param[k] not in choices:
                        # PyYaml converts certain strings to bools.  If we can unambiguously convert back, do so before checking
                        # the value.  If we can't figure this out, module author is responsible.
                        lowered_choices = None
                        if param[k] == 'False':
                            lowered_choices = _lenient_lowercase(choices)
                            overlap = BOOLEANS_FALSE.intersection(choices)
                            if len(overlap) == 1:
                                # Extract from a set
                                (param[k],) = overlap

                        if param[k] == 'True':
                            if lowered_choices is None:
                                lowered_choices = _lenient_lowercase(choices)
                            overlap = BOOLEANS_TRUE.intersection(choices)
                            if len(overlap) == 1:
                                (param[k],) = overlap

                        if param[k] not in choices:
                            choices_str = ", ".join([to_native(c) for c in choices])
                            msg = "value of %s must be one of: %s, got: %s" % (k, choices_str, param[k])
                            if self._options_context:
                                msg += " found in %s" % " -> ".join(self._options_context)
                            self.fail_json(msg=msg)
            else:
                msg = "internal error: choices for argument %s are not iterable: %s" % (k, choices)
                if self._options_context:
                    msg += " found in %s" % " -> ".join(self._options_context)
                self.fail_json(msg=msg)

    def safe_eval(self, value, locals=None, include_exceptions=False):

        # do not allow method calls to modules
        if not isinstance(value, string_types):
            # already templated to a datavaluestructure, perhaps?
            if include_exceptions:
                return (value, None)
            return value
        if re.search(r'\w\.\w+\(', value):
            if include_exceptions:
                return (value, None)
            return value
        # do not allow imports
        if re.search(r'import \w+', value):
            if include_exceptions:
                return (value, None)
            return value
        try:
            result = literal_eval(value)
            if include_exceptions:
                return (result, None)
            else:
                return result
        except Exception as e:
            if include_exceptions:
                return (value, e)
            return value

    def _check_type_str(self, value):
        if isinstance(value, string_types):
            return value
        # Note: This could throw a unicode error if value's __str__() method
        # returns non-ascii.  Have to port utils.to_bytes() if that happens
        return str(value)

    def _check_type_list(self, value):
        if isinstance(value, list):
            return value

        if isinstance(value, string_types):
            return value.split(",")
        elif isinstance(value, int) or isinstance(value, float):
            return [str(value)]

        raise TypeError('%s cannot be converted to a list' % type(value))

    def _check_type_dict(self, value):
        if isinstance(value, dict):
            return value

        if isinstance(value, string_types):
            if value.startswith("{"):
                try:
                    return json.loads(value)
                except:
                    (result, exc) = self.safe_eval(value, dict(), include_exceptions=True)
                    if exc is not None:
                        raise TypeError('unable to evaluate string as dictionary')
                    return result
            elif '=' in value:
                fields = []
                field_buffer = []
                in_quote = False
                in_escape = False
                for c in value.strip():
                    if in_escape:
                        field_buffer.append(c)
                        in_escape = False
                    elif c == '\\':
                        in_escape = True
                    elif not in_quote and c in ('\'', '"'):
                        in_quote = c
                    elif in_quote and in_quote == c:
                        in_quote = False
                    elif not in_quote and c in (',', ' '):
                        field = ''.join(field_buffer)
                        if field:
                            fields.append(field)
                        field_buffer = []
                    else:
                        field_buffer.append(c)

                field = ''.join(field_buffer)
                if field:
                    fields.append(field)
                return dict(x.split("=", 1) for x in fields)
            else:
                raise TypeError("dictionary requested, could not parse JSON or key=value")

        raise TypeError('%s cannot be converted to a dict' % type(value))

    def _check_type_bool(self, value):
        if isinstance(value, bool):
            return value

        if isinstance(value, string_types) or isinstance(value, int):
            return self.boolean(value)

        raise TypeError('%s cannot be converted to a bool' % type(value))

    def _check_type_int(self, value):
        if isinstance(value, int):
            return value

        if isinstance(value, string_types):
            return int(value)

        raise TypeError('%s cannot be converted to an int' % type(value))

    def _check_type_float(self, value):
        if isinstance(value, float):
            return value

        if isinstance(value, (binary_type, text_type, int)):
            return float(value)

        raise TypeError('%s cannot be converted to a float' % type(value))

    def _check_type_path(self, value):
        value = self._check_type_str(value)
        return os.path.expanduser(os.path.expandvars(value))

    def _check_type_jsonarg(self, value):
        # Return a jsonified string.  Sometimes the controller turns a json
        # string into a dict/list so transform it back into json here
        if isinstance(value, (text_type, binary_type)):
            return value.strip()
        else:
            if isinstance(value, (list, tuple, dict)):
                return self.jsonify(value)
        raise TypeError('%s cannot be converted to a json string' % type(value))

    def _check_type_raw(self, value):
        return value

    def _check_type_bytes(self, value):
        try:
            self.human_to_bytes(value)
        except ValueError:
            raise TypeError('%s cannot be converted to a Byte value' % type(value))

    def _check_type_bits(self, value):
        try:
            self.human_to_bytes(value, isbits=True)
        except ValueError:
            raise TypeError('%s cannot be converted to a Bit value' % type(value))

    def _handle_options(self, argument_spec=None, params=None):
        ''' deal with options to create sub spec '''
        if argument_spec is None:
            argument_spec = self.argument_spec
        if params is None:
            params = self.params

        for (k, v) in argument_spec.items():
            wanted = v.get('type', None)
            if wanted == 'dict' or (wanted == 'list' and v.get('elements', '') == 'dict'):
                spec = v.get('options', None)
                if spec is None or k not in params or params[k] is None:
                    continue

                self._options_context.append(k)

                if isinstance(params[k], dict):
                    elements = [params[k]]
                else:
                    elements = params[k]

                for param in elements:
                    if not isinstance(param, dict):
                        self.fail_json(msg="value of %s must be of type dict or list of dict" % k)

                    self._set_fallbacks(spec, param)
                    options_aliases = self._handle_aliases(spec, param)

                    self._handle_no_log_values(spec, param)
                    options_legal_inputs = list(spec.keys()) + list(options_aliases.keys())

                    self._check_arguments(self.check_invalid_arguments, spec, param, options_legal_inputs)

                    # check exclusive early
                    if not self.bypass_checks:
                        self._check_mutually_exclusive(v.get('mutually_exclusive', None), param)

                    self._set_defaults(pre=True, spec=spec, param=param)

                    if not self.bypass_checks:
                        self._check_required_arguments(spec, param)
                        self._check_argument_types(spec, param)
                        self._check_argument_values(spec, param)

                        self._check_required_together(v.get('required_together', None), param)
                        self._check_required_one_of(v.get('required_one_of', None), param)
                        self._check_required_if(v.get('required_if', None), param)

                    self._set_defaults(pre=False, spec=spec, param=param)

                    # handle multi level options (sub argspec)
                    self._handle_options(spec, param)
                self._options_context.pop()

    def _check_argument_types(self, spec=None, param=None):
        ''' ensure all arguments have the requested type '''

        if spec is None:
            spec = self.argument_spec
        if param is None:
            param = self.params

        for (k, v) in spec.items():
            wanted = v.get('type', None)
            if k not in param:
                continue

            value = param[k]
            if value is None:
                continue

            if not callable(wanted):
                if wanted is None:
                    # Mostly we want to default to str.
                    # For values set to None explicitly, return None instead as
                    # that allows a user to unset a parameter
                    if param[k] is None:
                        continue
                    wanted = 'str'
                try:
                    type_checker = self._CHECK_ARGUMENT_TYPES_DISPATCHER[wanted]
                except KeyError:
                    self.fail_json(msg="implementation error: unknown type %s requested for %s" % (wanted, k))
            else:
                # set the type_checker to the callable, and reset wanted to the callable's name (or type if it doesn't have one, ala MagicMock)
                type_checker = wanted
                wanted = getattr(wanted, '__name__', to_native(type(wanted)))

            try:
                param[k] = type_checker(value)
            except (TypeError, ValueError) as e:
                self.fail_json(msg="argument %s is of type %s and we were unable to convert to %s: %s" %
                               (k, type(value), wanted, to_native(e)))

    def _set_defaults(self, pre=True, spec=None, param=None):
        if spec is None:
            spec = self.argument_spec
        if param is None:
            param = self.params
        for (k, v) in spec.items():
            default = v.get('default', None)
            if pre is True:
                # this prevents setting defaults on required items
                if default is not None and k not in param:
                    param[k] = default
            else:
                # make sure things without a default still get set None
                if k not in param:
                    param[k] = default

    def _set_fallbacks(self, spec=None, param=None):
        if spec is None:
            spec = self.argument_spec
        if param is None:
            param = self.params

        for (k, v) in spec.items():
            fallback = v.get('fallback', (None,))
            fallback_strategy = fallback[0]
            fallback_args = []
            fallback_kwargs = {}
            if k not in param and fallback_strategy is not None:
                for item in fallback[1:]:
                    if isinstance(item, dict):
                        fallback_kwargs = item
                    else:
                        fallback_args = item
                try:
                    param[k] = fallback_strategy(*fallback_args, **fallback_kwargs)
                except AnsibleFallbackNotFound:
                    continue

    def _load_params(self):
        ''' read the input and set the params attribute.

        This method is for backwards compatibility.  The guts of the function
        were moved out in 2.1 so that custom modules could read the parameters.
        '''
        # debug overrides to read args from file or cmdline
        self.params = _load_params()

    def _log_to_syslog(self, msg):
        if HAS_SYSLOG:
            module = 'ansible-%s' % self._name
            facility = getattr(syslog, self._syslog_facility, syslog.LOG_USER)
            syslog.openlog(str(module), 0, facility)
            syslog.syslog(syslog.LOG_INFO, msg)

    def debug(self, msg):
        if self._debug:
            self.log('[debug] %s' % msg)

    def log(self, msg, log_args=None):

        if not self.no_log:

            if log_args is None:
                log_args = dict()

            module = 'ansible-%s' % self._name
            if isinstance(module, binary_type):
                module = module.decode('utf-8', 'replace')

            # 6655 - allow for accented characters
            if not isinstance(msg, (binary_type, text_type)):
                raise TypeError("msg should be a string (got %s)" % type(msg))

            # We want journal to always take text type
            # syslog takes bytes on py2, text type on py3
            if isinstance(msg, binary_type):
                journal_msg = remove_values(msg.decode('utf-8', 'replace'), self.no_log_values)
            else:
                # TODO: surrogateescape is a danger here on Py3
                journal_msg = remove_values(msg, self.no_log_values)

            if PY3:
                syslog_msg = journal_msg
            else:
                syslog_msg = journal_msg.encode('utf-8', 'replace')

            if has_journal:
                journal_args = [("MODULE", os.path.basename(__file__))]
                for arg in log_args:
                    journal_args.append((arg.upper(), str(log_args[arg])))
                try:
                    journal.send(u"%s %s" % (module, journal_msg), **dict(journal_args))
                except IOError:
                    # fall back to syslog since logging to journal failed
                    self._log_to_syslog(syslog_msg)
            else:
                self._log_to_syslog(syslog_msg)

    def _log_invocation(self):
        ''' log that ansible ran the module '''
        # TODO: generalize a separate log function and make log_invocation use it
        # Sanitize possible password argument when logging.
        log_args = dict()

        for param in self.params:
            canon = self.aliases.get(param, param)
            arg_opts = self.argument_spec.get(canon, {})
            no_log = arg_opts.get('no_log', False)

            if self.boolean(no_log):
                log_args[param] = 'NOT_LOGGING_PARAMETER'
            # try to capture all passwords/passphrase named fields missed by no_log
            elif PASSWORD_MATCH.search(param) and arg_opts.get('type', 'str') != 'bool' and not arg_opts.get('choices', False):
                # skip boolean and enums as they are about 'password' state
                log_args[param] = 'NOT_LOGGING_PASSWORD'
                self.warn('Module did not set no_log for %s' % param)
            else:
                param_val = self.params[param]
                if not isinstance(param_val, (text_type, binary_type)):
                    param_val = str(param_val)
                elif isinstance(param_val, text_type):
                    param_val = param_val.encode('utf-8')
                log_args[param] = heuristic_log_sanitize(param_val, self.no_log_values)

        msg = ['%s=%s' % (to_native(arg), to_native(val)) for arg, val in log_args.items()]
        if msg:
            msg = 'Invoked with %s' % ' '.join(msg)
        else:
            msg = 'Invoked'

        self.log(msg, log_args=log_args)

    def _set_cwd(self):
        try:
            cwd = os.getcwd()
            if not os.access(cwd, os.F_OK | os.R_OK):
                raise Exception()
            return cwd
        except:
            # we don't have access to the cwd, probably because of sudo.
            # Try and move to a neutral location to prevent errors
            for cwd in [self.tmpdir, os.path.expandvars('$HOME'), tempfile.gettempdir()]:
                try:
                    if os.access(cwd, os.F_OK | os.R_OK):
                        os.chdir(cwd)
                        return cwd
                except:
                    pass
        # we won't error here, as it may *not* be a problem,
        # and we don't want to break modules unnecessarily
        return None

    def get_bin_path(self, arg, required=False, opt_dirs=None):
        '''
        find system executable in PATH.
        Optional arguments:
           - required:  if executable is not found and required is true, fail_json
           - opt_dirs:  optional list of directories to search in addition to PATH
        if found return full path; otherwise return None
        '''
        opt_dirs = [] if opt_dirs is None else opt_dirs

        sbin_paths = ['/sbin', '/usr/sbin', '/usr/local/sbin']
        paths = []
        for d in opt_dirs:
            if d is not None and os.path.exists(d):
                paths.append(d)
        paths += os.environ.get('PATH', '').split(os.pathsep)
        bin_path = None
        # mangle PATH to include /sbin dirs
        for p in sbin_paths:
            if p not in paths and os.path.exists(p):
                paths.append(p)
        for d in paths:
            if not d:
                continue
            path = os.path.join(d, arg)
            if os.path.exists(path) and not os.path.isdir(path) and is_executable(path):
                bin_path = path
                break
        if required and bin_path is None:
            self.fail_json(msg='Failed to find required executable %s in paths: %s' % (arg, os.pathsep.join(paths)))
        return bin_path

    def boolean(self, arg):
        ''' return a bool for the arg '''
        if arg is None:
            return arg

        try:
            return boolean(arg)
        except TypeError as e:
            self.fail_json(msg=to_native(e))

    def jsonify(self, data):
        try:
            return jsonify(data)
        except UnicodeError as e:
            self.fail_json(msg=to_text(e))

    def from_json(self, data):
        return json.loads(data)

    def add_cleanup_file(self, path):
        if path not in self.cleanup_files:
            self.cleanup_files.append(path)

    def do_cleanup_files(self):
        for path in self.cleanup_files:
            self.cleanup(path)

    def _return_formatted(self, kwargs):

        self.add_path_info(kwargs)

        if 'invocation' not in kwargs:
            kwargs['invocation'] = {'module_args': self.params}

        if 'warnings' in kwargs:
            if isinstance(kwargs['warnings'], list):
                for w in kwargs['warnings']:
                    self.warn(w)
            else:
                self.warn(kwargs['warnings'])

        if self._warnings:
            kwargs['warnings'] = self._warnings

        if 'deprecations' in kwargs:
            if isinstance(kwargs['deprecations'], list):
                for d in kwargs['deprecations']:
                    if isinstance(d, SEQUENCETYPE) and len(d) == 2:
                        self.deprecate(d[0], version=d[1])
                    else:
                        self.deprecate(d)
            else:
                self.deprecate(kwargs['deprecations'])

        if self._deprecations:
            kwargs['deprecations'] = self._deprecations

        kwargs = remove_values(kwargs, self.no_log_values)
        print('\n%s' % self.jsonify(kwargs))

    def exit_json(self, **kwargs):
        ''' return from the module, without error '''

        self.do_cleanup_files()
        self._return_formatted(kwargs)
        sys.exit(0)

    def fail_json(self, **kwargs):
        ''' return from the module, with an error message '''

        if 'msg' not in kwargs:
            raise AssertionError("implementation error -- msg to explain the error is required")
        kwargs['failed'] = True

        # add traceback if debug or high verbosity and it is missing
        # Note: badly named as exception, it is really always been 'traceback'
        if 'exception' not in kwargs and sys.exc_info()[2] and (self._debug or self._verbosity >= 3):
            kwargs['exception'] = ''.join(traceback.format_tb(sys.exc_info()[2]))

        self.do_cleanup_files()
        self._return_formatted(kwargs)
        sys.exit(1)

    def fail_on_missing_params(self, required_params=None):
        ''' This is for checking for required params when we can not check via argspec because we
        need more information than is simply given in the argspec.
        '''
        if not required_params:
            return
        missing_params = []
        for required_param in required_params:
            if not self.params.get(required_param):
                missing_params.append(required_param)
        if missing_params:
            self.fail_json(msg="missing required arguments: %s" % ', '.join(missing_params))

    def digest_from_file(self, filename, algorithm):
        ''' Return hex digest of local file for a digest_method specified by name, or None if file is not present. '''
        if not os.path.exists(filename):
            return None
        if os.path.isdir(filename):
            self.fail_json(msg="attempted to take checksum of directory: %s" % filename)

        # preserve old behaviour where the third parameter was a hash algorithm object
        if hasattr(algorithm, 'hexdigest'):
            digest_method = algorithm
        else:
            try:
                digest_method = AVAILABLE_HASH_ALGORITHMS[algorithm]()
            except KeyError:
                self.fail_json(msg="Could not hash file '%s' with algorithm '%s'. Available algorithms: %s" %
                                   (filename, algorithm, ', '.join(AVAILABLE_HASH_ALGORITHMS)))

        blocksize = 64 * 1024
        infile = open(os.path.realpath(filename), 'rb')
        block = infile.read(blocksize)
        while block:
            digest_method.update(block)
            block = infile.read(blocksize)
        infile.close()
        return digest_method.hexdigest()

    def md5(self, filename):
        ''' Return MD5 hex digest of local file using digest_from_file().

        Do not use this function unless you have no other choice for:
            1) Optional backwards compatibility
            2) Compatibility with a third party protocol

        This function will not work on systems complying with FIPS-140-2.

        Most uses of this function can use the module.sha1 function instead.
        '''
        if 'md5' not in AVAILABLE_HASH_ALGORITHMS:
            raise ValueError('MD5 not available.  Possibly running in FIPS mode')
        return self.digest_from_file(filename, 'md5')

    def sha1(self, filename):
        ''' Return SHA1 hex digest of local file using digest_from_file(). '''
        return self.digest_from_file(filename, 'sha1')

    def sha256(self, filename):
        ''' Return SHA-256 hex digest of local file using digest_from_file(). '''
        return self.digest_from_file(filename, 'sha256')

    def backup_local(self, fn):
        '''make a date-marked backup of the specified file, return True or False on success or failure'''

        backupdest = ''
        if os.path.exists(fn):
            # backups named basename.PID.YYYY-MM-DD@HH:MM:SS~
            ext = time.strftime("%Y-%m-%d@%H:%M:%S~", time.localtime(time.time()))
            backupdest = '%s.%s.%s' % (fn, os.getpid(), ext)

            try:
                self.preserved_copy(fn, backupdest)
            except (shutil.Error, IOError) as e:
                self.fail_json(msg='Could not make backup of %s to %s: %s' % (fn, backupdest, to_native(e)))

        return backupdest

    def cleanup(self, tmpfile):
        if os.path.exists(tmpfile):
            try:
                os.unlink(tmpfile)
            except OSError as e:
                sys.stderr.write("could not cleanup %s: %s" % (tmpfile, to_native(e)))

    def preserved_copy(self, src, dest):
        """Copy a file with preserved ownership, permissions and context"""

        # shutil.copy2(src, dst)
        #   Similar to shutil.copy(), but metadata is copied as well - in fact,
        #   this is just shutil.copy() followed by copystat(). This is similar
        #   to the Unix command cp -p.
        #
        # shutil.copystat(src, dst)
        #   Copy the permission bits, last access time, last modification time,
        #   and flags from src to dst. The file contents, owner, and group are
        #   unaffected. src and dst are path names given as strings.

        shutil.copy2(src, dest)

        # Set the context
        if self.selinux_enabled():
            context = self.selinux_context(src)
            self.set_context_if_different(dest, context, False)

        # chown it
        try:
            dest_stat = os.stat(src)
            tmp_stat = os.stat(dest)
            if dest_stat and (tmp_stat.st_uid != dest_stat.st_uid or tmp_stat.st_gid != dest_stat.st_gid):
                os.chown(dest, dest_stat.st_uid, dest_stat.st_gid)
        except OSError as e:
            if e.errno != errno.EPERM:
                raise

        # Set the attributes
        current_attribs = self.get_file_attributes(src)
        current_attribs = current_attribs.get('attr_flags', '')
        self.set_attributes_if_different(dest, current_attribs, True)

    def atomic_move(self, src, dest, unsafe_writes=False):
        '''atomically move src to dest, copying attributes from dest, returns true on success
        it uses os.rename to ensure this as it is an atomic operation, rest of the function is
        to work around limitations, corner cases and ensure selinux context is saved if possible'''
        context = None
        dest_stat = None
        b_src = to_bytes(src, errors='surrogate_or_strict')
        b_dest = to_bytes(dest, errors='surrogate_or_strict')
        if os.path.exists(b_dest):
            try:
                dest_stat = os.stat(b_dest)

                # copy mode and ownership
                os.chmod(b_src, dest_stat.st_mode & PERM_BITS)
                os.chown(b_src, dest_stat.st_uid, dest_stat.st_gid)

                # try to copy flags if possible
                if hasattr(os, 'chflags') and hasattr(dest_stat, 'st_flags'):
                    try:
                        os.chflags(b_src, dest_stat.st_flags)
                    except OSError as e:
                        for err in 'EOPNOTSUPP', 'ENOTSUP':
                            if hasattr(errno, err) and e.errno == getattr(errno, err):
                                break
                        else:
                            raise
            except OSError as e:
                if e.errno != errno.EPERM:
                    raise
            if self.selinux_enabled():
                context = self.selinux_context(dest)
        else:
            if self.selinux_enabled():
                context = self.selinux_default_context(dest)

        creating = not os.path.exists(b_dest)

        try:
            # Optimistically try a rename, solves some corner cases and can avoid useless work, throws exception if not atomic.
            os.rename(b_src, b_dest)
        except (IOError, OSError) as e:
            if e.errno not in [errno.EPERM, errno.EXDEV, errno.EACCES, errno.ETXTBSY, errno.EBUSY]:
                # only try workarounds for errno 18 (cross device), 1 (not permitted),  13 (permission denied)
                # and 26 (text file busy) which happens on vagrant synced folders and other 'exotic' non posix file systems
                self.fail_json(msg='Could not replace file: %s to %s: %s' % (src, dest, to_native(e)),
                               exception=traceback.format_exc())
            else:
                b_dest_dir = os.path.dirname(b_dest)
                # Use bytes here.  In the shippable CI, this fails with
                # a UnicodeError with surrogateescape'd strings for an unknown
                # reason (doesn't happen in a local Ubuntu16.04 VM)
                native_dest_dir = b_dest_dir
                native_suffix = os.path.basename(b_dest)
                native_prefix = b('.ansible_tmp')
                error_msg = None
                tmp_dest_name = None
                try:
                    tmp_dest_fd, tmp_dest_name = tempfile.mkstemp(prefix=native_prefix, dir=native_dest_dir, suffix=native_suffix)
                except (OSError, IOError) as e:
                    error_msg = 'The destination directory (%s) is not writable by the current user. Error was: %s' % (os.path.dirname(dest), to_native(e))
                except TypeError:
                    # We expect that this is happening because python3.4.x and
                    # below can't handle byte strings in mkstemp().  Traceback
                    # would end in something like:
                    #     file = _os.path.join(dir, pre + name + suf)
                    # TypeError: can't concat bytes to str
                    error_msg = ('Failed creating tmp file for atomic move.  This usually happens when using Python3 less than Python3.5. '
                                 'Please use Python2.x or Python3.5 or greater.')
                finally:
                    if error_msg:
                        if unsafe_writes:
                            self._unsafe_writes(b_src, b_dest)
                        else:
                            self.fail_json(msg=error_msg, exception=traceback.format_exc())

                if tmp_dest_name:
                    b_tmp_dest_name = to_bytes(tmp_dest_name, errors='surrogate_or_strict')

                    try:
                        try:
                            # close tmp file handle before file operations to prevent text file busy errors on vboxfs synced folders (windows host)
                            os.close(tmp_dest_fd)
                            # leaves tmp file behind when sudo and not root
                            try:
                                shutil.move(b_src, b_tmp_dest_name)
                            except OSError:
                                # cleanup will happen by 'rm' of tmpdir
                                # copy2 will preserve some metadata
                                shutil.copy2(b_src, b_tmp_dest_name)

                            if self.selinux_enabled():
                                self.set_context_if_different(
                                    b_tmp_dest_name, context, False)
                            try:
                                tmp_stat = os.stat(b_tmp_dest_name)
                                if dest_stat and (tmp_stat.st_uid != dest_stat.st_uid or tmp_stat.st_gid != dest_stat.st_gid):
                                    os.chown(b_tmp_dest_name, dest_stat.st_uid, dest_stat.st_gid)
                            except OSError as e:
                                if e.errno != errno.EPERM:
                                    raise
                            try:
                                os.rename(b_tmp_dest_name, b_dest)
                            except (shutil.Error, OSError, IOError) as e:
                                if unsafe_writes and e.errno == errno.EBUSY:
                                    self._unsafe_writes(b_tmp_dest_name, b_dest)
                                else:
                                    self.fail_json(msg='Unable to rename file: %s to %s: %s' % (src, dest, to_native(e)),
                                                   exception=traceback.format_exc())
                        except (shutil.Error, OSError, IOError) as e:
                            self.fail_json(msg='Failed to replace file: %s to %s: %s' % (src, dest, to_native(e)),
                                           exception=traceback.format_exc())
                    finally:
                        self.cleanup(b_tmp_dest_name)

        if creating:
            # make sure the file has the correct permissions
            # based on the current value of umask
            umask = os.umask(0)
            os.umask(umask)
            os.chmod(b_dest, DEFAULT_PERM & ~umask)
            try:
                os.chown(b_dest, os.geteuid(), os.getegid())
            except OSError:
                # We're okay with trying our best here.  If the user is not
                # root (or old Unices) they won't be able to chown.
                pass

        if self.selinux_enabled():
            # rename might not preserve context
            self.set_context_if_different(dest, context, False)

    def _unsafe_writes(self, src, dest):
        # sadly there are some situations where we cannot ensure atomicity, but only if
        # the user insists and we get the appropriate error we update the file unsafely
        try:
            out_dest = in_src = None
            try:
                out_dest = open(dest, 'wb')
                in_src = open(src, 'rb')
                shutil.copyfileobj(in_src, out_dest)
            finally:  # assuring closed files in 2.4 compatible way
                if out_dest:
                    out_dest.close()
                if in_src:
                    in_src.close()
        except (shutil.Error, OSError, IOError) as e:
            self.fail_json(msg='Could not write data to file (%s) from (%s): %s' % (dest, src, to_native(e)),
                           exception=traceback.format_exc())

    def _read_from_pipes(self, rpipes, rfds, file_descriptor):
        data = b('')
        if file_descriptor in rfds:
            data = os.read(file_descriptor.fileno(), 9000)
            if data == b(''):
                rpipes.remove(file_descriptor)

        return data

    def _clean_args(self, args):

        if not self._clean:
            # create a printable version of the command for use in reporting later,
            # which strips out things like passwords from the args list
            to_clean_args = args
            if PY2:
                if isinstance(args, text_type):
                    to_clean_args = to_bytes(args)
            else:
                if isinstance(args, binary_type):
                    to_clean_args = to_text(args)
            if isinstance(args, (text_type, binary_type)):
                to_clean_args = shlex.split(to_clean_args)

            clean_args = []
            is_passwd = False
            for arg in (to_native(a) for a in to_clean_args):
                if is_passwd:
                    is_passwd = False
                    clean_args.append('********')
                    continue
                if PASSWD_ARG_RE.match(arg):
                    sep_idx = arg.find('=')
                    if sep_idx > -1:
                        clean_args.append('%s=********' % arg[:sep_idx])
                        continue
                    else:
                        is_passwd = True
                arg = heuristic_log_sanitize(arg, self.no_log_values)
                clean_args.append(arg)
            self._clean = ' '.join(shlex_quote(arg) for arg in clean_args)

        return self._clean

    def run_command(self, args, check_rc=False, close_fds=True, executable=None, data=None, binary_data=False, path_prefix=None, cwd=None,
                    use_unsafe_shell=False, prompt_regex=None, environ_update=None, umask=None, encoding='utf-8', errors='surrogate_or_strict'):
        '''
        Execute a command, returns rc, stdout, and stderr.

        :arg args: is the command to run
            * If args is a list, the command will be run with shell=False.
            * If args is a string and use_unsafe_shell=False it will split args to a list and run with shell=False
            * If args is a string and use_unsafe_shell=True it runs with shell=True.
        :kw check_rc: Whether to call fail_json in case of non zero RC.
            Default False
        :kw close_fds: See documentation for subprocess.Popen(). Default True
        :kw executable: See documentation for subprocess.Popen(). Default None
        :kw data: If given, information to write to the stdin of the command
        :kw binary_data: If False, append a newline to the data.  Default False
        :kw path_prefix: If given, additional path to find the command in.
            This adds to the PATH environment vairable so helper commands in
            the same directory can also be found
        :kw cwd: If given, working directory to run the command inside
        :kw use_unsafe_shell: See `args` parameter.  Default False
        :kw prompt_regex: Regex string (not a compiled regex) which can be
            used to detect prompts in the stdout which would otherwise cause
            the execution to hang (especially if no input data is specified)
        :kw environ_update: dictionary to *update* os.environ with
        :kw umask: Umask to be used when running the command. Default None
        :kw encoding: Since we return native strings, on python3 we need to
            know the encoding to use to transform from bytes to text.  If you
            want to always get bytes back, use encoding=None.  The default is
            "utf-8".  This does not affect transformation of strings given as
            args.
        :kw errors: Since we return native strings, on python3 we need to
            transform stdout and stderr from bytes to text.  If the bytes are
            undecodable in the ``encoding`` specified, then use this error
            handler to deal with them.  The default is ``surrogate_or_strict``
            which means that the bytes will be decoded using the
            surrogateescape error handler if available (available on all
            python3 versions we support) otherwise a UnicodeError traceback
            will be raised.  This does not affect transformations of strings
            given as args.
        :returns: A 3-tuple of return code (integer), stdout (native string),
            and stderr (native string).  On python2, stdout and stderr are both
            byte strings.  On python3, stdout and stderr are text strings converted
            according to the encoding and errors parameters.  If you want byte
            strings on python3, use encoding=None to turn decoding to text off.
        '''
        # used by clean args later on
        self._clean = None

        if not isinstance(args, (list, binary_type, text_type)):
            msg = "Argument 'args' to run_command must be list or string"
            self.fail_json(rc=257, cmd=args, msg=msg)

        shell = False
<<<<<<< HEAD
        if isinstance(args, list):
            if use_unsafe_shell:
=======
        if use_unsafe_shell:

            # stringify args for unsafe/direct shell usage
            if isinstance(args, list):
>>>>>>> 3f8377c2
                args = " ".join([shlex_quote(x) for x in args])

            # not set explicitly, check if set by controller
            if executable:
                args = [executable, '-c', args]
            elif self._shell not in (None, '/bin/sh'):
                args = [self._shell, '-c', args]
            else:
                shell = True
<<<<<<< HEAD
        elif isinstance(args, (binary_type, text_type)) and use_unsafe_shell:
            shell = True
        elif isinstance(args, (binary_type, text_type)):
            # On python2.6 and below, shlex has problems with text type
            # On python3, shlex needs a text type.
            if PY2:
                args = to_bytes(args, errors='surrogate_or_strict')
            elif PY3:
                args = to_text(args, errors='surrogateescape')
            args = shlex.split(args)
        else:
            msg = "Argument 'args' to run_command must be list or string"
            self.fail_json(rc=257, cmd=args, msg=msg)

=======
        else:
            # ensure args are a list
            if isinstance(args, (binary_type, text_type)):
                # On python2.6 and below, shlex has problems with text type
                # On python3, shlex needs a text type.
                if PY2:
                    args = to_bytes(args, errors='surrogate_or_strict')
                elif PY3:
                    args = to_text(args, errors='surrogateescape')
                args = shlex.split(args)

            # expand shellisms
            args = [os.path.expanduser(os.path.expandvars(x)) for x in args if x is not None]

>>>>>>> 3f8377c2
        prompt_re = None
        if prompt_regex:
            if isinstance(prompt_regex, text_type):
                if PY3:
                    prompt_regex = to_bytes(prompt_regex, errors='surrogateescape')
                elif PY2:
                    prompt_regex = to_bytes(prompt_regex, errors='surrogate_or_strict')
            try:
                prompt_re = re.compile(prompt_regex, re.MULTILINE)
            except re.error:
                self.fail_json(msg="invalid prompt regular expression given to run_command")

        rc = 0
        msg = None
        st_in = None

        # Manipulate the environ we'll send to the new process
        old_env_vals = {}
        # We can set this from both an attribute and per call
        for key, val in self.run_command_environ_update.items():
            old_env_vals[key] = os.environ.get(key, None)
            os.environ[key] = val
        if environ_update:
            for key, val in environ_update.items():
                old_env_vals[key] = os.environ.get(key, None)
                os.environ[key] = val
        if path_prefix:
            old_env_vals['PATH'] = os.environ['PATH']
            os.environ['PATH'] = "%s:%s" % (path_prefix, os.environ['PATH'])

        # If using test-module and explode, the remote lib path will resemble ...
        #   /tmp/test_module_scratch/debug_dir/ansible/module_utils/basic.py
        # If using ansible or ansible-playbook with a remote system ...
        #   /tmp/ansible_vmweLQ/ansible_modlib.zip/ansible/module_utils/basic.py

        # Clean out python paths set by ansiballz
        if 'PYTHONPATH' in os.environ:
            pypaths = os.environ['PYTHONPATH'].split(':')
            pypaths = [x for x in pypaths
                       if not x.endswith('/ansible_modlib.zip') and
                       not x.endswith('/debug_dir')]
            os.environ['PYTHONPATH'] = ':'.join(pypaths)
            if not os.environ['PYTHONPATH']:
                del os.environ['PYTHONPATH']

        if data:
            st_in = subprocess.PIPE

        kwargs = dict(
            executable=executable,
            shell=shell,
            close_fds=close_fds,
            stdin=st_in,
            stdout=subprocess.PIPE,
            stderr=subprocess.PIPE,
        )

        # store the pwd
        prev_dir = os.getcwd()

        # make sure we're in the right working directory
        if cwd and os.path.isdir(cwd):
            cwd = os.path.abspath(os.path.expanduser(cwd))
            kwargs['cwd'] = cwd
            try:
                os.chdir(cwd)
            except (OSError, IOError) as e:
                self.fail_json(rc=e.errno, msg="Could not open %s, %s" % (cwd, to_native(e)),
                               exception=traceback.format_exc())

        old_umask = None
        if umask:
            old_umask = os.umask(umask)

        try:
            if self._debug:
                self.log('Executing: ' + self._clean_args(args))
            cmd = subprocess.Popen(args, **kwargs)

            # the communication logic here is essentially taken from that
            # of the _communicate() function in ssh.py

            stdout = b('')
            stderr = b('')
            rpipes = [cmd.stdout, cmd.stderr]

            if data:
                if not binary_data:
                    data += '\n'
                if isinstance(data, text_type):
                    data = to_bytes(data)
                cmd.stdin.write(data)
                cmd.stdin.close()

            while True:
                rfds, wfds, efds = select.select(rpipes, [], rpipes, 1)
                stdout += self._read_from_pipes(rpipes, rfds, cmd.stdout)
                stderr += self._read_from_pipes(rpipes, rfds, cmd.stderr)
                # if we're checking for prompts, do it now
                if prompt_re:
                    if prompt_re.search(stdout) and not data:
                        if encoding:
                            stdout = to_native(stdout, encoding=encoding, errors=errors)
                        else:
                            stdout = stdout
                        return (257, stdout, "A prompt was encountered while running a command, but no input data was specified")
                # only break out if no pipes are left to read or
                # the pipes are completely read and
                # the process is terminated
                if (not rpipes or not rfds) and cmd.poll() is not None:
                    break
                # No pipes are left to read but process is not yet terminated
                # Only then it is safe to wait for the process to be finished
                # NOTE: Actually cmd.poll() is always None here if rpipes is empty
                elif not rpipes and cmd.poll() is None:
                    cmd.wait()
                    # The process is terminated. Since no pipes to read from are
                    # left, there is no need to call select() again.
                    break

            cmd.stdout.close()
            cmd.stderr.close()

            rc = cmd.returncode
        except (OSError, IOError) as e:
            self.log("Error Executing CMD:%s Exception:%s" % (self._clean_args(args), to_native(e)))
            self.fail_json(rc=e.errno, msg=to_native(e), cmd=self._clean_args(args))
        except Exception as e:
            self.log("Error Executing CMD:%s Exception:%s" % (self._clean_args(args), to_native(traceback.format_exc())))
            self.fail_json(rc=257, msg=to_native(e), exception=traceback.format_exc(), cmd=self._clean_args(args))

        # Restore env settings
        for key, val in old_env_vals.items():
            if val is None:
                del os.environ[key]
            else:
                os.environ[key] = val

        if old_umask:
            os.umask(old_umask)

        if rc != 0 and check_rc:
            msg = heuristic_log_sanitize(stderr.rstrip(), self.no_log_values)
            self.fail_json(cmd=self._clean_args(args), rc=rc, stdout=stdout, stderr=stderr, msg=msg)

        # reset the pwd
        os.chdir(prev_dir)

        if encoding is not None:
            return (rc, to_native(stdout, encoding=encoding, errors=errors),
                    to_native(stderr, encoding=encoding, errors=errors))

        return (rc, stdout, stderr)

    def append_to_file(self, filename, str):
        filename = os.path.expandvars(os.path.expanduser(filename))
        fh = open(filename, 'a')
        fh.write(str)
        fh.close()

    def bytes_to_human(self, size):
        return bytes_to_human(size)

    # for backwards compatibility
    pretty_bytes = bytes_to_human

    def human_to_bytes(self, number, isbits=False):
        return human_to_bytes(number, isbits)

    #
    # Backwards compat
    #

    # In 2.0, moved from inside the module to the toplevel
    is_executable = is_executable


def get_module_path():
    return os.path.dirname(os.path.realpath(__file__))<|MERGE_RESOLUTION|>--- conflicted
+++ resolved
@@ -2691,15 +2691,10 @@
             self.fail_json(rc=257, cmd=args, msg=msg)
 
         shell = False
-<<<<<<< HEAD
-        if isinstance(args, list):
-            if use_unsafe_shell:
-=======
         if use_unsafe_shell:
 
             # stringify args for unsafe/direct shell usage
             if isinstance(args, list):
->>>>>>> 3f8377c2
                 args = " ".join([shlex_quote(x) for x in args])
 
             # not set explicitly, check if set by controller
@@ -2709,22 +2704,6 @@
                 args = [self._shell, '-c', args]
             else:
                 shell = True
-<<<<<<< HEAD
-        elif isinstance(args, (binary_type, text_type)) and use_unsafe_shell:
-            shell = True
-        elif isinstance(args, (binary_type, text_type)):
-            # On python2.6 and below, shlex has problems with text type
-            # On python3, shlex needs a text type.
-            if PY2:
-                args = to_bytes(args, errors='surrogate_or_strict')
-            elif PY3:
-                args = to_text(args, errors='surrogateescape')
-            args = shlex.split(args)
-        else:
-            msg = "Argument 'args' to run_command must be list or string"
-            self.fail_json(rc=257, cmd=args, msg=msg)
-
-=======
         else:
             # ensure args are a list
             if isinstance(args, (binary_type, text_type)):
@@ -2739,7 +2718,6 @@
             # expand shellisms
             args = [os.path.expanduser(os.path.expandvars(x)) for x in args if x is not None]
 
->>>>>>> 3f8377c2
         prompt_re = None
         if prompt_regex:
             if isinstance(prompt_regex, text_type):
