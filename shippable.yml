--- conflicted
+++ resolved
@@ -8,35 +8,18 @@
   exclude:
     - env: T=none
   include:
-<<<<<<< HEAD
-    - env: T=other
-=======
     - env: T=sanity/1
     - env: T=sanity/2
->>>>>>> 3f8377c2
 
     - env: T=units/2.6
     - env: T=units/2.7
     - env: T=units/3.5
     - env: T=units/3.6
-<<<<<<< HEAD
-
-    - env: T=osx/10.11
-    - env: T=rhel/7.4
-=======
     - env: T=units/3.7
->>>>>>> 3f8377c2
 
     - env: T=windows/1
     - env: T=windows/2
     - env: T=windows/3
-<<<<<<< HEAD
-
-    - env: T=network
-
-    - env: T=freebsd/10.3-STABLE/1
-    - env: T=freebsd/11.0-STABLE/1
-=======
     - env: T=windows/4
 
     - env: T=network
@@ -45,72 +28,41 @@
     - env: T=rhel/7.4/1
     - env: T=freebsd/10.4/1
     - env: T=freebsd/11.1/1
->>>>>>> 3f8377c2
     - env: T=linux/centos6/1
     - env: T=linux/centos7/1
     - env: T=linux/fedora24/1
     - env: T=linux/fedora25/1
-<<<<<<< HEAD
-    - env: T=linux/opensuse42.2/1
-=======
->>>>>>> 3f8377c2
     - env: T=linux/opensuse42.3/1
     - env: T=linux/ubuntu1404/1
     - env: T=linux/ubuntu1604/1
     - env: T=linux/ubuntu1604py3/1
 
-<<<<<<< HEAD
-    - env: T=freebsd/10.3-STABLE/2
-    - env: T=freebsd/11.0-STABLE/2
-=======
     - env: T=osx/10.11/2
     - env: T=rhel/7.4/2
     - env: T=freebsd/10.4/2
     - env: T=freebsd/11.1/2
->>>>>>> 3f8377c2
     - env: T=linux/centos6/2
     - env: T=linux/centos7/2
     - env: T=linux/fedora24/2
     - env: T=linux/fedora25/2
-<<<<<<< HEAD
-    - env: T=linux/opensuse42.2/2
-=======
->>>>>>> 3f8377c2
     - env: T=linux/opensuse42.3/2
     - env: T=linux/ubuntu1404/2
     - env: T=linux/ubuntu1604/2
     - env: T=linux/ubuntu1604py3/2
 
-<<<<<<< HEAD
-    - env: T=freebsd/10.3-STABLE/3
-    - env: T=freebsd/11.0-STABLE/3
-=======
     - env: T=osx/10.11/3
     - env: T=rhel/7.4/3
     - env: T=freebsd/10.4/3
     - env: T=freebsd/11.1/3
->>>>>>> 3f8377c2
     - env: T=linux/centos6/3
     - env: T=linux/centos7/3
     - env: T=linux/fedora24/3
     - env: T=linux/fedora25/3
-<<<<<<< HEAD
-    - env: T=linux/opensuse42.2/3
-=======
->>>>>>> 3f8377c2
     - env: T=linux/opensuse42.3/3
     - env: T=linux/ubuntu1404/3
     - env: T=linux/ubuntu1604/3
     - env: T=linux/ubuntu1604py3/3
 
-<<<<<<< HEAD
-    - env: T=cloud/ubuntu1604/1
-    - env: T=cloud/ubuntu1604py3/1
-
-    - env: T=cloud/ubuntu1604/2
-    - env: T=cloud/ubuntu1604py3/2
-
-=======
     - env: T=cloud/default/2.7/1
     - env: T=cloud/default/3.6/1
 
@@ -122,7 +74,6 @@
 
     - env: T=cloud/default/2.7/4
     - env: T=cloud/default/3.6/4
->>>>>>> 3f8377c2
 branches:
   except:
     - "*-patch-*"
