#!/usr/bin/python

# (c) 2013, Cove Schneider
# (c) 2014, Joshua Conner <joshua.conner@gmail.com>
# (c) 2014, Pavel Antonov <antonov@adwz.ru>
#
# This file is part of Ansible,
#
# Ansible is free software: you can redistribute it and/or modify
# it under the terms of the GNU General Public License as published by
# the Free Software Foundation, either version 3 of the License, or
# (at your option) any later version.
#
# Ansible is distributed in the hope that it will be useful,
# but WITHOUT ANY WARRANTY; without even the implied warranty of
# MERCHANTABILITY or FITNESS FOR A PARTICULAR PURPOSE.  See the
# GNU General Public License for more details.
#
# You should have received a copy of the GNU General Public License
# along with Ansible.  If not, see <http://www.gnu.org/licenses/>.

######################################################################

DOCUMENTATION = '''
---
module: docker
version_added: "1.4"
short_description: manage docker containers
description:
  - Manage the life cycle of docker containers.
options:
  count:
    description:
      - Number of matching containers that should be in the desired state.
    default: 1
  image:
    description:
      - Container image used to match and launch containers.
    required: true
  pull:
    description:
      - Control when container images are updated from the C(docker_url) registry.
        If "missing," images will be pulled only when missing from the host;
        if '"always," the registry will be checked for a newer version of the
        image' each time the task executes.
    default: missing
    choices: [ "missing", "always" ]
    version_added: "1.9"
  command:
    description:
      - Command used to match and launch containers.
    default: null
  name:
    description:
      - Name used to match and uniquely name launched containers. Explicit names
        are used to uniquely identify a single container or to link among
        containers. Mutually exclusive with a "count" other than "1".
    default: null
    version_added: "1.5"
  ports:
    description:
      - List containing private to public port mapping specification. Use docker
      - 'CLI-style syntax: C(8000), C(9000:8000), or C(0.0.0.0:9000:8000)'
      - where  8000 is a container port, 9000 is a host port, and 0.0.0.0 is
      - a host interface.
    default: null
    version_added: "1.5"
  expose:
    description:
      - List of additional container ports to expose for port mappings or links.
        If the port is already exposed using EXPOSE in a Dockerfile, you don't
        need to expose it again.
    default: null
    version_added: "1.5"
  publish_all_ports:
    description:
      - Publish all exposed ports to the host interfaces.
    default: false
    version_added: "1.5"
  volumes:
    description:
      - List of volumes to mount within the container using docker CLI-style
      - 'syntax: C(/host:/container[:mode]) where "mode" may be "rw" or "ro".'
    default: null
  volumes_from:
    description:
      - List of names of containers to mount volumes from.
    default: null
  links:
    description:
      - List of other containers to link within this container with an optional
      - 'alias. Use docker CLI-style syntax: C(redis:myredis).'
    default: null
    version_added: "1.5"
  memory_limit:
    description:
      - RAM allocated to the container as a number of bytes or as a human-readable
        string like "512MB". Leave as "0" to specify no limit.
    default: 0
  docker_url:
    description:
      - URL of the host running the docker daemon. This will default to the env
        var DOCKER_HOST if unspecified.
    default: ${DOCKER_HOST} or unix://var/run/docker.sock
  docker_tls_cert:
    description:
      - Path to a PEM-encoded client certificate to secure the Docker connection.
    default: ${DOCKER_CERT_PATH}/cert.pem
  docker_tls_key:
    description:
      - Path to a PEM-encoded client key to secure the Docker connection.
    default: ${DOCKER_CERT_PATH}/key.pem
  docker_tls_cacert:
    description:
      - Path to a PEM-encoded certificate authority to secure the Docker connection.
    default: ${DOCKER_CERT_PATH}/ca.pem
  docker_api_version:
    description:
      - Remote API version to use. This defaults to the current default as
        specified by docker-py.
    default: docker-py default remote API version
    version_added: "1.8"
  username:
    description:
      - Remote API username.
    default: null
  password:
    description:
      - Remote API password.
    default: null
  email:
    description:
      - Remote API email.
    default: null
  hostname:
    description:
      - Container hostname.
    default: null
  domainname:
    description:
      - Container domain name.
    default: null
  env:
    description:
      - Pass a dict of environment variables to the container.
    default: null
  dns:
    description:
      - List of custom DNS servers for the container.
    required: false
    default: null
  detach:
    description:
      - Enable detached mode to leave the container running in background.
    default: true
  state:
    description:
      - Assert the container's desired state. "present" only asserts that the
        matching containers exist. "started" asserts that the matching
        containers both exist and are running, but takes no action if any
        configuration has changed. "reloaded" asserts that all matching
        containers are running and restarts any that have any images or
        configuration out of date. "restarted" unconditionally restarts (or
        starts) the matching containers. "stopped" and '"killed" stop and kill
        all matching containers. "absent" stops and then' removes any matching
        containers.
    required: false
    default: started
    choices:
      - present
      - started
      - reloaded
      - restarted
      - stopped
      - killed
      - absent
  privileged:
    description:
      - Whether the container should run in privileged mode or not.
    default: false
  lxc_conf:
    description:
      - LXC configuration parameters, such as C(lxc.aa_profile:unconfined).
    default: null
  stdin_open:
    description:
      - Keep stdin open after a container is launched.
    default: false
    version_added: "1.6"
  tty:
    description:
      - Allocate a pseudo-tty within the container.
    default: false
    version_added: "1.6"
  net:
    description:
      - 'Network mode for the launched container: bridge, none, container:<name|id>'
      - or host. Requires docker >= 0.11.
    default: false
    version_added: "1.8"
  pid:
    description:
      - Set the PID namespace mode for the container (currently only supports 'host'). Requires docker-py >= 1.0.0 and docker >= 1.4.1.
    required: false
    default: None
    aliases: []
    version_added: "1.9"
  registry:
    description:
      - Remote registry URL to pull images from.
    default: DockerHub
    aliases: []
    version_added: "1.8"
  restart_policy:
    description:
      - Container restart policy.
    choices: ["no", "on-failure", "always"]
    default: null
    version_added: "1.9"
  restart_policy_retry:
    description:
      - Maximum number of times to restart a container. Leave as "0" for unlimited
        retries.
    default: 0
    version_added: "1.9"
  insecure_registry:
    description:
      - Use insecure private registry by HTTP instead of HTTPS. Needed for
        docker-py >= 0.5.0.
    default: false
    version_added: "1.9"

author: Cove Schneider, Joshua Conner, Pavel Antonov, Ash Wilson
requirements: [ "docker-py >= 0.3.0", "docker >= 0.10.0" ]
'''

EXAMPLES = '''
# Containers are matched either by name (if provided) or by an exact match of
# the image they were launched with and the command they're running. The module
# can accept either a name to target a container uniquely, or a count to operate
# on multiple containers at once when it makes sense to do so.

# Ensure that a data container with the name "mydata" exists. If no container
# by this name exists, it will be created, but not started.

- name: data container
  docker:
    name: mydata
    image: busybox
    state: present
    volumes:
    - /data

# Ensure that a Redis server is running, using the volume from the data
# container. Expose the default Redis port.

- name: redis container
  docker:
    name: myredis
    image: redis
    command: redis-server --appendonly yes
    state: started
    expose:
    - 6379
    volumes_from:
    - mydata

# Ensure that a container of your application server is running. This will:
# - pull the latest version of your application image from DockerHub.
# - ensure that a container is running with the specified name and exact image.
#   If any configuration options have changed, the existing container will be
#   stopped and removed, and a new one will be launched in its place.
# - link this container to the existing redis container launched above with
#   an alias.
# - bind TCP port 9000 within the container to port 8080 on all interfaces
#   on the host.
# - bind UDP port 9001 within the container to port 8081 on the host, only
#   listening on localhost.
# - set the environment variable SECRET_KEY to "ssssh".

- name: application container
  docker:
    name: myapplication
    image: someuser/appimage
    state: reloaded
    pull: always
    links:
    - "myredis:aliasedredis"
    ports:
    - "8080:9000"
    - "127.0.0.1:8081:9001/udp"
    env:
        SECRET_KEY: ssssh

# Ensure that exactly five containers of another server are running with this
# exact image and command. If fewer than five are running, more will be launched;
# if more are running, the excess will be stopped.

- name: load-balanced containers
  docker:
    state: reloaded
    count: 5
    image: someuser/anotherappimage
    command: sleep 1d

# Unconditionally restart a service container. This may be useful within a
# handler, for example.

- name: application service
  docker:
    name: myservice
    image: someuser/serviceimage
    state: restarted

# Stop all containers running the specified image.

- name: obsolete container
  docker:
    image: someuser/oldandbusted
    state: stopped

# Stop and remove a container with the specified name.

- name: obsolete container
  docker:
    name: ohno
    image: someuser/oldandbusted
    state: absent
'''

HAS_DOCKER_PY = True

import sys
import json
import re
import os
import shlex
from urlparse import urlparse
try:
    import docker.client
    import docker.utils
    from requests.exceptions import *
except ImportError, e:
    HAS_DOCKER_PY = False

if HAS_DOCKER_PY:
    try:
        from docker.errors import APIError as DockerAPIError
    except ImportError:
        from docker.client import APIError as DockerAPIError


def _human_to_bytes(number):
    suffixes = ['B', 'KB', 'MB', 'GB', 'TB', 'PB']

    if isinstance(number, int):
        return number
    if number[-1] == suffixes[0] and number[-2].isdigit():
        return number[:-1]

    i = 1
    for each in suffixes[1:]:
        if number[-len(each):] == suffixes[i]:
            return int(number[:-len(each)]) * (1024 ** i)
        i = i + 1

    print "failed=True msg='Could not convert %s to integer'" % (number)
    sys.exit(1)


def _ansible_facts(container_list):
    return {"docker_containers": container_list}


def _docker_id_quirk(inspect):
    # XXX: some quirk in docker
    if 'ID' in inspect:
        inspect['Id'] = inspect['ID']
        del inspect['ID']
    return inspect


def get_split_image_tag(image):
    # If image contains a host or org name, omit that from our check
    if '/' in image:
        registry, resource = image.rsplit('/', 1)
    else:
        registry, resource = None, image

    # now we can determine if image has a tag
    if ':' in resource:
        resource, tag = resource.split(':', 1)
        if registry:
            resource = '/'.join((registry, resource))
    else:
        tag = "latest"
        resource = image

    return resource, tag


def is_running(container):
    '''Return True if an inspected container is in a state we consider "running."'''

    return container['State']['Running'] == True and not container['State'].get('Ghost', False)


def get_docker_py_versioninfo():
    if hasattr(docker, '__version__'):
        # a '__version__' attribute was added to the module but not until
        # after 0.3.0 was pushed to pypi. If it's there, use it.
        version = []
        for part in docker.__version__.split('.'):
            try:
                version.append(int(part))
            except ValueError:
                for idx, char in enumerate(part):
                    if not char.isdigit():
                        nondigit = part[idx:]
                        digit = part[:idx]
                if digit:
                    version.append(int(digit))
                if nondigit:
                    version.append(nondigit)
    elif hasattr(docker.Client, '_get_raw_response_socket'):
        # HACK: if '__version__' isn't there, we check for the existence of
        # `_get_raw_response_socket` in the docker.Client class, which was
        # added in 0.3.0
        version = (0, 3, 0)
    else:
        # This is untrue but this module does not function with a version less
        # than 0.3.0 so it's okay to lie here.
        version = (0,)

    return tuple(version)


def check_dependencies(module):
    """
    Ensure `docker-py` >= 0.3.0 is installed, and call module.fail_json with a
    helpful error message if it isn't.
    """
    if not HAS_DOCKER_PY:
        module.fail_json(msg="`docker-py` doesn't seem to be installed, but is required for the Ansible Docker module.")
    else:
        versioninfo = get_docker_py_versioninfo()
        if versioninfo < (0, 3, 0):
            module.fail_json(msg="The Ansible Docker module requires `docker-py` >= 0.3.0.")


class DockerManager(object):

    counters = dict(
        created=0, started=0, stopped=0, killed=0, removed=0, restarted=0, pulled=0
    )
    reload_reasons = []
    _capabilities = set()

    # Map optional parameters to minimum (docker-py version, server APIVersion)
    # docker-py version is a tuple of ints because we have to compare them
    # server APIVersion is passed to a docker-py function that takes strings
    _cap_ver_req = {
            'dns': ((0, 3, 0), '1.10'),
            'volumes_from': ((0, 3, 0), '1.10'),
            'restart_policy': ((0, 5, 0), '1.14'),
            # Clientside only
            'insecure_registry': ((0, 5, 0), '0.0')
            }

    def __init__(self, module):
        self.module = module

        self.binds = None
        self.volumes = None
        if self.module.params.get('volumes'):
            self.binds = {}
            self.volumes = {}
            vols = self.module.params.get('volumes')
            for vol in vols:
                parts = vol.split(":")
                # regular volume
                if len(parts) == 1:
                    self.volumes[parts[0]] = {}
                # host mount (e.g. /mnt:/tmp, bind mounts host's /tmp to /mnt in the container)
<<<<<<< HEAD
                elif 2 <= len(parts) <= 3:
                    # default to read-write
                    ro = False
                    # with supplied bind mode 
                    if len(parts) == 3:
                        if parts[2] not in ['ro', 'rw']:
                            self.module.fail_json(msg='bind mode needs to either be "ro" or "rw"')
                        else:
                            ro = parts[2] == 'ro'
                    self.binds[parts[0]] = {'bind': parts[1], 'ro': ro }
=======
                if len(parts) == 2:
                    self.volumes[parts[1]] = {}
                    self.binds[parts[0]] = parts[1]
                # with bind mode
                elif len(parts) == 3:
                    if parts[2] not in ['ro', 'rw']:
                        self.module.fail_json(msg='bind mode needs to either be "ro" or "rw"')
                    ro = parts[2] == 'ro'
                    self.volumes[parts[1]] = {}
                    self.binds[parts[0]] = {'bind': parts[1], 'ro': ro}
                # docker mount (e.g. /www, mounts a docker volume /www on the container at the same location)
>>>>>>> 31cc5f54
                else:
                    self.module.fail_json(msg='volumes support 1 to 3 arguments')

        self.lxc_conf = None
        if self.module.params.get('lxc_conf'):
            self.lxc_conf = []
            options = self.module.params.get('lxc_conf')
            for option in options:
                parts = option.split(':')
                self.lxc_conf.append({"Key": parts[0], "Value": parts[1]})

        self.exposed_ports = None
        if self.module.params.get('expose'):
            self.exposed_ports = self.get_exposed_ports(self.module.params.get('expose'))

        self.port_bindings = None
        if self.module.params.get('ports'):
            self.port_bindings = self.get_port_bindings(self.module.params.get('ports'))

        self.links = None
        if self.module.params.get('links'):
            self.links = self.get_links(self.module.params.get('links'))

        self.env = self.module.params.get('env', None)

        # Connect to the docker server using any configured host and TLS settings.

        env_host = os.getenv('DOCKER_HOST')
        env_cert_path = os.getenv('DOCKER_CERT_PATH')

        docker_url = module.params.get('docker_url')
        if not docker_url:
            if env_host:
                docker_url = env_host
            else:
                docker_url = 'unix://var/run/docker.sock'

        docker_tls_cert = module.params.get('docker_tls_cert')
        if not docker_tls_cert and env_cert_path:
            docker_tls_cert = os.path.join(env_cert_path, 'cert.pem')

        docker_tls_key = module.params.get('docker_tls_key')
        if not docker_tls_key and env_cert_path:
            docker_tls_key = os.path.join(env_cert_path, 'key.pem')

        docker_tls_cacert = module.params.get('docker_tls_cacert')
        if not docker_tls_cacert and env_cert_path:
            docker_tls_cacert = os.path.join(env_cert_path, 'ca.pem')

        docker_api_version = module.params.get('docker_api_version')
        if not docker_api_version:
            docker_api_version=docker.client.DEFAULT_DOCKER_API_VERSION

        tls_config = None
        if docker_tls_cert or docker_tls_key or docker_tls_cacert:
            # See https://github.com/docker/docker-py/blob/d39da11/docker/utils/utils.py#L279-L296
            docker_url = docker_url.replace('tcp://', 'https://')
            verify = docker_tls_cacert is not None

            tls_config = docker.tls.TLSConfig(
                client_cert=(docker_tls_cert, docker_tls_key),
                ca_cert=docker_tls_cacert,
                verify=verify,
                assert_hostname=False
            )

        self.client = docker.Client(base_url=docker_url,
                                    version=docker_api_version,
                                    tls=tls_config)

        self.docker_py_versioninfo = get_docker_py_versioninfo()

    def _check_capabilties(self):
        """
        Create a list of available capabilities
        """
        api_version = self.client.version()['ApiVersion']
        for cap, req_vers in self._cap_ver_req.items():
            if (self.docker_py_versioninfo >= req_vers[0] and
                    docker.utils.compare_version(req_vers[1], api_version) >= 0):
                self._capabilities.add(cap)

    def ensure_capability(self, capability, fail=True):
        """
        Some of the functionality this ansible module implements are only
        available in newer versions of docker.  Ensure that the capability
        is available here.

        If fail is set to False then return True or False depending on whether
        we have the capability.  Otherwise, simply fail and exit the module if
        we lack the capability.
        """
        if not self._capabilities:
            self._check_capabilties()

        if capability in self._capabilities:
            return True

        if not fail:
            return False

        api_version = self.client.version()['ApiVersion']
        self.module.fail_json(msg='Specifying the `%s` parameter requires'
                ' docker-py: %s, docker server apiversion %s; found'
                ' docker-py: %s, server: %s' % (
                    capability,
                    '.'.join(self._cap_ver_req[capability][0]),
                    self._cap_ver_req[capability][1],
                    '.'.join(self.docker_py_versioninfo),
                    api_version))

    def get_links(self, links):
        """
        Parse the links passed, if a link is specified without an alias then just create the alias of the same name as the link
        """
        processed_links = {}

        for link in links:
            parsed_link = link.split(':', 1)
            if(len(parsed_link) == 2):
                processed_links[parsed_link[0]] = parsed_link[1]
            else:
                processed_links[parsed_link[0]] = parsed_link[0]

        return processed_links

    def get_exposed_ports(self, expose_list):
        """
        Parse the ports and protocols (TCP/UDP) to expose in the docker-py `create_container` call from the docker CLI-style syntax.
        """
        if expose_list:
            exposed = []
            for port in expose_list:
                port = str(port).strip()
                if port.endswith('/tcp') or port.endswith('/udp'):
                    port_with_proto = tuple(port.split('/'))
                else:
                    # assume tcp protocol if not specified
                    port_with_proto = (port, 'tcp')
                exposed.append(port_with_proto)
            return exposed
        else:
            return None

    def get_port_bindings(self, ports):
        """
        Parse the `ports` string into a port bindings dict for the `start_container` call.
        """
        binds = {}
        for port in ports:
            # ports could potentially be an array like [80, 443], so we make sure they're strings
            # before splitting
            parts = str(port).split(':')
            container_port = parts[-1]
            if '/' not in container_port:
                container_port = int(parts[-1])

            p_len = len(parts)
            if p_len == 1:
                # Bind `container_port` of the container to a dynamically
                # allocated TCP port on all available interfaces of the host
                # machine.
                bind = ('0.0.0.0',)
            elif p_len == 2:
                # Bind `container_port` of the container to port `parts[0]` on
                # all available interfaces of the host machine.
                bind = ('0.0.0.0', int(parts[0]))
            elif p_len == 3:
                # Bind `container_port` of the container to port `parts[1]` on
                # IP `parts[0]` of the host machine. If `parts[1]` empty bind
                # to a dynamically allocacted port of IP `parts[0]`.
                bind = (parts[0], int(parts[1])) if parts[1] else (parts[0],)

            if container_port in binds:
                old_bind = binds[container_port]
                if isinstance(old_bind, list):
                    # append to list if it already exists
                    old_bind.append(bind)
                else:
                    # otherwise create list that contains the old and new binds
                    binds[container_port] = [binds[container_port], bind]
            else:
                binds[container_port] = bind

        return binds

    def get_summary_message(self):
        '''
        Generate a message that briefly describes the actions taken by this
        task, in English.
        '''

        parts = []
        for k, v in self.counters.iteritems():
            if v == 0:
                continue

            if v == 1:
                plural = ""
            else:
                plural = "s"
            parts.append("%s %d container%s" % (k, v, plural))

        if parts:
            return ", ".join(parts) + "."
        else:
            return "No action taken."

    def get_reload_reason_message(self):
        '''
        Generate a message describing why any reloaded containers were reloaded.
        '''

        if self.reload_reasons:
            return ", ".join(self.reload_reasons)
        else:
            return None

    def get_summary_counters_msg(self):
        msg = ""
        for k, v in self.counters.iteritems():
            msg = msg + "%s %d " % (k, v)

        return msg

    def increment_counter(self, name):
        self.counters[name] = self.counters[name] + 1

    def has_changed(self):
        for k, v in self.counters.iteritems():
            if v > 0:
                return True

        return False

    def get_inspect_image(self):
        try:
            return self.client.inspect_image(self.module.params.get('image'))
        except DockerAPIError as e:
            if e.response.status_code == 404:
                return None
            else:
                raise e

    def get_image_repo_tags(self):
        image, tag = get_split_image_tag(self.module.params.get('image'))
        if tag is None:
            tag = 'latest'
        resource = '%s:%s' % (image, tag)

        for image in self.client.images(name=image):
            if resource in image.get('RepoTags', []):
                return image['RepoTags']
        return None

    def get_inspect_containers(self, containers):
        inspect = []
        for i in containers:
            details = self.client.inspect_container(i['Id'])
            details = _docker_id_quirk(details)
            inspect.append(details)

        return inspect

    def get_differing_containers(self):
        """
        Inspect all matching, running containers, and return those that were
        started with parameters that differ from the ones that are provided
        during this module run. A list containing the differing
        containers will be returned, and a short string describing the specific
        difference encountered in each container will be appended to
        reload_reasons.

        This generates the set of containers that need to be stopped and
        started with new parameters with state=reloaded.
        """

        running = self.get_running_containers()
        current = self.get_inspect_containers(running)

        image = self.get_inspect_image()
        if image is None:
            # The image isn't present. Assume that we're about to pull a new
            # tag and *everything* will be restarted.
            #
            # This will give false positives if you untag an image on the host
            # and there's nothing more to pull.
            return current

        differing = []

        for container in current:

            # IMAGE
            # Compare the image by ID rather than name, so that containers
            # will be restarted when new versions of an existing image are
            # pulled.
            if container['Image'] != image['Id']:
                self.reload_reasons.append('image ({0} => {1})'.format(container['Image'], image['Id']))
                differing.append(container)
                continue

            # COMMAND

            expected_command = self.module.params.get('command')
            if expected_command:
                expected_command = shlex.split(expected_command)
                actual_command = container["Config"]["Cmd"]

                if actual_command != expected_command:
                    self.reload_reasons.append('command ({0} => {1})'.format(actual_command, expected_command))
                    differing.append(container)
                    continue

            # EXPOSED PORTS
            expected_exposed_ports = set((image['ContainerConfig']['ExposedPorts'] or {}).keys())
            for p in (self.exposed_ports or []):
                expected_exposed_ports.add("/".join(p))

            actually_exposed_ports = set((container["Config"]["ExposedPorts"] or {}).keys())

            if actually_exposed_ports != expected_exposed_ports:
                self.reload_reasons.append('exposed_ports ({0} => {1})'.format(actually_exposed_ports, expected_exposed_ports))
                differing.append(container)
                continue

            # VOLUMES

            expected_volume_keys = set((image['ContainerConfig']['Volumes'] or {}).keys())
            if self.volumes:
                expected_volume_keys.update(self.volumes.keys())

            actual_volume_keys = set((container['Config']['Volumes'] or {}).keys())

            if actual_volume_keys != expected_volume_keys:
                self.reload_reasons.append('volumes ({0} => {1})'.format(actual_volume_keys, expected_volume_keys))
                differing.append(container)
                continue

            # MEM_LIMIT

            expected_mem = _human_to_bytes(self.module.params.get('memory_limit'))
            actual_mem = container['Config']['Memory']

            if expected_mem and actual_mem != expected_mem:
                self.reload_reasons.append('memory ({0} => {1})'.format(actual_mem, expected_mem))
                differing.append(container)
                continue

            # ENVIRONMENT
            # actual_env is likely to include environment variables injected by
            # the Dockerfile.

            expected_env = {}

            for image_env in image['ContainerConfig']['Env'] or []:
                name, value = image_env.split('=', 1)
                expected_env[name] = value

            if self.env:
                for name, value in self.env.iteritems():
                    expected_env[name] = str(value)

            actual_env = {}
            for container_env in container['Config']['Env'] or []:
                name, value = container_env.split('=', 1)
                actual_env[name] = value

            if actual_env != expected_env:
                # Don't include the environment difference in the output.
                self.reload_reasons.append('environment {0} => {1}'.format(actual_env, expected_env))
                differing.append(container)
                continue

            # HOSTNAME

            expected_hostname = self.module.params.get('hostname')
            actual_hostname = container['Config']['Hostname']
            if expected_hostname and actual_hostname != expected_hostname:
                self.reload_reasons.append('hostname ({0} => {1})'.format(actual_hostname, expected_hostname))
                differing.append(container)
                continue

            # DOMAINNAME

            expected_domainname = self.module.params.get('domainname')
            actual_domainname = container['Config']['Domainname']
            if expected_domainname and actual_domainname != expected_domainname:
                self.reload_reasons.append('domainname ({0} => {1})'.format(actual_domainname, expected_domainname))
                differing.append(container)
                continue

            # DETACH

            # We don't have to check for undetached containers. If it wasn't
            # detached, it would have stopped before the playbook continued!

            # NAME

            # We also don't have to check name, because this is one of the
            # criteria that's used to determine which container(s) match in
            # the first place.

            # STDIN_OPEN

            expected_stdin_open = self.module.params.get('stdin_open')
            actual_stdin_open = container['Config']['AttachStdin']
            if actual_stdin_open != expected_stdin_open:
                self.reload_reasons.append('stdin_open ({0} => {1})'.format(actual_stdin_open, expected_stdin_open))
                differing.append(container)
                continue

            # TTY

            expected_tty = self.module.params.get('tty')
            actual_tty = container['Config']['Tty']
            if actual_tty != expected_tty:
                self.reload_reasons.append('tty ({0} => {1})'.format(actual_tty, expected_tty))
                differing.append(container)
                continue

            # -- "start" call differences --

            # LXC_CONF

            if self.lxc_conf:
                expected_lxc = set(self.lxc_conf)
                actual_lxc = set(container['HostConfig']['LxcConf'] or [])
                if actual_lxc != expected_lxc:
                    self.reload_reasons.append('lxc_conf ({0} => {1})'.format(actual_lxc, expected_lxc))
                    differing.append(container)
                    continue

            # BINDS

            expected_binds = set()
            if self.binds:
                for host_path, config in self.binds.iteritems():
                    if isinstance(config, dict):
                        container_path = config['bind']
                        if config['ro']:
                            mode = 'ro'
                        else:
                            mode = 'rw'
                    else:
                        container_path = config
                        mode = 'rw'
                    expected_binds.add("{0}:{1}:{2}".format(host_path, container_path, mode))

            actual_binds = set()
            for bind in (container['HostConfig']['Binds'] or []):
                if len(bind.split(':')) == 2:
                    actual_binds.add(bind + ":rw")
                else:
                    actual_binds.add(bind)

            if actual_binds != expected_binds:
                self.reload_reasons.append('binds ({0} => {1})'.format(actual_binds, expected_binds))
                differing.append(container)
                continue

            # PORT BINDINGS

            expected_bound_ports = {}
            if self.port_bindings:
                for container_port, config in self.port_bindings.iteritems():
                    if isinstance(container_port, int):
                        container_port = "{0}/tcp".format(container_port)
                    bind = {}
                    if len(config) == 1:
                        bind['HostIp'] = "0.0.0.0"
                        bind['HostPort'] = ""
                    else:
                        bind['HostIp'] = config[0]
                        bind['HostPort'] = str(config[1])

                    expected_bound_ports[container_port] = [bind]

            actual_bound_ports = container['HostConfig']['PortBindings'] or {}

            if actual_bound_ports != expected_bound_ports:
                self.reload_reasons.append('port bindings ({0} => {1})'.format(actual_bound_ports, expected_bound_ports))
                differing.append(container)
                continue

            # PUBLISHING ALL PORTS

            # What we really care about is the set of ports that is actually
            # published. That should be caught above.

            # PRIVILEGED

            expected_privileged = self.module.params.get('privileged')
            actual_privileged = container['HostConfig']['Privileged']
            if actual_privileged != expected_privileged:
                self.reload_reasons.append('privileged ({0} => {1})'.format(actual_privileged, expected_privileged))
                differing.append(container)
                continue

            # LINKS

            expected_links = set()
            for link, alias in (self.links or {}).iteritems():
                expected_links.add("/{0}:{1}/{2}".format(link, container["Name"], alias))

            actual_links = set(container['HostConfig']['Links'] or [])
            if actual_links != expected_links:
                self.reload_reasons.append('links ({0} => {1})'.format(actual_links, expected_links))
                differing.append(container)
                continue

            # NETWORK MODE

            expected_netmode = self.module.params.get('net') or ''
            actual_netmode = container['HostConfig']['NetworkMode']
            if actual_netmode != expected_netmode:
                self.reload_reasons.append('net ({0} => {1})'.format(actual_netmode, expected_netmode))
                differing.append(container)
                continue

            # DNS

            expected_dns = set(self.module.params.get('dns') or [])
            actual_dns = set(container['HostConfig']['Dns'] or [])
            if actual_dns != expected_dns:
                self.reload_reasons.append('dns ({0} => {1})'.format(actual_dns, expected_dns))
                differing.append(container)
                continue

            # VOLUMES_FROM

            expected_volumes_from = set(self.module.params.get('volumes_from') or [])
            actual_volumes_from = set(container['HostConfig']['VolumesFrom'] or [])
            if actual_volumes_from != expected_volumes_from:
                self.reload_reasons.append('volumes_from ({0} => {1})'.format(actual_volumes_from, expected_volumes_from))
                differing.append(container)

        return differing

    def get_deployed_containers(self):
        """
        Return any matching containers that are already present.
        """

        command = self.module.params.get('command')
        if command:
            command = command.strip()
        name = self.module.params.get('name')
        if name and not name.startswith('/'):
            name = '/' + name
        deployed = []

        # "images" will be a collection of equivalent "name:tag" image names
        # that map to the same Docker image.
        inspected = self.get_inspect_image()
        if inspected:
            repo_tags = self.get_image_repo_tags()
        else:
            image, tag = get_split_image_tag(self.module.params.get('image'))
            repo_tags = [':'.join([image, tag])]

        for i in self.client.containers(all=True):
            running_image = i['Image']
            running_command = i['Command'].strip()
            match = False

            if name:
                matches = name in i.get('Names', [])
            else:
                image_matches = running_image in repo_tags

                # if a container has an entrypoint, `command` will actually equal
                # '{} {}'.format(entrypoint, command)
                command_matches = (not command or running_command.endswith(command))

                matches = image_matches and command_matches

            if matches:
                details = self.client.inspect_container(i['Id'])
                details = _docker_id_quirk(details)

                deployed.append(details)

        return deployed

    def get_running_containers(self):
        return [c for c in self.get_deployed_containers() if is_running(c)]

    def pull_image(self):
        extra_params = {}
        if self.module.params.get('insecure_registry'):
            if self.ensure_capability('insecure_registry', fail=False):
                extra_params['insecure_registry'] = self.module.params.get('insecure_registry')

        resource = self.module.params.get('image')
        image, tag = get_split_image_tag(resource)
        if self.module.params.get('username'):
            try:
                self.client.login(
                    self.module.params.get('username'),
                    password=self.module.params.get('password'),
                    email=self.module.params.get('email'),
                    registry=self.module.params.get('registry')
                )
            except e:
                self.module.fail_json(msg="failed to login to the remote registry, check your username/password.", error=repr(e))
        try:
            last = None
            for line in self.client.pull(image, tag=tag, stream=True, **extra_params):
                last = line
            status = json.loads(last).get('status', '')
            if status.startswith('Status: Image is up to date for'):
                # Image is already up to date. Don't increment the counter.
                pass
            elif status.startswith('Status: Downloaded newer image for'):
                # Image was updated. Increment the pull counter.
                self.increment_counter('pulled')
            else:
                # Unrecognized status string.
                self.module.fail_json(msg="Unrecognized status from pull.", status=status)
        except e:
            self.module.fail_json(msg="Failed to pull the specified image: %s" % resource, error=repr(e))

    def create_containers(self, count=1):
        params = {'image':        self.module.params.get('image'),
                  'command':      self.module.params.get('command'),
                  'ports':        self.exposed_ports,
                  'volumes':      self.volumes,
                  'mem_limit':    _human_to_bytes(self.module.params.get('memory_limit')),
                  'environment':  self.env,
                  'hostname':     self.module.params.get('hostname'),
                  'domainname':   self.module.params.get('domainname'),
                  'detach':       self.module.params.get('detach'),
                  'name':         self.module.params.get('name'),
                  'stdin_open':   self.module.params.get('stdin_open'),
                  'tty':          self.module.params.get('tty'),
                  'volumes_from': self.module.params.get('volumes_from'),
                  }
        if docker.utils.compare_version('1.10', self.client.version()['ApiVersion']) >= 0:
            params['volumes_from'] = ""

        if params['volumes_from'] is not None:
            self.ensure_capability('volumes_from')

        def do_create(count, params):
            results = []
            for _ in range(count):
                result = self.client.create_container(**params)
                self.increment_counter('created')
                results.append(result)

            return results

        try:
            containers = do_create(count, params)
        except:
            self.pull_image()
            containers = do_create(count, params)

        return containers

    def start_containers(self, containers):
        params = {
            'lxc_conf': self.lxc_conf,
            'binds': self.binds,
            'port_bindings': self.port_bindings,
            'publish_all_ports': self.module.params.get('publish_all_ports'),
            'privileged': self.module.params.get('privileged'),
            'links': self.links,
            'network_mode': self.module.params.get('net'),
            'pid_mode': self.module.params.get('pid'),
        }

        optionals = {}
        for optional_param in ('dns', 'volumes_from', 'restart_policy', 'restart_policy_retry'):
            optionals[optional_param] = self.module.params.get(optional_param)

        if optionals['dns'] is not None:
            self.ensure_capability('dns')
            params['dns'] = optionals['dns']

        if optionals['volumes_from'] is not None:
            self.ensure_capability('volumes_from')
            params['volumes_from'] = optionals['volumes_from']

        if optionals['restart_policy'] is not None:
            self.ensure_capability('restart_policy')
            params['restart_policy'] = { 'Name': optionals['restart_policy'] }
            if params['restart_policy']['Name'] == 'on-failure':
                params['restart_policy']['MaximumRetryCount'] = optionals['restart_policy_retry']

        for i in containers:
            self.client.start(i['Id'], **params)
            self.increment_counter('started')

    def stop_containers(self, containers):
        for i in containers:
            self.client.stop(i['Id'])
            self.increment_counter('stopped')

        return [self.client.wait(i['Id']) for i in containers]

    def remove_containers(self, containers):
        for i in containers:
            self.client.remove_container(i['Id'])
            self.increment_counter('removed')

    def kill_containers(self, containers):
        for i in containers:
            self.client.kill(i['Id'])
            self.increment_counter('killed')

    def restart_containers(self, containers):
        for i in containers:
            self.client.restart(i['Id'])
            self.increment_counter('restarted')


class ContainerSet:

    def __init__(self, manager):
        self.manager = manager
        self.running = []
        self.deployed = []
        self.changed = []

    def refresh(self):
        '''
        Update our view of the matching containers from the Docker daemon.
        '''


        self.deployed = self.manager.get_deployed_containers()
        self.running = [c for c in self.deployed if is_running(c)]

    def notice_changed(self, containers):
        '''
        Record a collection of containers as "changed".
        '''

        self.changed.extend(containers)


def present(manager, containers, count, name):
    '''Ensure that exactly `count` matching containers exist in any state.'''

    containers.refresh()
    delta = count - len(containers.deployed)

    if delta > 0:
        containers.notice_changed(manager.create_containers(delta))

    if delta < 0:
        # If both running and stopped containers exist, remove
        # stopped containers first.
        containers.deployed.sort(lambda cx, cy: cmp(is_running(cx), is_running(cy)))

        to_stop = []
        to_remove = []
        for c in containers.deployed[0:-delta]:
            if is_running(c):
                to_stop.append(c)
            to_remove.append(c)

        manager.stop_containers(to_stop)
        manager.remove_containers(to_remove)
        containers.notice_changed(to_remove)

def started(manager, containers, count, name):
    '''Ensure that exactly `count` matching containers exist and are running.'''

    containers.refresh()
    delta = count - len(containers.running)

    if delta > 0:
        if name and containers.deployed:
            # A stopped container exists with the requested name.
            # Clean it up before attempting to start a new one.
            manager.remove_containers(containers.deployed)

        created = manager.create_containers(delta)
        manager.start_containers(created)
        containers.notice_changed(created)

    if delta < 0:
        excess = containers.running[0:-delta]
        manager.stop_containers(excess)
        manager.remove_containers(excess)
        containers.notice_changed(excess)

def reloaded(manager, containers, count, name):
    '''
    Ensure that exactly `count` matching containers exist and are
    running. If any associated settings have been changed (volumes,
    ports or so on), restart those containers.
    '''

    containers.refresh()

    for container in manager.get_differing_containers():
        manager.stop_containers([container])
        manager.remove_containers([container])

    started(manager, containers, count, name)

def restarted(manager, containers, count, name):
    '''
    Ensure that exactly `count` matching containers exist and are
    running. Unconditionally restart any that were already running.
    '''

    containers.refresh()

    manager.restart_containers(containers.running)
    started(manager, containers, count, name)

def stopped(manager, containers, count, name):
    '''Stop any matching containers that are running.'''

    containers.refresh()

    manager.stop_containers(containers.running)
    containers.notice_changed(containers.running)

def killed(manager, containers, count, name):
    '''Kill any matching containers that are running.'''

    containers.refresh()

    manager.kill_containers(containers.running)
    containers.notice_changed(containers.running)

def absent(manager, containers, count, name):
    '''Stop and remove any matching containers.'''

    containers.refresh()

    manager.stop_containers(containers.running)
    manager.remove_containers(containers.deployed)
    containers.notice_changed(containers.deployed)

def main():
    module = AnsibleModule(
        argument_spec = dict(
            count           = dict(default=1),
            image           = dict(required=True),
            pull            = dict(required=False, default='missing', choices=['missing', 'always']),
            command         = dict(required=False, default=None),
            expose          = dict(required=False, default=None, type='list'),
            ports           = dict(required=False, default=None, type='list'),
            publish_all_ports = dict(default=False, type='bool'),
            volumes         = dict(default=None, type='list'),
            volumes_from    = dict(default=None),
            links           = dict(default=None, type='list'),
            memory_limit    = dict(default=0),
            memory_swap     = dict(default=0),
            docker_url      = dict(),
            docker_tls_cert = dict(),
            docker_tls_key  = dict(),
            docker_tls_cacert = dict(),
            docker_api_version = dict(),
            username        = dict(default=None),
            password        = dict(),
            email           = dict(),
            registry        = dict(),
            hostname        = dict(default=None),
            domainname      = dict(default=None),
            env             = dict(type='dict'),
            dns             = dict(),
            detach          = dict(default=True, type='bool'),
            state           = dict(default='started', choices=['present', 'started', 'reloaded', 'restarted', 'stopped', 'killed', 'absent']),
            restart_policy  = dict(default=None, choices=['always', 'on-failure', 'no']),
            restart_policy_retry = dict(default=0, type='int'),
            debug           = dict(default=False, type='bool'),
            privileged      = dict(default=False, type='bool'),
            stdin_open      = dict(default=False, type='bool'),
            tty             = dict(default=False, type='bool'),
            lxc_conf        = dict(default=None, type='list'),
            name            = dict(default=None),
            net             = dict(default=None),
            pid             = dict(default=None),
            insecure_registry = dict(default=False, type='bool'),
        )
    )

    check_dependencies(module)

    try:
        manager = DockerManager(module)
        state = module.params.get('state')
        count = int(module.params.get('count'))
        name = module.params.get('name')
        image = module.params.get('image')
        pull = module.params.get('pull')

        if count < 0:
            module.fail_json(msg="Count must be greater than zero")

        if count > 1 and name:
            module.fail_json(msg="Count and name must not be used together")

        # Explicitly pull new container images, if requested.
        # Do this before noticing running and deployed containers so that the image names will differ
        # if a newer image has been pulled.
        if pull == "always":
            manager.pull_image()

        containers = ContainerSet(manager)
        failed = False

        if state == 'present':
            present(manager, containers, count, name)
        elif state == 'started':
            started(manager, containers, count, name)
        elif state == 'reloaded':
            reloaded(manager, containers, count, name)
        elif state == 'restarted':
            restarted(manager, containers, count, name)
        elif state == 'stopped':
            stopped(manager, containers, count, name)
        elif state == 'killed':
            killed(manager, containers, count, name)
        elif state == 'absent':
            absent(manager, containers, count, name)
        else:
            module.fail_json(msg='Unrecognized state %s. Must be one of: '
                                 'present; started; reloaded; restarted; '
                                 'stopped; killed; absent.' % state)

        module.exit_json(changed=manager.has_changed(),
                         msg=manager.get_summary_message(),
                         summary=manager.counters,
                         containers=containers.changed,
                         reload_reasons=manager.get_reload_reason_message())

    except DockerAPIError as e:
        module.fail_json(changed=manager.has_changed(), msg="Docker API Error: %s" % e.explanation)

    except RequestException as e:
        module.fail_json(changed=manager.has_changed(), msg=repr(e))

# import module snippets
from ansible.module_utils.basic import *

if __name__ == '__main__':
    main()<|MERGE_RESOLUTION|>--- conflicted
+++ resolved
@@ -482,7 +482,6 @@
                 if len(parts) == 1:
                     self.volumes[parts[0]] = {}
                 # host mount (e.g. /mnt:/tmp, bind mounts host's /tmp to /mnt in the container)
-<<<<<<< HEAD
                 elif 2 <= len(parts) <= 3:
                     # default to read-write
                     ro = False
@@ -493,19 +492,6 @@
                         else:
                             ro = parts[2] == 'ro'
                     self.binds[parts[0]] = {'bind': parts[1], 'ro': ro }
-=======
-                if len(parts) == 2:
-                    self.volumes[parts[1]] = {}
-                    self.binds[parts[0]] = parts[1]
-                # with bind mode
-                elif len(parts) == 3:
-                    if parts[2] not in ['ro', 'rw']:
-                        self.module.fail_json(msg='bind mode needs to either be "ro" or "rw"')
-                    ro = parts[2] == 'ro'
-                    self.volumes[parts[1]] = {}
-                    self.binds[parts[0]] = {'bind': parts[1], 'ro': ro}
-                # docker mount (e.g. /www, mounts a docker volume /www on the container at the same location)
->>>>>>> 31cc5f54
                 else:
                     self.module.fail_json(msg='volumes support 1 to 3 arguments')
 
