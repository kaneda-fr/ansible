{% set name = ('ansible' if cli == 'adhoc' else 'ansible-%s' % cli) -%}
{{name}}(1)
{{ '=' *  ((name|length|int) + 3) }}
:doctype:      manpage
:encoding:     utf-8
:lang:         en
:man source:   Ansible
:man version:  %VERSION%
:man manual:   System administration commands

NAME
----
ansible{% if cli != 'adhoc' %}-{{cli}}{% endif %} - {{short_desc|default('')}}


SYNOPSIS
--------
{{ usage|replace('%prog', name) }}


DESCRIPTION
-----------
{{ long_desc|default('', True)|wordwrap }}

{% if options %}
COMMON OPTIONS
--------------
{% for option in options|sort(attribute='options') %}
{% for switch in option['options'] %}*{{switch}}*{% if option['arg'] %} '{{option['arg']}}'{% endif %}{% if not loop.last %}, {% endif %}{% endfor %}::

{{ option['desc'] }}
{% endfor %}
{% endif %}

{% if arguments %}
ARGUMENTS
---------

{% for arg in arguments %}
{{ arg }}

{{ (arguments[arg]|default(' '))|wordwrap }}

{% endfor %}
{% endif %}

{% if actions %}
ACTIONS
-------
{% for action in actions %}
    *{{ action }}*::: {{ (actions[action]['desc']|default(' '))|wordwrap}}

{% if actions[action]['options'] %}
<<<<<<< HEAD
{% for option in actions[action]['options']|sort %}
=======
{% for option in actions[action]['options']|sort(attribute='options') %}
>>>>>>> 3f8377c2
{% for switch in option['options'] if switch in actions[action]['option_names'] %}*{{switch}}*{% if option['arg'] %} '{{option['arg']}}'{% endif %}{% if not loop.last %}, {% endif %}{% endfor %}::

        {{ (option['desc']) }}
{% endfor %}
{% endif %}
{% endfor %}
{% endif %}


{% if inventory %}
INVENTORY
---------

Ansible stores the hosts it can potentially operate on in an inventory.
This can be an YAML file, ini-like file, a script, directory, list, etc.
For additional options, see the documentation on http://docs.ansible.com/.

{% endif %}
ENVIRONMENT
-----------

The following environment variables may be specified.

{% if inventory %}
ANSIBLE_INVENTORY  -- Override the default ansible inventory file

{% endif %}
{% if library %}
ANSIBLE_LIBRARY -- Override the default ansible module library path

{% endif %}
ANSIBLE_CONFIG -- Override the default ansible config file

Many more are available for most options in ansible.cfg


FILES
-----

{% if inventory %}
/etc/ansible/hosts -- Default inventory file

{% endif %}
/etc/ansible/ansible.cfg -- Config file, used if present

~/.ansible.cfg -- User config file, overrides the default config if present


AUTHOR
------

Ansible was originally written by Michael DeHaan.


COPYRIGHT
---------

Copyright © 2017 Red Hat, Inc | Ansible.
Ansible is released under the terms of the GPLv3 License.


SEE ALSO
--------

{% for other in cli_list|sort %}{% if other != cli %}*ansible{% if other != 'adhoc' %}-{{other}}{% endif %}*(1){% if not loop.last %}, {% endif %}{% endif %}{% endfor %}

Extensive documentation is available in the documentation site:
<http://docs.ansible.com>.
IRC and mailing list info can be found in file CONTRIBUTING.md,
available in: <https://github.com/ansible/ansible><|MERGE_RESOLUTION|>--- conflicted
+++ resolved
@@ -51,11 +51,7 @@
     *{{ action }}*::: {{ (actions[action]['desc']|default(' '))|wordwrap}}
 
 {% if actions[action]['options'] %}
-<<<<<<< HEAD
-{% for option in actions[action]['options']|sort %}
-=======
 {% for option in actions[action]['options']|sort(attribute='options') %}
->>>>>>> 3f8377c2
 {% for switch in option['options'] if switch in actions[action]['option_names'] %}*{{switch}}*{% if option['arg'] %} '{{option['arg']}}'{% endif %}{% if not loop.last %}, {% endif %}{% endfor %}::
 
         {{ (option['desc']) }}
