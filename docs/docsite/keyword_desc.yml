--- conflicted
+++ resolved
@@ -1,12 +1,3 @@
-<<<<<<< HEAD
-accelerate: DEPRECATED, set to True to use accelerate connection plugin.
-accelerate_ipv6: "DEPRECATED, set to True to force accelerate plugin to use ipv6 for it's connection."
-accelerate_port: DEPRECATED, set to override default port use for accelerate connection.
-action: "The 'action' to execute for a task, it normally translates into a C(module) or action plugin."
-args: DEPRECATED, A secondary way to add arguments into a task, it takes a dictionary in which keys map to options and values .. well you get it.
-always: List of tasks, in a block, that execute no matter if there is an error in the block or not.
-always_run: DEPRECATED, forces a task to run even in check mode, use :term:`check_mode` directive instead.
-=======
 accelerate: "*DEPRECATED*, set to True to use accelerate connection plugin."
 accelerate_ipv6: "*DEPRECATED*, set to True to force accelerate plugin to use ipv6 for its connection."
 accelerate_port: "*DEPRECATED*, set to override default port use for accelerate connection."
@@ -14,22 +5,10 @@
 args: "*DEPRECATED*, A secondary way to add arguments into a task. Takes a dictionary in which keys map to options and values."
 always: List of tasks, in a block, that execute no matter if there is an error in the block or not.
 always_run: "*DEPRECATED*, forces a task to run even in check mode. Use :term:`check_mode` directive instead."
->>>>>>> 3f8377c2
 any_errors_fatal: Force any un-handled task errors on any host to propagate to all hosts and end the play.
 async: Run a task asyncronouslly if the C(action) supports this.
 become: Boolean that controls if privilege escalation is used or not on :term:`Task` execution.
 become_flags: A string of flag(s) to pass to the privilege escalation program when :term:`become` is True.
-<<<<<<< HEAD
-become_method: Which method of privilege escalation to use. i.e. sudo/su/etc.
-become_user: "User that you 'become' after using privilege escalation, the remote/login user must have permissions to become this user."
-block: List of tasks in a block.
-changed_when: "Conditional expression that overrides the task's normal 'changed' status."
-check_mode: "A boolean that controls if a task is executed in 'check' mode"
-connection: Allows you to change the connection plugin used for tasks to execute on the target.
-delay: Number of seconds to delay between retries, this setting is only used in combination with :term:`until`.
-delegate_facts: Boolean that allows you to apply facts to delegated host instead of inventory_hostname.
-delegate_to: Host to execute task instead of the target (inventory_hostname), connection vars from the delegated host will also be used for the task.
-=======
 become_method: Which method of privilege escalation to use (such as sudo or su).
 become_user: "User that you 'become' after using privilege escalation. The remote/login user must have permissions to become this user."
 block: List of tasks in a block.
@@ -47,25 +26,10 @@
 delay: Number of seconds to delay between retries. This setting is only used in combination with :term:`until`.
 delegate_facts: Boolean that allows you to apply facts to a delegated host instead of inventory_hostname.
 delegate_to: Host to execute task instead of the target (inventory_hostname). Connection vars from the delegated host will also be used for the task.
->>>>>>> 3f8377c2
 diff: "Toggle to make tasks return 'diff' information or not."
 environment: A dictionary that gets converted into environment vars to be provided for the task upon execution.
 fact_path: Set the fact path option for the fact gathering plugin controlled by :term:`gather_facts`.
 failed_when: "Conditional expression that overrides the task's normal 'failed' status."
-<<<<<<< HEAD
-force_handlers: Will force notified handler execution for hosts even if they failed during the play, it will not trigger if the play itself fails.
-gather_facts: "A boolean that controls if the play will automatically run the 'setup' task to gather facts for the hosts."
-gather_subset: Allows you to pass subset options to the  fact gathering plugin controlled by :term:`gather_facts`.
-gather_timeout: Allows you to set the timeout for the fact gathering plugin controlled by :term:`gather_facts`.
-handlers: "A section with tasks that are treated as handlers, these won't get executed normally, only when notified. After each section of tasks is complete."
-hosts: "A list of groups, hosts or host pattern that translates into a list of hosts that are the play's target."
-ignore_errors: Boolean that allows you to ignore task failures and continue with play. It does not affect connection errors.
-loop_control: "Several keys here allow you to modify/set loop behaviour in a task see http://docs.ansible.com/ansible/latest/playbooks_loops.html#loop-control for details."
-max_fail_percentage: can be used to abort the run after a given percentage of hosts in the current batch has failed.
-name: "It's a name, works mostly for documentation, in the case of tasks/handlers it can be an identifier."
-no_log: Boolean that controls information disclosure.
-notify: "list of handlers to notify when the task returns a 'changed=True' status."
-=======
 force_handlers: Will force notified handler execution for hosts even if they failed during the play. Will not trigger if the play itself fails.
 gather_facts: "A boolean that controls if the play will automatically run the 'setup' task to gather facts for the hosts."
 gather_subset: Allows you to pass subset options to the  fact gathering plugin controlled by :term:`gather_facts`.
@@ -83,17 +47,12 @@
 name: "Identifier. Can be used for documentation, in or tasks/handlers."
 no_log: Boolean that controls information disclosure.
 notify: "List of handlers to notify when the task returns a 'changed=True' status."
->>>>>>> 3f8377c2
 order: Controls the sorting of hosts as they are used for executing the play. Possible values are inventory (default), sorted, reverse_sorted, reverse_inventory and shuffle.
 poll: Sets the polling interval in seconds for async tasks (default 10s).
 port: Used to override the default port used in a connection.
 post_tasks: A list of tasks to execute after the :term:`tasks` section.
 pre_tasks: A list of tasks to execute before :term:`roles`.
-<<<<<<< HEAD
-remote_user: User used to log into the target via the connection plugin. AKA login user.
-=======
 remote_user: User used to log into the target via the connection plugin.
->>>>>>> 3f8377c2
 register: Name of variable that will contain task status and module return data.
 rescue: List of tasks in a :term:`block` that run if there is a task error in the main :term:`block` list.
 retries: "Number of retries before giving up in a :term:`until` loop. This setting is only used in combination with :term:`until`."
