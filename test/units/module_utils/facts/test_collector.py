--- conflicted
+++ resolved
@@ -21,10 +21,7 @@
 __metaclass__ = type
 
 from collections import defaultdict
-<<<<<<< HEAD
-=======
 import pprint
->>>>>>> 3f8377c2
 
 # for testing
 from ansible.compat.tests import unittest
@@ -58,16 +55,6 @@
 
 
 class TestSelectCollectorNames(unittest.TestCase):
-<<<<<<< HEAD
-    def test(self):
-        collector_names = set(['distribution', 'all_ipv4_addresses',
-                               'local', 'pkg_mgr'])
-        all_fact_subsets = self._all_fact_subsets()
-        all_collector_classes = self._all_collector_classes()
-        res = collector.select_collector_classes(collector_names,
-                                                 all_fact_subsets,
-                                                 all_collector_classes)
-=======
 
     def _assert_equal_detail(self, obj1, obj2, msg=None):
         msg = 'objects are not equal\n%s\n\n!=\n\n%s' % (pprint.pformat(obj1), pprint.pformat(obj2))
@@ -79,31 +66,11 @@
         all_fact_subsets = self._all_fact_subsets()
         res = collector.select_collector_classes(collector_names,
                                                  all_fact_subsets)
->>>>>>> 3f8377c2
 
         expected = [default_collectors.DistributionFactCollector,
                     default_collectors.PkgMgrFactCollector]
 
-<<<<<<< HEAD
-        self.assertEqual(res, expected)
-
-    def test_reverse(self):
-        collector_names = set(['distribution', 'all_ipv4_addresses',
-                               'local', 'pkg_mgr'])
-        all_fact_subsets = self._all_fact_subsets()
-        all_collector_classes = self._all_collector_classes()
-        all_collector_classes.reverse()
-        res = collector.select_collector_classes(collector_names,
-                                                 all_fact_subsets,
-                                                 all_collector_classes)
-
-        expected = [default_collectors.PkgMgrFactCollector,
-                    default_collectors.DistributionFactCollector]
-
-        self.assertEqual(res, expected)
-=======
         self._assert_equal_detail(res, expected)
->>>>>>> 3f8377c2
 
     def test_default_collectors(self):
         platform_info = {'system': 'Generic'}
@@ -117,16 +84,6 @@
         collector_names = collector.get_collector_names(valid_subsets=all_valid_subsets,
                                                         aliases_map=aliases_map,
                                                         platform_info=platform_info)
-<<<<<<< HEAD
-        collector.select_collector_classes(collector_names,
-                                           all_fact_subsets,
-                                           default_collectors.collectors)
-
-    def _all_collector_classes(self):
-        return [default_collectors.DistributionFactCollector,
-                default_collectors.PkgMgrFactCollector,
-                default_collectors.LinuxNetworkCollector]
-=======
         complete_collector_names = collector._solve_deps(collector_names, all_fact_subsets)
 
         dep_map = collector.build_dep_data(complete_collector_names, all_fact_subsets)
@@ -143,7 +100,6 @@
         self.assertTrue(res.index(default_collectors.ServiceMgrFactCollector) >
                         res.index(default_collectors.PlatformFactCollector),
                         res)
->>>>>>> 3f8377c2
 
     def _all_fact_subsets(self, data=None):
         all_fact_subsets = defaultdict(list)
