--- conflicted
+++ resolved
@@ -496,22 +496,15 @@
           name: nxos_bgp_neighbor_af
         when: "limit_to in ['*', 'nxos_bgp_neighbor_af']"
       rescue:
-<<<<<<< HEAD
-        - set_fact: test_failed=true
-=======
         - set_fact:
             failed_modules: "{{ failed_modules }} + [ 'nxos_bgp_neighbor_af' ]"
             test_failed: true
->>>>>>> 3f8377c2
 
     - block:
       - include_role:
           name: nxos_overlay_global
         when: "limit_to in ['*', 'nxos_overlay_global']"
       rescue:
-<<<<<<< HEAD
-        - set_fact: test_failed=true
-=======
         - set_fact:
             failed_modules: "{{ failed_modules }} + [ 'nxos_overlay_global' ]"
             test_failed: true
@@ -524,29 +517,21 @@
         - set_fact:
             failed_modules: "{{ failed_modules }} + [ 'nxos_pim' ]"
             test_failed: true
->>>>>>> 3f8377c2
 
     - block:
       - include_role:
           name: nxos_pim_interface
         when: "limit_to in ['*', 'nxos_pim_interface']"
       rescue:
-<<<<<<< HEAD
-        - set_fact: test_failed=true
-=======
         - set_fact:
             failed_modules: "{{ failed_modules }} + [ 'nxos_pim_interface' ]"
             test_failed: true
->>>>>>> 3f8377c2
 
     - block:
       - include_role:
           name: nxos_snmp_community
         when: "limit_to in ['*', 'nxos_snmp_community']"
       rescue:
-<<<<<<< HEAD
-        - set_fact: test_failed=true
-=======
         - set_fact:
             failed_modules: "{{ failed_modules }} + [ 'nxos_snmp_community' ]"
             test_failed: true
@@ -605,7 +590,6 @@
             failed_modules: "{{ failed_modules }} + [ 'nxos_l2_interface' ]"
             test_failed: true
 
->>>>>>> 3f8377c2
 ###########
     - debug: var=failed_modules
       when: test_failed
