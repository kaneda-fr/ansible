--- conflicted
+++ resolved
@@ -20,11 +20,7 @@
 - name: Test unzip_archive (normal mode)
   assert:
     that:
-<<<<<<< HEAD
-    - unzip_archive|changed == true
-=======
     - unzip_archive is changed == true
->>>>>>> 3f8377c2
     - unzip_archive.removed == false
     - unzip_archive_file.stat.exists == true
   when: not in_check_mode
