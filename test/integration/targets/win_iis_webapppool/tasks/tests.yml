--- conflicted
+++ resolved
@@ -361,11 +361,7 @@
 - name: assert results of set web pool attribute that is a collection (check mode)
   assert:
     that:
-<<<<<<< HEAD
-    - collection_change_check|changed
-=======
     - collection_change_check is changed
->>>>>>> 3f8377c2
     - collection_change_result_check.stdout == ""
 
 - name: set web pool attribute that is a collection
@@ -385,11 +381,7 @@
 - name: assert results of set web pool attribute that is a collection
   assert:
     that:
-<<<<<<< HEAD
-    - collection_change|changed
-=======
     - collection_change is changed
->>>>>>> 3f8377c2
     - collection_change_result.stdout_lines == [ "00:10:00", "10:10:00" ]
 
 - name: set web pool attribute that is a collection (idempotent)
@@ -403,11 +395,7 @@
 - name: assert results of set web pool attribute that is a collection (idempotent)
   assert:
     that:
-<<<<<<< HEAD
-    - not collection_change_again|changed
-=======
     - collection_change_again is not changed
->>>>>>> 3f8377c2
 
 # The following tests are only for IIS versions 8.0 or newer
 - block:
