--- conflicted
+++ resolved
@@ -46,14 +46,6 @@
 - assert:
     that:
       - "result.failed == true"
-<<<<<<< HEAD
-      - "'unable to open shell' in result.msg"
-
-- name: wait for persistent socket to timeout, this ensures new socket creation with connection type netconf
-  pause:
-    seconds: 120
-=======
->>>>>>> 3f8377c2
 
 - name: Set back netconf to default port
   junos_netconf:
