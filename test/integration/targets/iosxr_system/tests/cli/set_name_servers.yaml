--- conflicted
+++ resolved
@@ -37,36 +37,6 @@
     that:
       - result.changed == false
 
-<<<<<<< HEAD
-#- name: change to vrf
-#  iosxr_system:
-#    name_servers:
-#      - 1.1.1.1
-#      - { server: 2.2.2.2, vrf: ansible }
-#      - 3.3.3.3
-#  register: result
-
-#- assert:
-#    that:
-#      - result.changed == true
-#      - result.commands|length == 2
-#      - "'no ip name-server 2.2.2.2' in result.commands"
-#      - "'ip name-server 2.2.2.2 vrf ansible' in result.commands"
-
-#- name: verify change to vrf
-#  iosxr_system:
-#    name_servers:
-#      - 1.1.1.1
-#      - { server: 2.2.2.2, vrf: ansible }
-#      - 3.3.3.3
-#  register: result
-#
-#- assert:
-#    that:
-#      - result.changed == false
-
-=======
->>>>>>> 3f8377c2
 - name: remove one
   iosxr_system:
     name_servers:
