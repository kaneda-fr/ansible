---
- block:
  - name: Create user with password
    nxos_user:
      name: auth_user
      role: network-operator
      state: present
      provider: "{{ connection }}"
      configured_password: pass123

  - name: test login
    expect:
<<<<<<< HEAD
      command: "ssh auth_user@{{ ansible_ssh_host }} -p {{ ansible_ssh_port }} -o UserKnownHostsFile=/dev/null -o StrictHostKeyChecking=no -o PubkeyAuthentication=no show version"
=======
      command: "ssh auth_user@{{ ansible_ssh_host }} -p {{ ansible_ssh_port|default(22) }} -o UserKnownHostsFile=/dev/null -o StrictHostKeyChecking=no -o PubkeyAuthentication=no show version"
>>>>>>> 3f8377c2
      responses:
        (?i)password: "pass123"

  - name: test login with invalid password (should fail)
    expect:
<<<<<<< HEAD
      command: "ssh auth_user@{{ ansible_ssh_host }} -p {{ ansible_ssh_port }} -o UserKnownHostsFile=/dev/null -o StrictHostKeyChecking=no -o PubkeyAuthentication=no show version"
=======
      command: "ssh auth_user@{{ ansible_ssh_host }} -p {{ ansible_ssh_port|default(22) }} -o UserKnownHostsFile=/dev/null -o StrictHostKeyChecking=no -o PubkeyAuthentication=no show version"
>>>>>>> 3f8377c2
      responses:
        (?i)password: "badpass"
    ignore_errors: yes
    register: results

  - name: check that attempt failed
    assert:
      that:
        - results.failed

  always:
  - name: delete user
    nxos_user:
      name: auth_user
      state: absent
      provider: "{{ connection }}"
    register: result<|MERGE_RESOLUTION|>--- conflicted
+++ resolved
@@ -10,21 +10,13 @@
 
   - name: test login
     expect:
-<<<<<<< HEAD
-      command: "ssh auth_user@{{ ansible_ssh_host }} -p {{ ansible_ssh_port }} -o UserKnownHostsFile=/dev/null -o StrictHostKeyChecking=no -o PubkeyAuthentication=no show version"
-=======
       command: "ssh auth_user@{{ ansible_ssh_host }} -p {{ ansible_ssh_port|default(22) }} -o UserKnownHostsFile=/dev/null -o StrictHostKeyChecking=no -o PubkeyAuthentication=no show version"
->>>>>>> 3f8377c2
       responses:
         (?i)password: "pass123"
 
   - name: test login with invalid password (should fail)
     expect:
-<<<<<<< HEAD
-      command: "ssh auth_user@{{ ansible_ssh_host }} -p {{ ansible_ssh_port }} -o UserKnownHostsFile=/dev/null -o StrictHostKeyChecking=no -o PubkeyAuthentication=no show version"
-=======
       command: "ssh auth_user@{{ ansible_ssh_host }} -p {{ ansible_ssh_port|default(22) }} -o UserKnownHostsFile=/dev/null -o StrictHostKeyChecking=no -o PubkeyAuthentication=no show version"
->>>>>>> 3f8377c2
       responses:
         (?i)password: "badpass"
     ignore_errors: yes
