---
- name: Toggle feature nxapi - Enable
  nxos_config:
    lines:
      - feature nxapi
  connection: network_cli
  ignore_errors: yes

- name: Set nxapi to default state
  nxos_nxapi:
  connection: network_cli

# Gather the list of interfaces on this device and make the list
# available for integration tests that need them.
#
# Usage in integration test playbook:
#
#   - set_fact: testint="{{ nxos_int1 }}"
#
#   - name: "Interface selected for this test"
#     debug: msg="{{ testint }}"

- name: "Collect interface list"
  nxos_command:
    commands: ['show interface brief | json']
    timeout: 60
  connection: network_cli
  register: intout

- set_fact: intdataraw="{{ intout.stdout_lines[0]['TABLE_interface']['ROW_interface'] }}"
- set_fact: nxos_int1="{{ intdataraw[1].interface }}"
- set_fact: nxos_int2="{{ intdataraw[2].interface }}"
- set_fact: nxos_int3="{{ intdataraw[3].interface }}"

# Get image version information for this device
- name: "Gather image version info"
  nxos_command:
    commands: ['sh version | json']
<<<<<<< HEAD
    provider: "{{ cli }}"
=======
  connection: network_cli
>>>>>>> 3f8377c2
  register: nxos_version_output

- set_fact: image_version="{{ nxos_version_output.stdout[0]['kickstart_ver_str'] }}"

# Get platform information for this device
#
# Usage in integration test playbook:
#
#   - name: "nxos platform "
#     debug: msg="{{ platform }}"
#
- name: "Gather platform info"
  nxos_command:
    commands: ['sh inventory | json']
  connection: network_cli
  register: nxos_inventory_output

- set_fact: platform="{{ nxos_inventory_output.stdout_lines[0]['TABLE_inv']['ROW_inv'][0]['productid'].split('-')[0] }}"
- set_fact: chassis_type="{{ nxos_inventory_output.stdout_lines[0]['TABLE_inv']['ROW_inv'][0]['productid'].split('-')[1] }}"

# Check if platform is fretta
- set_fact: fretta={% for row in nxos_inventory_output.stdout_lines[0]['TABLE_inv']['ROW_inv'] if 'FM-R' in row['productid'] %}"true"{% endfor %}
  when: platform is match("N9K")

# Set platform to N9K-F for fretta
- set_fact: platform="N9K-F"
  when: ( platform is match("N9K")) and ( fretta is search("true"))

# Check if platform is titanium
- set_fact: titanium="false"
- set_fact: titanium={% for row in nxos_inventory_output.stdout_lines[0]['TABLE_inv']['ROW_inv'] if 'NX-OSv' in row['desc']%}"true"{% endfor %}
<<<<<<< HEAD
  when: platform | match("N7K")

# Set platform to N35 for N3k-35xx
- set_fact: platform="N35"
  when: (chassis_type | search("C35"))
=======
  when: platform is match("N7K")

# Set platform to N35 for N3k-35xx
- set_fact: platform="N35"
  when: ( chassis_type is search("C35"))
>>>>>>> 3f8377c2

# Set platform to N35NG for N3k-35xx running image version
# 7.0(3)I7 or later. NG(Next Gen)
- set_fact: platform="N35NG"
<<<<<<< HEAD
  when: (chassis_type | search("C35")) and image_version | search("7.0\(3\)I7")
=======
  when: ( chassis_type is search("C35")) and image_version is search("7.0\(3\)I7")
>>>>>>> 3f8377c2

# Create matrix of simple keys based on platform
# and image version for use within test playbooks.
- set_fact: imagetag=""
<<<<<<< HEAD
- set_fact: imagetag="I2"
  when: image_version | search("7.0\(3\)I2")
- set_fact: imagetag="I3"
  when: image_version | search("7.0\(3\)I3")
- set_fact: imagetag="I4"
  when: image_version | search("7.0\(3\)I4")
- set_fact: imagetag="I5"
  when: image_version | search("7.0\(3\)I5")
- set_fact: imagetag="I6"
  when: image_version | search("7.0\(3\)I6")
- set_fact: imagetag="I7"
  when: image_version | search("7.0\(3\)I7")
- set_fact: imagetag="F1"
  when: image_version | search("7.0\(3\)F1")
- set_fact: imagetag="F2"
  when: image_version | search("7.0\(3\)F2")
- set_fact: imagetag="F3"
  when: image_version | search("7.0\(3\)F3")
=======
- set_fact: imagemr=""

# Examples
# 8.0(1)
# 7.3(0)D1(1)
# 7.0(3)IHD8(1)
- set_fact: imagetag="{{ image_version[0:3] }}"
  when: image_version is search("\d\.\d\(\d\)")
- set_fact: imagetag="{{ image_version[6:8] }}"
  when: image_version is search("\d\.\d\(\d\)\S\S\(\d\)")
- set_fact: imagetag="{{ image_version[6:10] }}"
  when: image_version is search("\d\.\d\(\d\)\S\S\S\S\(\d\)")

- set_fact: imagemr="{{ image_version[4:5] }}"
  when: image_version is search("\d\.\d\(\d\)")
- set_fact: imagemr="{{ image_version[9:10] }}"
  when: image_version is search("\d\.\d\(\d\)\S\S\(\d\)")
- set_fact: imagemr="{{ image_version[11:12] }}"
  when: image_version is search("\d\.\d\(\d\)\S\S\S\S\(\d\)")

- debug: msg="IMAGE VERSION {{ image_version }}"
- debug: msg="IMAGE TAG {{ imagetag }}"
- debug: msg="IMAGE MR {{ imagemr }}"

- set_fact: ipv6_supported="true"
- set_fact: ipv6_supported="false"
  when: platform is match("N35")
>>>>>>> 3f8377c2
<|MERGE_RESOLUTION|>--- conflicted
+++ resolved
@@ -36,11 +36,7 @@
 - name: "Gather image version info"
   nxos_command:
     commands: ['sh version | json']
-<<<<<<< HEAD
-    provider: "{{ cli }}"
-=======
   connection: network_cli
->>>>>>> 3f8377c2
   register: nxos_version_output
 
 - set_fact: image_version="{{ nxos_version_output.stdout[0]['kickstart_ver_str'] }}"
@@ -72,52 +68,20 @@
 # Check if platform is titanium
 - set_fact: titanium="false"
 - set_fact: titanium={% for row in nxos_inventory_output.stdout_lines[0]['TABLE_inv']['ROW_inv'] if 'NX-OSv' in row['desc']%}"true"{% endfor %}
-<<<<<<< HEAD
-  when: platform | match("N7K")
-
-# Set platform to N35 for N3k-35xx
-- set_fact: platform="N35"
-  when: (chassis_type | search("C35"))
-=======
   when: platform is match("N7K")
 
 # Set platform to N35 for N3k-35xx
 - set_fact: platform="N35"
   when: ( chassis_type is search("C35"))
->>>>>>> 3f8377c2
 
 # Set platform to N35NG for N3k-35xx running image version
 # 7.0(3)I7 or later. NG(Next Gen)
 - set_fact: platform="N35NG"
-<<<<<<< HEAD
-  when: (chassis_type | search("C35")) and image_version | search("7.0\(3\)I7")
-=======
   when: ( chassis_type is search("C35")) and image_version is search("7.0\(3\)I7")
->>>>>>> 3f8377c2
 
 # Create matrix of simple keys based on platform
 # and image version for use within test playbooks.
 - set_fact: imagetag=""
-<<<<<<< HEAD
-- set_fact: imagetag="I2"
-  when: image_version | search("7.0\(3\)I2")
-- set_fact: imagetag="I3"
-  when: image_version | search("7.0\(3\)I3")
-- set_fact: imagetag="I4"
-  when: image_version | search("7.0\(3\)I4")
-- set_fact: imagetag="I5"
-  when: image_version | search("7.0\(3\)I5")
-- set_fact: imagetag="I6"
-  when: image_version | search("7.0\(3\)I6")
-- set_fact: imagetag="I7"
-  when: image_version | search("7.0\(3\)I7")
-- set_fact: imagetag="F1"
-  when: image_version | search("7.0\(3\)F1")
-- set_fact: imagetag="F2"
-  when: image_version | search("7.0\(3\)F2")
-- set_fact: imagetag="F3"
-  when: image_version | search("7.0\(3\)F3")
-=======
 - set_fact: imagemr=""
 
 # Examples
@@ -144,5 +108,4 @@
 
 - set_fact: ipv6_supported="true"
 - set_fact: ipv6_supported="false"
-  when: platform is match("N35")
->>>>>>> 3f8377c2
+  when: platform is match("N35")