#!/usr/bin/env bash

set -euvx

MYTMPDIR=$(mktemp -d 2>/dev/null || mktemp -d -t 'mytmpdir')
trap 'rm -rf "${MYTMPDIR}"' EXIT

# create a test file
TEST_FILE="${MYTMPDIR}/test_file"
echo "This is a test file" > "${TEST_FILE}"

TEST_FILE_1_2="${MYTMPDIR}/test_file_1_2"
echo "This is a test file for format 1.2" > "${TEST_FILE_1_2}"

TEST_FILE_ENC_PASSWORD="${MYTMPDIR}/test_file_enc_password"
echo "This is a test file for encrypted with a vault password that is itself vault encrypted" > "${TEST_FILE_ENC_PASSWORD}"

TEST_FILE_ENC_PASSWORD_DEFAULT="${MYTMPDIR}/test_file_enc_password_default"
echo "This is a test file for encrypted with a vault password that is itself vault encrypted using --encrypted-vault-id default" > "${TEST_FILE_ENC_PASSWORD_DEFAULT}"

TEST_FILE_OUTPUT="${MYTMPDIR}/test_file_output"

TEST_FILE_EDIT="${MYTMPDIR}/test_file_edit"
echo "This is a test file for edit" > "${TEST_FILE_EDIT}"

TEST_FILE_EDIT2="${MYTMPDIR}/test_file_edit2"
echo "This is a test file for edit2" > "${TEST_FILE_EDIT2}"

<<<<<<< HEAD
FORMAT_1_1_HEADER="\$ANSIBLE_VAULT;1.1;AES256"
FORMAT_1_2_HEADER="\$ANSIBLE_VAULT;1.2;AES256"

VAULT_PASSWORD_FILE=vault-password
=======
# view the vault encrypted password file
ansible-vault view "$@" --vault-id vault-password encrypted-vault-password

# encrypt with a password from a vault encrypted password file and multiple vault-ids
# should fail because we dont know which vault id to use to encrypt with
ansible-vault encrypt "$@" --vault-id vault-password --vault-id encrypted-vault-password "${TEST_FILE_ENC_PASSWORD}" && :
WRONG_RC=$?
echo "rc was $WRONG_RC (5 is expected)"
[ $WRONG_RC -eq 5 ]

# try to view the file encrypted with the vault-password we didnt specify
# to verify we didnt choose the wrong vault-id
ansible-vault view "$@" --vault-id vault-password encrypted-vault-password

FORMAT_1_1_HEADER="\$ANSIBLE_VAULT;1.1;AES256"
FORMAT_1_2_HEADER="\$ANSIBLE_VAULT;1.2;AES256"


VAULT_PASSWORD_FILE=vault-password
# new format, view, using password client script
ansible-vault view "$@" --vault-id vault-password@test-vault-client.py format_1_1_AES256.yml

# view, using password client script, unknown vault/keyname
ansible-vault view "$@" --vault-id some_unknown_vault_id@test-vault-client.py format_1_1_AES256.yml && :

# Use linux setsid to test without a tty. No setsid if osx/bsd though...
if [ -x "$(command -v setsid)" ]; then
    # tests related to https://github.com/ansible/ansible/issues/30993
    CMD='ansible-playbook -vvvvv --ask-vault-pass test_vault.yml'
    setsid sh -c "echo test-vault-password|${CMD}" < /dev/null > log 2>&1 && :
    WRONG_RC=$?
    cat log
    echo "rc was $WRONG_RC (0 is expected)"
    [ $WRONG_RC -eq 0 ]

    setsid sh -c 'tty; ansible-vault --ask-vault-pass -vvvvv view test_vault.yml' < /dev/null > log 2>&1 && :
    WRONG_RC=$?
    echo "rc was $WRONG_RC (1 is expected)"
    [ $WRONG_RC -eq 1 ]
    cat log

    setsid sh -c 'tty; echo passbhkjhword|ansible-playbook -vvvvv --ask-vault-pass test_vault.yml' < /dev/null > log 2>&1 && :
    WRONG_RC=$?
    echo "rc was $WRONG_RC (1 is expected)"
    [ $WRONG_RC -eq 1 ]
    cat log

    setsid sh -c 'tty; echo test-vault-password |ansible-playbook -vvvvv --ask-vault-pass test_vault.yml' < /dev/null > log 2>&1
    echo $?
    cat log

    setsid sh -c 'tty; echo test-vault-password|ansible-playbook -vvvvv --ask-vault-pass test_vault.yml' < /dev/null > log 2>&1
    echo $?
    cat log

    setsid sh -c 'tty; echo test-vault-password |ansible-playbook -vvvvv --ask-vault-pass test_vault.yml' < /dev/null > log 2>&1
    echo $?
    cat log

    setsid sh -c 'tty; echo test-vault-password|ansible-vault --ask-vault-pass -vvvvv view vaulted.inventory' < /dev/null > log 2>&1
    echo $?
    cat log
fi
>>>>>>> 3f8377c2

# old format
ansible-vault view "$@" --vault-password-file vault-password-ansible format_1_0_AES.yml

ansible-vault view "$@" --vault-password-file vault-password-ansible format_1_1_AES.yml

# old format, wrong password
echo "The wrong password tests are expected to return 1"
ansible-vault view "$@" --vault-password-file vault-password-wrong format_1_0_AES.yml && :
WRONG_RC=$?
echo "rc was $WRONG_RC (1 is expected)"
[ $WRONG_RC -eq 1 ]

ansible-vault view "$@" --vault-password-file vault-password-wrong format_1_1_AES.yml && :
WRONG_RC=$?
echo "rc was $WRONG_RC (1 is expected)"
[ $WRONG_RC -eq 1 ]

ansible-vault view "$@" --vault-password-file vault-password-wrong format_1_1_AES256.yml && :
WRONG_RC=$?
echo "rc was $WRONG_RC (1 is expected)"
[ $WRONG_RC -eq 1 ]

set -eux


# new format, view
ansible-vault view "$@" --vault-password-file vault-password format_1_1_AES256.yml

# new format, view with vault-id
ansible-vault view "$@" --vault-id=vault-password format_1_1_AES256.yml

# new format, view, using password script
ansible-vault view "$@" --vault-password-file password-script.py format_1_1_AES256.yml

# new format, view, using password script with vault-id
ansible-vault view "$@" --vault-id password-script.py format_1_1_AES256.yml

# new 1.2 format, view
ansible-vault view "$@" --vault-password-file vault-password format_1_2_AES256.yml

# new 1.2 format, view with vault-id
ansible-vault view "$@" --vault-id=test_vault_id@vault-password format_1_2_AES256.yml

# new 1,2 format, view, using password script
ansible-vault view "$@" --vault-password-file password-script.py format_1_2_AES256.yml

# new 1.2 format, view, using password script with vault-id
ansible-vault view "$@" --vault-id password-script.py format_1_2_AES256.yml

# newish 1.1 format, view, using a vault-id list from config env var
ANSIBLE_VAULT_IDENTITY_LIST='wrong-password@vault-password-wrong,default@vault-password' ansible-vault view "$@" --vault-id password-script.py format_1_1_AES256.yml

# new 1.2 format, view, ENFORCE_IDENTITY_MATCH=true, should fail, no 'test_vault_id' vault_id
ANSIBLE_VAULT_ID_MATCH=1 ansible-vault view "$@" --vault-password-file vault-password format_1_2_AES256.yml && :
WRONG_RC=$?
echo "rc was $WRONG_RC (1 is expected)"
[ $WRONG_RC -eq 1 ]

# new 1.2 format, view with vault-id, ENFORCE_IDENTITY_MATCH=true, should work, 'test_vault_id' is provided
ANSIBLE_VAULT_ID_MATCH=1 ansible-vault view "$@" --vault-id=test_vault_id@vault-password format_1_2_AES256.yml

# new 1,2 format, view, using password script, ENFORCE_IDENTITY_MATCH=true, should fail, no 'test_vault_id'
ANSIBLE_VAULT_ID_MATCH=1 ansible-vault view "$@" --vault-password-file password-script.py format_1_2_AES256.yml && :
WRONG_RC=$?
echo "rc was $WRONG_RC (1 is expected)"
[ $WRONG_RC -eq 1 ]


# new 1.2 format, view, using password script with vault-id, ENFORCE_IDENTITY_MATCH=true, should fail
ANSIBLE_VAULT_ID_MATCH=1 ansible-vault view "$@" --vault-id password-script.py format_1_2_AES256.yml && :
WRONG_RC=$?
echo "rc was $WRONG_RC (1 is expected)"
[ $WRONG_RC -eq 1 ]

# new 1.2 format, view, using password script with vault-id, ENFORCE_IDENTITY_MATCH=true, 'test_vault_id' provided should work
ANSIBLE_VAULT_ID_MATCH=1 ansible-vault view "$@" --vault-id=test_vault_id@password-script.py format_1_2_AES256.yml

# test with a default vault password set via config/env, right password
ANSIBLE_VAULT_PASSWORD_FILE=vault-password ansible-vault view "$@" format_1_1_AES256.yml

# test with a default vault password set via config/env, wrong password
ANSIBLE_VAULT_PASSWORD_FILE=vault-password-wrong ansible-vault view "$@" format_1_1_AES.yml && :
WRONG_RC=$?
echo "rc was $WRONG_RC (1 is expected)"
[ $WRONG_RC -eq 1 ]

# test with a default vault-id list set via config/env, right password
ANSIBLE_VAULT_PASSWORD_FILE=wrong@vault-password-wrong,correct@vault-password ansible-vault view "$@" format_1_1_AES.yml && :

# test with a default vault-id list set via config/env,wrong passwords
ANSIBLE_VAULT_PASSWORD_FILE=wrong@vault-password-wrong,alsowrong@vault-password-wrong ansible-vault view "$@" format_1_1_AES.yml && :
WRONG_RC=$?
echo "rc was $WRONG_RC (1 is expected)"
[ $WRONG_RC -eq 1 ]

# try specifying a --encrypt-vault-id that doesnt exist, should exit with an error indicating
# that --encrypt-vault-id and the known vault-ids
ansible-vault encrypt "$@" --vault-password-file vault-password --encrypt-vault-id doesnt_exist "${TEST_FILE}" && :
WRONG_RC=$?
echo "rc was $WRONG_RC (1 is expected)"
[ $WRONG_RC -eq 1 ]

# encrypt it
ansible-vault encrypt "$@" --vault-password-file vault-password "${TEST_FILE}"

ansible-vault view "$@" --vault-password-file vault-password "${TEST_FILE}"

# view with multiple vault-password files, including a wrong one
ansible-vault view "$@" --vault-password-file vault-password --vault-password-file vault-password-wrong "${TEST_FILE}"

# view with multiple vault-password files, including a wrong one, using vault-id
ansible-vault view "$@" --vault-id vault-password --vault-id vault-password-wrong "${TEST_FILE}"

# And with the password files specified in a different order
ansible-vault view "$@" --vault-password-file vault-password-wrong --vault-password-file vault-password "${TEST_FILE}"

# And with the password files specified in a different order, using vault-id
ansible-vault view "$@" --vault-id vault-password-wrong --vault-id vault-password "${TEST_FILE}"

# And with the password files specified in a different order, using --vault-id and non default vault_ids
ansible-vault view "$@" --vault-id test_vault_id@vault-password-wrong --vault-id test_vault_id@vault-password "${TEST_FILE}"

ansible-vault decrypt "$@" --vault-password-file vault-password "${TEST_FILE}"

# encrypt it, using a vault_id so we write a 1.2 format file
ansible-vault encrypt "$@" --vault-id test_vault_1_2@vault-password "${TEST_FILE_1_2}"

ansible-vault view "$@" --vault-id vault-password "${TEST_FILE_1_2}"
ansible-vault view "$@" --vault-id test_vault_1_2@vault-password "${TEST_FILE_1_2}"

# view with multiple vault-password files, including a wrong one
ansible-vault view "$@" --vault-id vault-password --vault-id wrong_password@vault-password-wrong "${TEST_FILE_1_2}"

# And with the password files specified in a different order, using vault-id
ansible-vault view "$@" --vault-id vault-password-wrong --vault-id vault-password "${TEST_FILE_1_2}"

# And with the password files specified in a different order, using --vault-id and non default vault_ids
ansible-vault view "$@" --vault-id test_vault_id@vault-password-wrong --vault-id test_vault_id@vault-password "${TEST_FILE_1_2}"

ansible-vault decrypt "$@" --vault-id test_vault_1_2@vault-password "${TEST_FILE_1_2}"

# multiple vault passwords
ansible-vault view "$@" --vault-password-file vault-password --vault-password-file vault-password-wrong format_1_1_AES256.yml

# multiple vault passwords, --vault-id
ansible-vault view "$@" --vault-id test_vault_id@vault-password --vault-id test_vault_id@vault-password-wrong format_1_1_AES256.yml

# encrypt it, with password from password script
ansible-vault encrypt "$@" --vault-password-file password-script.py "${TEST_FILE}"

ansible-vault view "$@" --vault-password-file password-script.py "${TEST_FILE}"

ansible-vault decrypt "$@" --vault-password-file password-script.py "${TEST_FILE}"

# encrypt it, with password from password script
ansible-vault encrypt "$@" --vault-id test_vault_id@password-script.py "${TEST_FILE}"

ansible-vault view "$@" --vault-id test_vault_id@password-script.py "${TEST_FILE}"

ansible-vault decrypt "$@" --vault-id test_vault_id@password-script.py "${TEST_FILE}"

# new password file for rekeyed file
NEW_VAULT_PASSWORD="${MYTMPDIR}/new-vault-password"
echo "newpassword" > "${NEW_VAULT_PASSWORD}"

ansible-vault encrypt "$@" --vault-password-file vault-password "${TEST_FILE}"

ansible-vault rekey "$@" --vault-password-file vault-password --new-vault-password-file "${NEW_VAULT_PASSWORD}" "${TEST_FILE}"

# --new-vault-password-file and --new-vault-id should cause options error
ansible-vault rekey "$@" --vault-password-file vault-password --new-vault-id=foobar --new-vault-password-file "${NEW_VAULT_PASSWORD}" "${TEST_FILE}" && :
WRONG_RC=$?
echo "rc was $WRONG_RC (2 is expected)"
[ $WRONG_RC -eq 2 ]

ansible-vault view "$@" --vault-password-file "${NEW_VAULT_PASSWORD}" "${TEST_FILE}"

# view with old password file and new password file
ansible-vault view "$@" --vault-password-file "${NEW_VAULT_PASSWORD}" --vault-password-file vault-password "${TEST_FILE}"

# view with old password file and new password file, different order
ansible-vault view "$@" --vault-password-file vault-password --vault-password-file "${NEW_VAULT_PASSWORD}" "${TEST_FILE}"

# view with old password file and new password file and another wrong
ansible-vault view "$@" --vault-password-file "${NEW_VAULT_PASSWORD}" --vault-password-file vault-password-wrong --vault-password-file vault-password "${TEST_FILE}"

# view with old password file and new password file and another wrong, using --vault-id
ansible-vault view "$@" --vault-id "tmp_new_password@${NEW_VAULT_PASSWORD}" --vault-id wrong_password@vault-password-wrong --vault-id myorg@vault-password "${TEST_FILE}"

ansible-vault decrypt "$@" --vault-password-file "${NEW_VAULT_PASSWORD}" "${TEST_FILE}"

# reading/writing to/from stdin/stdin  (See https://github.com/ansible/ansible/issues/23567)
ansible-vault encrypt "$@" --vault-password-file "${VAULT_PASSWORD_FILE}" --output="${TEST_FILE_OUTPUT}" < "${TEST_FILE}"
OUTPUT=$(ansible-vault decrypt "$@" --vault-password-file "${VAULT_PASSWORD_FILE}" --output=- < "${TEST_FILE_OUTPUT}")
echo "${OUTPUT}" | grep 'This is a test file'

OUTPUT_DASH=$(ansible-vault decrypt "$@" --vault-password-file "${VAULT_PASSWORD_FILE}" --output=- "${TEST_FILE_OUTPUT}")
echo "${OUTPUT_DASH}" | grep 'This is a test file'

OUTPUT_DASH_SPACE=$(ansible-vault decrypt "$@" --vault-password-file "${VAULT_PASSWORD_FILE}" --output - "${TEST_FILE_OUTPUT}")
echo "${OUTPUT_DASH_SPACE}" | grep 'This is a test file'


# test using an empty vault password file
ansible-vault view "$@" --vault-password-file empty-password format_1_1_AES256.yml && :
WRONG_RC=$?
echo "rc was $WRONG_RC (1 is expected)"
[ $WRONG_RC -eq 1 ]

ansible-vault view "$@" --vault-id=empty@empty-password --vault-password-file empty-password format_1_1_AES256.yml && :
WRONG_RC=$?
echo "rc was $WRONG_RC (1 is expected)"
[ $WRONG_RC -eq 1 ]

echo 'foo' > some_file.txt
ansible-vault encrypt "$@" --vault-password-file empty-password some_file.txt && :
WRONG_RC=$?
echo "rc was $WRONG_RC (1 is expected)"
[ $WRONG_RC -eq 1 ]


ansible-vault encrypt_string "$@" --vault-password-file "${NEW_VAULT_PASSWORD}" "a test string"

ansible-vault encrypt_string "$@" --vault-password-file "${NEW_VAULT_PASSWORD}" --name "blippy" "a test string names blippy"

ansible-vault encrypt_string "$@" --vault-id "${NEW_VAULT_PASSWORD}" "a test string"

ansible-vault encrypt_string "$@" --vault-id "${NEW_VAULT_PASSWORD}" --name "blippy" "a test string names blippy"


# from stdin
ansible-vault encrypt_string "$@" --vault-password-file "${NEW_VAULT_PASSWORD}" < "${TEST_FILE}"

ansible-vault encrypt_string "$@" --vault-password-file "${NEW_VAULT_PASSWORD}" --stdin-name "the_var_from_stdin" < "${TEST_FILE}"

# write to file
ansible-vault encrypt_string "$@" --vault-password-file "${NEW_VAULT_PASSWORD}" --name "blippy" "a test string names blippy" --output "${MYTMPDIR}/enc_string_test_file"

# test ansible-vault edit with a faux editor
ansible-vault encrypt "$@" --vault-password-file vault-password "${TEST_FILE_EDIT}"

# edit a 1.1 format with no vault-id, should stay 1.1
EDITOR=./faux-editor.py ansible-vault edit "$@" --vault-password-file vault-password "${TEST_FILE_EDIT}"
head -1 "${TEST_FILE_EDIT}" | grep "${FORMAT_1_1_HEADER}"

# edit a 1.1 format with vault-id, should stay 1.1
EDITOR=./faux-editor.py ansible-vault edit "$@" --vault-id vault_password@vault-password "${TEST_FILE_EDIT}"
head -1 "${TEST_FILE_EDIT}" | grep "${FORMAT_1_1_HEADER}"

ansible-vault encrypt "$@" --vault-id vault_password@vault-password "${TEST_FILE_EDIT2}"

# edit a 1.2 format with vault id, should keep vault id and 1.2 format
EDITOR=./faux-editor.py ansible-vault edit "$@" --vault-id vault_password@vault-password "${TEST_FILE_EDIT2}"
head -1 "${TEST_FILE_EDIT2}" | grep "${FORMAT_1_2_HEADER};vault_password"

# edit a 1.2 file with no vault-id, should keep vault id and 1.2 format
EDITOR=./faux-editor.py ansible-vault edit "$@" --vault-password-file vault-password "${TEST_FILE_EDIT2}"
head -1 "${TEST_FILE_EDIT2}" | grep "${FORMAT_1_2_HEADER};vault_password"

<<<<<<< HEAD
=======
# encrypt with a password from a vault encrypted password file and multiple vault-ids
# should fail because we dont know which vault id to use to encrypt with
ansible-vault encrypt "$@" --vault-id vault-password --vault-id encrypted-vault-password "${TEST_FILE_ENC_PASSWORD}" && :
WRONG_RC=$?
echo "rc was $WRONG_RC (5 is expected)"
[ $WRONG_RC -eq 5 ]


# encrypt with a password from a vault encrypted password file and multiple vault-ids
# but this time specify with --encrypt-vault-id, but specifying vault-id names (instead of default)
# ansible-vault encrypt "$@" --vault-id from_vault_password@vault-password --vault-id from_encrypted_vault_password@encrypted-vault-password --encrypt-vault-id from_encrypted_vault_password "${TEST_FILE_ENC_PASSWORD}"

# try to view the file encrypted with the vault-password we didnt specify
# to verify we didnt choose the wrong vault-id
# ansible-vault view "$@" --vault-id vault-password "${TEST_FILE_ENC_PASSWORD}" && :
# WRONG_RC=$?
# echo "rc was $WRONG_RC (1 is expected)"
# [ $WRONG_RC -eq 1 ]

ansible-vault encrypt "$@" --vault-id vault-password "${TEST_FILE_ENC_PASSWORD}"

# view the file encrypted with a password from a vault encrypted password file
ansible-vault view "$@" --vault-id vault-password --vault-id encrypted-vault-password "${TEST_FILE_ENC_PASSWORD}"

# try to view the file encrypted with a password from a vault encrypted password file but without the password to the password file.
# This should fail with an
ansible-vault view "$@" --vault-id encrypted-vault-password "${TEST_FILE_ENC_PASSWORD}" && :
WRONG_RC=$?
echo "rc was $WRONG_RC (1 is expected)"
[ $WRONG_RC -eq 1 ]

>>>>>>> 3f8377c2

# test playbooks using vaulted files
ansible-playbook test_vault.yml          -i ../../inventory -v "$@" --vault-password-file vault-password --list-tasks
ansible-playbook test_vault.yml          -i ../../inventory -v "$@" --vault-password-file vault-password --list-hosts
ansible-playbook test_vault.yml          -i ../../inventory -v "$@" --vault-password-file vault-password --syntax-check
ansible-playbook test_vault.yml          -i ../../inventory -v "$@" --vault-password-file vault-password
ansible-playbook test_vault_embedded.yml -i ../../inventory -v "$@" --vault-password-file vault-password --syntax-check
ansible-playbook test_vault_embedded.yml -i ../../inventory -v "$@" --vault-password-file vault-password
ansible-playbook test_vaulted_inventory.yml -i vaulted.inventory -v "$@" --vault-password-file vault-password
ansible-playbook test_vaulted_template.yml -i ../../inventory -v "$@" --vault-password-file vault-password

# test with password from password script
ansible-playbook test_vault.yml          -i ../../inventory -v "$@" --vault-password-file password-script.py
ansible-playbook test_vault_embedded.yml -i ../../inventory -v "$@" --vault-password-file password-script.py

# with multiple password files
ansible-playbook test_vault.yml          -i ../../inventory -v "$@" --vault-password-file vault-password --vault-password-file vault-password-wrong
ansible-playbook test_vault.yml          -i ../../inventory -v "$@" --vault-password-file vault-password-wrong --vault-password-file vault-password

ansible-playbook test_vault_embedded.yml -i ../../inventory -v "$@" --vault-password-file vault-password --vault-password-file vault-password-wrong --syntax-check
ansible-playbook test_vault_embedded.yml -i ../../inventory -v "$@" --vault-password-file vault-password-wrong --vault-password-file vault-password

# test with a default vault password file set in config
ANSIBLE_VAULT_PASSWORD_FILE=vault-password ansible-playbook test_vault_embedded.yml -i ../../inventory -v "$@" --vault-password-file vault-password-wrong

# test using vault_identity_list config
ANSIBLE_VAULT_IDENTITY_LIST='wrong-password@vault-password-wrong,default@vault-password' ansible-playbook test_vault.yml -i ../../inventory -v "$@"

# test that we can have a vault encrypted yaml file that includes embedded vault vars
# that were encrypted with a different vault secret
ansible-playbook test_vault_file_encrypted_embedded.yml -i ../../inventory "$@" --vault-id encrypted_file_encrypted_var_password --vault-id vault-password

# with multiple password files, --vault-id, ordering
ansible-playbook test_vault.yml          -i ../../inventory -v "$@" --vault-id vault-password --vault-id vault-password-wrong
ansible-playbook test_vault.yml          -i ../../inventory -v "$@" --vault-id vault-password-wrong --vault-id vault-password

ansible-playbook test_vault_embedded.yml -i ../../inventory -v "$@" --vault-id vault-password --vault-id vault-password-wrong --syntax-check
ansible-playbook test_vault_embedded.yml -i ../../inventory -v "$@" --vault-id vault-password-wrong --vault-id vault-password

# test with multiple password files, including a script, and a wrong password
ansible-playbook test_vault_embedded.yml -i ../../inventory -v "$@" --vault-password-file vault-password-wrong --vault-password-file password-script.py --vault-password-file vault-password

# test with multiple password files, including a script, and a wrong password, and a mix of --vault-id and --vault-password-file
ansible-playbook test_vault_embedded.yml -i ../../inventory -v "$@" --vault-password-file vault-password-wrong --vault-id password-script.py --vault-id vault-password

# test with multiple password files, including a script, and a wrong password, and a mix of --vault-id and --vault-password-file
ansible-playbook test_vault_embedded_ids.yml -i ../../inventory -v "$@" \
	--vault-password-file vault-password-wrong \
	--vault-id password-script.py --vault-id example1@example1_password \
	--vault-id example2@example2_password --vault-password-file example3_password \
	--vault-id vault-password

# with wrong password
ansible-playbook test_vault.yml          -i ../../inventory -v "$@" --vault-password-file vault-password-wrong && :
WRONG_RC=$?
echo "rc was $WRONG_RC (1 is expected)"
[ $WRONG_RC -eq 1 ]

# with multiple wrong passwords
ansible-playbook test_vault.yml          -i ../../inventory -v "$@" --vault-password-file vault-password-wrong --vault-password-file vault-password-wrong && :
WRONG_RC=$?
echo "rc was $WRONG_RC (1 is expected)"
[ $WRONG_RC -eq 1 ]

# with wrong password, --vault-id
ansible-playbook test_vault.yml          -i ../../inventory -v "$@" --vault-id vault-password-wrong && :
WRONG_RC=$?
echo "rc was $WRONG_RC (1 is expected)"
[ $WRONG_RC -eq 1 ]

# with multiple wrong passwords with --vault-id
ansible-playbook test_vault.yml          -i ../../inventory -v "$@" --vault-id vault-password-wrong --vault-id vault-password-wrong && :
WRONG_RC=$?
echo "rc was $WRONG_RC (1 is expected)"
[ $WRONG_RC -eq 1 ]

# with multiple wrong passwords with --vault-id
ansible-playbook test_vault.yml          -i ../../inventory -v "$@" --vault-id wrong1@vault-password-wrong --vault-id wrong2@vault-password-wrong && :
WRONG_RC=$?
echo "rc was $WRONG_RC (1 is expected)"
[ $WRONG_RC -eq 1 ]

# with empty password file
ansible-playbook test_vault.yml           -i ../../inventory -v "$@" --vault-id empty@empty-password && :
WRONG_RC=$?
echo "rc was $WRONG_RC (1 is expected)"
[ $WRONG_RC -eq 1 ]

# test invalid format ala https://github.com/ansible/ansible/issues/28038
EXPECTED_ERROR='Vault format unhexlify error: Non-hexadecimal digit found'
ansible-playbook "$@" -i invalid_format/inventory --vault-id invalid_format/vault-secret invalid_format/broken-host-vars-tasks.yml 2>&1 | grep "${EXPECTED_ERROR}"

EXPECTED_ERROR='Vault format unhexlify error: Odd-length string'
ansible-playbook "$@" -i invalid_format/inventory --vault-id invalid_format/vault-secret invalid_format/broken-group-vars-tasks.yml 2>&1 | grep "${EXPECTED_ERROR}"<|MERGE_RESOLUTION|>--- conflicted
+++ resolved
@@ -26,12 +26,6 @@
 TEST_FILE_EDIT2="${MYTMPDIR}/test_file_edit2"
 echo "This is a test file for edit2" > "${TEST_FILE_EDIT2}"
 
-<<<<<<< HEAD
-FORMAT_1_1_HEADER="\$ANSIBLE_VAULT;1.1;AES256"
-FORMAT_1_2_HEADER="\$ANSIBLE_VAULT;1.2;AES256"
-
-VAULT_PASSWORD_FILE=vault-password
-=======
 # view the vault encrypted password file
 ansible-vault view "$@" --vault-id vault-password encrypted-vault-password
 
@@ -95,7 +89,6 @@
     echo $?
     cat log
 fi
->>>>>>> 3f8377c2
 
 # old format
 ansible-vault view "$@" --vault-password-file vault-password-ansible format_1_0_AES.yml
@@ -356,8 +349,6 @@
 EDITOR=./faux-editor.py ansible-vault edit "$@" --vault-password-file vault-password "${TEST_FILE_EDIT2}"
 head -1 "${TEST_FILE_EDIT2}" | grep "${FORMAT_1_2_HEADER};vault_password"
 
-<<<<<<< HEAD
-=======
 # encrypt with a password from a vault encrypted password file and multiple vault-ids
 # should fail because we dont know which vault id to use to encrypt with
 ansible-vault encrypt "$@" --vault-id vault-password --vault-id encrypted-vault-password "${TEST_FILE_ENC_PASSWORD}" && :
@@ -389,7 +380,6 @@
 echo "rc was $WRONG_RC (1 is expected)"
 [ $WRONG_RC -eq 1 ]
 
->>>>>>> 3f8377c2
 
 # test playbooks using vaulted files
 ansible-playbook test_vault.yml          -i ../../inventory -v "$@" --vault-password-file vault-password --list-tasks
