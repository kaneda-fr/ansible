---
- name: collect common nxapi test cases
  find:
    paths: "{{ role_path }}/tests/common"
    patterns: "{{ testcase }}.yaml"
  connection: local
  register: test_cases

- name: collect nxapi test cases
  find:
    paths: "{{ role_path }}/tests/nxapi"
    patterns: "{{ testcase }}.yaml"
<<<<<<< HEAD
=======
  connection: local
>>>>>>> 3f8377c2
  register: nxapi_cases

- set_fact:
    test_cases:
      files: "{{ test_cases.files }} + {{ nxapi_cases.files }}"

- name: set test_items
  set_fact: test_items="{{ test_cases.files | map(attribute='path') | list }}"

<<<<<<< HEAD
- name: enable nxapi
  nxos_config:
    lines:
      - feature nxapi
      - nxapi http port 80
    provider: "{{ cli }}"

- name: run test case
  include: "{{ test_case_to_run }} connection={{ nxapi }}"
=======
- name: run test cases (connection=local)
  include: "{{ test_case_to_run }} ansible_connection=local connection={{ nxapi }}"
>>>>>>> 3f8377c2
  with_items: "{{ test_items }}"
  loop_control:
    loop_var: test_case_to_run<|MERGE_RESOLUTION|>--- conflicted
+++ resolved
@@ -10,10 +10,7 @@
   find:
     paths: "{{ role_path }}/tests/nxapi"
     patterns: "{{ testcase }}.yaml"
-<<<<<<< HEAD
-=======
   connection: local
->>>>>>> 3f8377c2
   register: nxapi_cases
 
 - set_fact:
@@ -23,20 +20,8 @@
 - name: set test_items
   set_fact: test_items="{{ test_cases.files | map(attribute='path') | list }}"
 
-<<<<<<< HEAD
-- name: enable nxapi
-  nxos_config:
-    lines:
-      - feature nxapi
-      - nxapi http port 80
-    provider: "{{ cli }}"
-
-- name: run test case
-  include: "{{ test_case_to_run }} connection={{ nxapi }}"
-=======
 - name: run test cases (connection=local)
   include: "{{ test_case_to_run }} ansible_connection=local connection={{ nxapi }}"
->>>>>>> 3f8377c2
   with_items: "{{ test_items }}"
   loop_control:
     loop_var: test_case_to_run