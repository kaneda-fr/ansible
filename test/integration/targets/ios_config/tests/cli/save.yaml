---
- debug: msg="START cli/save.yaml on connection={{ ansible_connection }}"

- name: setup
  ios_config:
    commands:
      - no description
      - no shutdown
    parents:
      - interface Loopback999
    match: none
    provider: "{{ cli }}"


- name: save config
  ios_config:
    save: true
    provider: "{{ cli }}"
  register: result

- assert:
    that:
      - "result.changed == true"

- name: save should always run
  ios_config:
    save: true
    provider: "{{ cli }}"
<<<<<<< HEAD
=======
  register: result

- name: delete config (setup)
  ios_config:
    replace: line
    lines:
      - "no ip http server"
    save_when: modified
    provider: "{{ cli }}"
  register: result

- name: save should always run
  ios_config:
    replace: line
    lines:
      - "ip http server"
    save_when: modified
    provider: "{{ cli }}"
>>>>>>> 3f8377c2
  register: result

- assert:
    that:
      - "result.changed == true"

- name: teardown
  ios_config:
    lines:
      - "no ip http server"
    provider: "{{ cli }}"
  register: result

- debug: msg="END cli/save.yaml on connection={{ ansible_connection }}"<|MERGE_RESOLUTION|>--- conflicted
+++ resolved
@@ -26,8 +26,6 @@
   ios_config:
     save: true
     provider: "{{ cli }}"
-<<<<<<< HEAD
-=======
   register: result
 
 - name: delete config (setup)
@@ -46,7 +44,6 @@
       - "ip http server"
     save_when: modified
     provider: "{{ cli }}"
->>>>>>> 3f8377c2
   register: result
 
 - assert:
