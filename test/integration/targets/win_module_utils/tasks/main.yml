- name: call old WANTS_JSON module
  legacy_only_old_way:
  register: old_way

- assert:
    that:
    - old_way.data == 'success'

- name: call module with only legacy requires
  legacy_only_new_way:
  register: new_way

- assert:
    that:
    - new_way.data == 'success'

- name: call module with local module_utils
  uses_local_utils:
  register: local_utils

- assert:
    that:
    - local_utils.data == "ValueFromCustomFunction"

- name: call module that imports bogus Ansible-named module_utils
  uses_bogus_utils:
  ignore_errors: true
  register: bogus_utils

- assert:
    that:
    - bogus_utils is failed
    - bogus_utils.msg is search("Could not find")

- name: call module with camel conversion tests
  camel_conversion_test:
  register: camel_conversion

- assert:
    that:
    - camel_conversion.data == 'success'

- name: call module with SID tests
  sid_utils_test:
  register: sid_test

- assert:
    that:
    - sid_test.data == 'success'

<<<<<<< HEAD
- name: create testing folder for argv binary
=======
- name: create temp testing folder
>>>>>>> 3f8377c2
  win_file:
    path: C:\ansible testing
    state: directory

- name: download binary the outputs argv to stdout
  win_get_url:
    url: https://s3.amazonaws.com/ansible-ci-files/test/integration/roles/test_win_module_utils/PrintArgv.exe
    dest: C:\ansible testing\PrintArgv.exe

- name: call module with CommandUtil tests
  command_util_test:
    exe: C:\ansible testing\PrintArgv.exe
  register: command_util

- assert:
    that:
    - command_util.data == 'success'

<<<<<<< HEAD
- name: remove testing folder
  win_file:
    path: C:\ansible testing
    state: absent
=======
- name: call module with ArgvParser tests
  argv_parser_test:
    exe: C:\ansible testing\PrintArgv.exe
  register: argv_test

- assert:
    that:
    - argv_test.data == 'success'

- name: call module with symbolic link tests
  symbolic_link_test:
    path: C:\ansible testing
  register: symbolic_link

- assert:
    that:
    - symbolic_link.data == 'success'

- name: remove testing folder
  win_file:
    path: C:\ansible testing
    state: absent

- name: call module with FileUtil tests
  file_util_test:
  register: file_util_test

- assert:
    that:
    - file_util_test.data == 'success'
>>>>>>> 3f8377c2
<|MERGE_RESOLUTION|>--- conflicted
+++ resolved
@@ -48,11 +48,7 @@
     that:
     - sid_test.data == 'success'
 
-<<<<<<< HEAD
-- name: create testing folder for argv binary
-=======
 - name: create temp testing folder
->>>>>>> 3f8377c2
   win_file:
     path: C:\ansible testing
     state: directory
@@ -71,12 +67,6 @@
     that:
     - command_util.data == 'success'
 
-<<<<<<< HEAD
-- name: remove testing folder
-  win_file:
-    path: C:\ansible testing
-    state: absent
-=======
 - name: call module with ArgvParser tests
   argv_parser_test:
     exe: C:\ansible testing\PrintArgv.exe
@@ -106,5 +96,4 @@
 
 - assert:
     that:
-    - file_util_test.data == 'success'
->>>>>>> 3f8377c2
+    - file_util_test.data == 'success'