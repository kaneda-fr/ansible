---
# Remove old logging entries so that they don't conflict with tests
- name: remove host logging
  iosxr_logging:
    dest: host
    name: 172.16.0.1
    state: absent

- name: remove console logging
  iosxr_logging:
    dest: console
    state: absent
  register: result

- name: remove buffered logging
  iosxr_logging:
    dest: buffered
    size: 2097155
    state: absent
  register: result

# Start tests
- name: set up syslog host logging
  iosxr_logging: &addhostlog
    dest: host
    name: 172.16.0.1
    level: errors
    state: present
  register: result

- assert:
    that:
      - 'result.changed == true'
      - '"logging 172.16.0.1 vrf default severity error" in result.commands'

<<<<<<< HEAD
- name: Set up host logging again (idempotent)
  iosxr_logging:
    dest: hostnameprefix
    name: 172.16.0.1
    state: present
=======
- name: set up syslog host logging (idempotent)
  iosxr_logging: *addhostlog
>>>>>>> 3f8377c2
  register: result

- assert: &false
    that:
      - 'result.changed == false'

- name: delete/disable syslog host logging
  iosxr_logging: &delhostlog
    dest: host
    name: 172.16.0.1
    state: absent
  register: result

- assert:
    that:
      - 'result.changed == true'
      - '"no logging 172.16.0.1 vrf default" in result.commands'

<<<<<<< HEAD
- name: Delete/disable host logging (idempotent)
  iosxr_logging:
    dest: hostnameprefix
    name: 172.16.0.1
    state: absent
=======
- name: delete/disable syslog host logging (idempotent)
  iosxr_logging: *delhostlog
>>>>>>> 3f8377c2
  register: result

- assert: *false

- name: add console logging with level warning
  iosxr_logging: &consolelog
    dest: console
    level: warning
    state: present
  register: result

- assert:
    that:
      - 'result.changed == true'
      - '"logging console warning" in result.commands'

- name: console logging with level warning (idempotent)
  iosxr_logging: *consolelog
  register: result

- assert: *false

- name: remove console logging with level warning
  iosxr_logging: 
    dest: console
    level: warning
    state: absent
    provider: "{{ cli }}"
  register: result

- assert: &true
    that:
      - 'result.changed == true'

- name: configure buffered logging size
  iosxr_logging: &bufferlog
    dest: buffered
    size: 4800000
<<<<<<< HEAD
=======
    state: present
    provider: "{{ cli }}"
>>>>>>> 3f8377c2
  register: result

- assert:
    that:
      - 'result.changed == true'
      - '"logging buffered 4800000" in result.commands'

- name: configure buffered logging size (idempotence)
  iosxr_logging: *bufferlog
  register: result

- assert: *false

- name: remove buffered logging size
  iosxr_logging:
    dest: buffered
    size: 4800000
    state: absent
    provider: "{{ cli }}"
  register: result

- assert: *true

- name: change logging parameters using aggregate
  iosxr_logging:
    aggregate:
      - { dest: console, level: notifications }
      - { dest: buffered, size: 4700000 }
<<<<<<< HEAD
=======
    state: present
    provider: "{{ cli }}"
>>>>>>> 3f8377c2
  register: result

- assert:
    that:
      - 'result.changed == true'
      - '"logging buffered 4700000" in result.commands'
      - '"logging console notifications" in result.commands'

- name: remove logging parameters using aggregate
  iosxr_logging:
    aggregate:
      - { dest: console, level: notifications }
      - { dest: buffered, size: 4700000 }
    state: absent
  register: result

- assert:
    that:
      - 'result.changed == true'
      - '"no logging console" in result.commands'
      - '"no logging buffered" in result.commands'<|MERGE_RESOLUTION|>--- conflicted
+++ resolved
@@ -33,16 +33,8 @@
       - 'result.changed == true'
       - '"logging 172.16.0.1 vrf default severity error" in result.commands'
 
-<<<<<<< HEAD
-- name: Set up host logging again (idempotent)
-  iosxr_logging:
-    dest: hostnameprefix
-    name: 172.16.0.1
-    state: present
-=======
 - name: set up syslog host logging (idempotent)
   iosxr_logging: *addhostlog
->>>>>>> 3f8377c2
   register: result
 
 - assert: &false
@@ -61,16 +53,8 @@
       - 'result.changed == true'
       - '"no logging 172.16.0.1 vrf default" in result.commands'
 
-<<<<<<< HEAD
-- name: Delete/disable host logging (idempotent)
-  iosxr_logging:
-    dest: hostnameprefix
-    name: 172.16.0.1
-    state: absent
-=======
 - name: delete/disable syslog host logging (idempotent)
   iosxr_logging: *delhostlog
->>>>>>> 3f8377c2
   register: result
 
 - assert: *false
@@ -109,11 +93,8 @@
   iosxr_logging: &bufferlog
     dest: buffered
     size: 4800000
-<<<<<<< HEAD
-=======
     state: present
     provider: "{{ cli }}"
->>>>>>> 3f8377c2
   register: result
 
 - assert:
@@ -142,11 +123,8 @@
     aggregate:
       - { dest: console, level: notifications }
       - { dest: buffered, size: 4700000 }
-<<<<<<< HEAD
-=======
     state: present
     provider: "{{ cli }}"
->>>>>>> 3f8377c2
   register: result
 
 - assert:
