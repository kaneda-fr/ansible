# test code for the win_get_url module
# (c) 2014, Chris Church <chris@ninemoreminutes.com>

# This file is part of Ansible
#
# Ansible is free software: you can redistribute it and/or modify
# it under the terms of the GNU General Public License as published by
# the Free Software Foundation, either version 3 of the License, or
# (at your option) any later version.
#
# Ansible is distributed in the hope that it will be useful,
# but WITHOUT ANY WARRANTY; without even the implied warranty of
# MERCHANTABILITY or FITNESS FOR A PARTICULAR PURPOSE.  See the
# GNU General Public License for more details.
#
# You should have received a copy of the GNU General Public License
# along with Ansible.  If not, see <http://www.gnu.org/licenses/>.

- setup:

- name: Remove test file if it exists
  win_file:
    path: '{{ test_win_get_url_path }}'
    state: absent

- name: Test win_get_url module
  win_get_url:
    url: '{{ test_win_get_url_link }}'
    dest: '{{ test_win_get_url_path }}'
  register: win_get_url_result

- name: Check that url was downloaded
  assert:
    that:
      - win_get_url_result is not failed
      - win_get_url_result is changed
      - win_get_url_result.url
      - win_get_url_result.dest

- name: Test win_get_url module again (force should be yes by default)
  win_get_url:
    url: '{{ test_win_get_url_link }}'
    dest: '{{ test_win_get_url_path }}'
  register: win_get_url_result_again

- name: Check that url was downloaded again
  assert:
    that:
      - win_get_url_result_again is not failed
      - win_get_url_result_again is changed

- name: Test win_get_url module again with force=no
  win_get_url:
    url: '{{ test_win_get_url_link }}'
    dest: '{{ test_win_get_url_path }}'
    force: no
  register: win_get_url_result_noforce

- name: Check that url was not downloaded again
  assert:
    that:
      - win_get_url_result_noforce is not failed
      - win_get_url_result_noforce is not changed

- name: Test win_get_url module with url that returns a 404
  win_get_url:
    url: '{{ test_win_get_url_invalid_link }}'
    dest: '{{ test_win_get_url_path }}'
  register: win_get_url_result_invalid_link
  ignore_errors: true

- name: Check that the download failed for an invalid url
  assert:
    that:
      - win_get_url_result_invalid_link is failed
      - win_get_url_result_invalid_link.status_code == 404

- name: Test win_get_url module with an invalid path
  win_get_url:
    url: '{{ test_win_get_url_link }}'
    dest: '{{ test_win_get_url_invalid_path }}'
  register: win_get_url_result_invalid_path
  ignore_errors: true

- name: Check that the download failed for an invalid path
  assert:
    that:
      - win_get_url_result_invalid_path is failed

- name: Test win_get_url module with a valid path that is a directory
  win_get_url:
    url: '{{ test_win_get_url_link }}'
    dest: '%TEMP%'
  register: win_get_url_result_dir_path
  ignore_errors: true

- name: Check that the download did NOT fail, even though dest was directory
  assert:
    that:
      - win_get_url_result_dir_path is changed

- name: Test win_get_url with a valid url path and a dest that is a directory (from 2.4 should use url path as filename)
  win_get_url:
    url: '{{ test_win_get_url_link }}'
    dest: '%TEMP%'
  register: win_get_url_result_dir_path_urlpath
  ignore_errors: true

- name: Set expected destination path fact
  set_fact:
    expected_dest_path: '{{ ansible_env.TEMP }}\{{ test_win_get_url_host }}'

- name: Check that the download succeeded (changed) and dest is as expected
  assert:
    that:
      - win_get_url_result_dir_path_urlpath is changed
      - win_get_url_result_dir_path_urlpath.dest == expected_dest_path

- name: Check you get a helpful message if the parent folder of the dest doesn't exist
  win_get_url:
    url: '{{ test_win_get_url_link }}'
    dest: 'Q:\Filez\'
  register: win_get_url_result_invalid_dest
  ignore_errors: true

- name: Check if dest parent dir does not exist, module fails and you get a specific error message
  assert:
    that:
<<<<<<< HEAD
      - win_get_url_result_invalid_dest|failed
=======
      - win_get_url_result_invalid_dest is failed
>>>>>>> 3f8377c2
      - win_get_url_result_invalid_dest.msg is search('does not exist, or is not visible to the current user')

- name: Check you get a helpful message if the parent folder of the dest doesn't exist
  win_get_url:
    url: '{{ test_win_get_url_link }}'
    dest: 'C:\Filez\'
  register: win_get_url_result_invalid_dest2
  ignore_errors: true

- name: Check if dest parent dir does not exist, module fails and you get a specific error message
  assert:
    that:
      - win_get_url_result_invalid_dest2 is failed
      - win_get_url_result_invalid_dest2.msg is search('does not exist')<|MERGE_RESOLUTION|>--- conflicted
+++ resolved
@@ -126,11 +126,7 @@
 - name: Check if dest parent dir does not exist, module fails and you get a specific error message
   assert:
     that:
-<<<<<<< HEAD
-      - win_get_url_result_invalid_dest|failed
-=======
       - win_get_url_result_invalid_dest is failed
->>>>>>> 3f8377c2
       - win_get_url_result_invalid_dest.msg is search('does not exist, or is not visible to the current user')
 
 - name: Check you get a helpful message if the parent folder of the dest doesn't exist
