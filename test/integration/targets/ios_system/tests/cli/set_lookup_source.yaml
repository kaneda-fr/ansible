---
- debug: msg="START cli/set_lookup_source.yaml on connection={{ ansible_connection }}"

- name: setup
  ios_config:
    lines:
      - no ip domain lookup source-interface Loopback888
      - vrf definition ansible
    match: none
    provider: "{{ cli }}"

- name: configure lookup_source
  ios_system:
    lookup_source: Loopback888
    provider: "{{ cli }}"
  register: result

- assert:
    that:
      - result.changed == true
      - "'ip domain lookup source-interface Loopback888' in result.commands"

- name: verify lookup_source
  ios_system:
    lookup_source: Loopback888
    provider: "{{ cli }}"
  register: result

- assert:
    that:
      - result.changed == false

- name: Disable lookup_source
  ios_system:
    lookup_enabled: False
    provider: "{{ cli }}"
<<<<<<< HEAD
    authorize: yes
=======
>>>>>>> 3f8377c2
  register: result

- assert:
    that:
      - result.changed == true
      - "'no ip domain lookup' in result.commands"

- name: Disable lookup_source
  ios_system:
    lookup_enabled: True
    provider: "{{ cli }}"
<<<<<<< HEAD
    authorize: yes
=======
>>>>>>> 3f8377c2
  register: result

- assert:
    that:
      - result.changed == true
      - "'ip domain lookup' in result.commands"

#- name: change to vrf
#  ios_system:
#    lookup_source:
#      - interface: Loopback10
#        vrf: ansible
#    provider: "{{ cli }}"
#    provider: "{{ cli }}"
#  register: result
#
#- assert:
#    that:
#      - result.changed == true
#      - "'no ip domain lookup source-interface Management1' in result.commands"
#      - "'ip domain lookup vrf ansible source-interface Management1' in result.commands"
#      - result.commands|length == 2
#
#- name: verify change to vrf
#  ios_system:
#    lookup_source:
#      - interface: Management1
#        vrf: ansible
#    provider: "{{ cli }}"
#    provider: "{{ cli }}"
#  register: result
#
#- assert:
#    that:
#      - result.changed == false

- name: teardown
  ios_config:
    lines:
      - no ip domain lookup source-interface Loopback888
      - no vrf definition ansible
    match: none
    provider: "{{ cli }}"
  ignore_errors: yes
# FIXME: Not sure why this is failing with msg": "no vrf definition ansible\r\n% IPv4 and IPv6 addresses from all interfaces in VRF ansible have been removed\r\nfoo(config)#", rc:1

- debug: msg="END cli/set_lookup_source.yaml on connection={{ ansible_connection }}"<|MERGE_RESOLUTION|>--- conflicted
+++ resolved
@@ -34,10 +34,6 @@
   ios_system:
     lookup_enabled: False
     provider: "{{ cli }}"
-<<<<<<< HEAD
-    authorize: yes
-=======
->>>>>>> 3f8377c2
   register: result
 
 - assert:
@@ -49,10 +45,6 @@
   ios_system:
     lookup_enabled: True
     provider: "{{ cli }}"
-<<<<<<< HEAD
-    authorize: yes
-=======
->>>>>>> 3f8377c2
   register: result
 
 - assert:
