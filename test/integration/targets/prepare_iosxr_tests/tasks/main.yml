--- conflicted
+++ resolved
@@ -2,8 +2,6 @@
 - name: Ensure we have loopback 888 for testing
   iosxr_config:
     src: config.j2
-<<<<<<< HEAD
-=======
   connection: network_cli
 
 - name: Enable Netconf service
@@ -13,7 +11,6 @@
     state: present
   connection: network_cli
   tags: netconf
->>>>>>> 3f8377c2
 
 # Some AWS hostnames can be longer than those allowed by the system we are testing
 # Truncate the hostname
