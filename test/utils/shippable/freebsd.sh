#!/bin/bash -eux

set -o pipefail

declare -a args
IFS='/:' read -ra args <<< "$1"

platform="${args[0]}"
version="${args[1]}"

if [ "${#args[@]}" -gt 2 ]; then
    target="posix/ci/group${args[2]}/"
else
    target="posix/ci/"
fi
<<<<<<< HEAD
=======

stage="${S:-prod}"
provider="${P:-default}"
>>>>>>> 3f8377c2

# shellcheck disable=SC2086
ansible-test integration --color -v --retry-on-error "${target}" ${COVERAGE:+"$COVERAGE"} ${CHANGED:+"$CHANGED"} \
    --exclude "posix/ci/cloud/" \
<<<<<<< HEAD
    --remote "${platform}/${version}" --remote-terminate always
=======
    --remote "${platform}/${version}" --remote-terminate always --remote-stage "${stage}" --remote-provider "${provider}"
>>>>>>> 3f8377c2
<|MERGE_RESOLUTION|>--- conflicted
+++ resolved
@@ -13,18 +13,11 @@
 else
     target="posix/ci/"
 fi
-<<<<<<< HEAD
-=======
 
 stage="${S:-prod}"
 provider="${P:-default}"
->>>>>>> 3f8377c2
 
 # shellcheck disable=SC2086
 ansible-test integration --color -v --retry-on-error "${target}" ${COVERAGE:+"$COVERAGE"} ${CHANGED:+"$CHANGED"} \
     --exclude "posix/ci/cloud/" \
-<<<<<<< HEAD
-    --remote "${platform}/${version}" --remote-terminate always
-=======
-    --remote "${platform}/${version}" --remote-terminate always --remote-stage "${stage}" --remote-provider "${provider}"
->>>>>>> 3f8377c2
+    --remote "${platform}/${version}" --remote-terminate always --remote-stage "${stage}" --remote-provider "${provider}"